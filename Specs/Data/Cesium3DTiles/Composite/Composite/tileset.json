--- conflicted
+++ resolved
@@ -1,10 +1,6 @@
 {
     "asset" : {
-<<<<<<< HEAD
-        "version" : "0.0"
-=======
         "version": "0.0"
->>>>>>> 7e0d85af
     },
     "properties": {
         "id": {
