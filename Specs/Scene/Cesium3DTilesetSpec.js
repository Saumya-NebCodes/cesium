<<<<<<< HEAD
import { Cartesian2 } from '../../Source/Cesium.js';
import { Cartesian3 } from '../../Source/Cesium.js';
import { Cartographic } from '../../Source/Cesium.js';
import { Color } from '../../Source/Cesium.js';
import { CullingVolume } from '../../Source/Cesium.js';
import { defer } from '../../Source/Cesium.js';
import { defined } from '../../Source/Cesium.js';
import { getAbsoluteUri } from '../../Source/Cesium.js';
import { getStringFromTypedArray } from '../../Source/Cesium.js';
import { HeadingPitchRange } from '../../Source/Cesium.js';
import { Intersect } from '../../Source/Cesium.js';
import { JulianDate } from '../../Source/Cesium.js';
import { Math as CesiumMath } from '../../Source/Cesium.js';
import { Matrix4 } from '../../Source/Cesium.js';
import { PerspectiveFrustum } from '../../Source/Cesium.js';
import { PrimitiveType } from '../../Source/Cesium.js';
import { Ray } from '../../Source/Cesium.js';
import { RequestScheduler } from '../../Source/Cesium.js';
import { Resource } from '../../Source/Cesium.js';
import { Transforms } from '../../Source/Cesium.js';
import { ClearCommand } from '../../Source/Cesium.js';
import { ContextLimits } from '../../Source/Cesium.js';
import { Camera } from '../../Source/Cesium.js';
import { Cesium3DTile } from '../../Source/Cesium.js';
import { Cesium3DTileColorBlendMode } from '../../Source/Cesium.js';
import { Cesium3DTileContentState } from '../../Source/Cesium.js';
import { Cesium3DTilePass } from '../../Source/Cesium.js';
import { Cesium3DTilePassState } from '../../Source/Cesium.js';
import { Cesium3DTileRefine } from '../../Source/Cesium.js';
import { Cesium3DTileset } from '../../Source/Cesium.js';
import { Cesium3DTileStyle } from '../../Source/Cesium.js';
import { ClippingPlane } from '../../Source/Cesium.js';
import { ClippingPlaneCollection } from '../../Source/Cesium.js';
import { CullFace } from '../../Source/Cesium.js';
import Cesium3DTilesTester from '../Cesium3DTilesTester.js';
import createScene from '../createScene.js';
import pollToPromise from '../pollToPromise.js';

describe('Scene/Cesium3DTileset', function() {

=======
import { Cartesian2 } from "../../Source/Cesium.js";
import { Cartesian3 } from "../../Source/Cesium.js";
import { Cartographic } from "../../Source/Cesium.js";
import { Color } from "../../Source/Cesium.js";
import { CullingVolume } from "../../Source/Cesium.js";
import { defined } from "../../Source/Cesium.js";
import { getAbsoluteUri } from "../../Source/Cesium.js";
import { getStringFromTypedArray } from "../../Source/Cesium.js";
import { HeadingPitchRange } from "../../Source/Cesium.js";
import { Intersect } from "../../Source/Cesium.js";
import { JulianDate } from "../../Source/Cesium.js";
import { Math as CesiumMath } from "../../Source/Cesium.js";
import { Matrix4 } from "../../Source/Cesium.js";
import { PerspectiveFrustum } from "../../Source/Cesium.js";
import { PrimitiveType } from "../../Source/Cesium.js";
import { Ray } from "../../Source/Cesium.js";
import { RequestScheduler } from "../../Source/Cesium.js";
import { Resource } from "../../Source/Cesium.js";
import { Transforms } from "../../Source/Cesium.js";
import { ClearCommand } from "../../Source/Cesium.js";
import { ContextLimits } from "../../Source/Cesium.js";
import { Camera } from "../../Source/Cesium.js";
import { Cesium3DTile } from "../../Source/Cesium.js";
import { Cesium3DTileColorBlendMode } from "../../Source/Cesium.js";
import { Cesium3DTileContentState } from "../../Source/Cesium.js";
import { Cesium3DTilePass } from "../../Source/Cesium.js";
import { Cesium3DTilePassState } from "../../Source/Cesium.js";
import { Cesium3DTileRefine } from "../../Source/Cesium.js";
import { Cesium3DTileset } from "../../Source/Cesium.js";
import { Cesium3DTileStyle } from "../../Source/Cesium.js";
import { ClippingPlane } from "../../Source/Cesium.js";
import { ClippingPlaneCollection } from "../../Source/Cesium.js";
import { CullFace } from "../../Source/Cesium.js";
import Cesium3DTilesTester from "../Cesium3DTilesTester.js";
import createScene from "../createScene.js";
import pollToPromise from "../pollToPromise.js";
import { when } from "../../Source/Cesium.js";

describe(
  "Scene/Cesium3DTileset",
  function () {
>>>>>>> 2fd0e8f7
    // It's not easily possible to mock the most detailed pick functions
    // so don't run those tests when using the WebGL stub
    var webglStub = !!window.webglStub;

    var scene;
    var centerLongitude = -1.31968;
    var centerLatitude = 0.698874;
    var options;

    // Parent tile with content and four child tiles with content
    var tilesetUrl = "Data/Cesium3DTiles/Tilesets/Tileset/tileset.json";

    // Parent tile with no content and four child tiles with content
    var tilesetEmptyRootUrl =
      "Data/Cesium3DTiles/Tilesets/TilesetEmptyRoot/tileset.json";

    // Tileset with 3 levels of uniform subdivision
    var tilesetUniform =
      "Data/Cesium3DTiles/Tilesets/TilesetUniform/tileset.json";

    var tilesetReplacement1Url =
      "Data/Cesium3DTiles/Tilesets/TilesetReplacement1/tileset.json";
    var tilesetReplacement2Url =
      "Data/Cesium3DTiles/Tilesets/TilesetReplacement2/tileset.json";
    var tilesetReplacement3Url =
      "Data/Cesium3DTiles/Tilesets/TilesetReplacement3/tileset.json";

    // 3 level tree with mix of additive and replacement refinement
    var tilesetRefinementMix =
      "Data/Cesium3DTiles/Tilesets/TilesetRefinementMix/tileset.json";

    // tileset.json : root content points to tiles2.json
    // tiles2.json: root with b3dm content, three children with b3dm content, one child points to tiles3.json
    // tiles3.json: root with b3dm content
    var tilesetOfTilesetsUrl =
      "Data/Cesium3DTiles/Tilesets/TilesetOfTilesets/tileset.json";

    var withoutBatchTableUrl =
      "Data/Cesium3DTiles/Batched/BatchedWithoutBatchTable/tileset.json";
    var withBatchTableUrl =
      "Data/Cesium3DTiles/Batched/BatchedWithBatchTable/tileset.json";
    var noBatchIdsUrl =
      "Data/Cesium3DTiles/Batched/BatchedNoBatchIds/tileset.json";

    var withBatchTableHierarchyUrl =
      "Data/Cesium3DTiles/Hierarchy/BatchTableHierarchy/tileset.json";

    var withTransformBoxUrl =
      "Data/Cesium3DTiles/Batched/BatchedWithTransformBox/tileset.json";
    var withTransformSphereUrl =
      "Data/Cesium3DTiles/Batched/BatchedWithTransformSphere/tileset.json";
    var withTransformRegionUrl =
      "Data/Cesium3DTiles/Batched/BatchedWithTransformRegion/tileset.json";
    var withBoundingSphereUrl =
      "Data/Cesium3DTiles/Batched/BatchedWithBoundingSphere/tileset.json";

    var compositeUrl = "Data/Cesium3DTiles/Composite/Composite/tileset.json";
    var instancedUrl =
      "Data/Cesium3DTiles/Instanced/InstancedWithBatchTable/tileset.json";
    var instancedRedMaterialUrl =
      "Data/Cesium3DTiles/Instanced/InstancedRedMaterial/tileset.json";

    // 1 tile where each feature is a different source color
    var colorsUrl = "Data/Cesium3DTiles/Batched/BatchedColors/tileset.json";

    // 1 tile where each feature has a reddish texture
    var texturedUrl = "Data/Cesium3DTiles/Batched/BatchedTextured/tileset.json";

    // 1 tile with translucent features
    var translucentUrl =
      "Data/Cesium3DTiles/Batched/BatchedTranslucent/tileset.json";

    // 1 tile with opaque and translucent features
    var translucentOpaqueMixUrl =
      "Data/Cesium3DTiles/Batched/BatchedTranslucentOpaqueMix/tileset.json";

    // Root tile is transformed from local space to wgs84, child tile is rotated, scaled, and translated locally
    var tilesetWithTransformsUrl =
      "Data/Cesium3DTiles/Tilesets/TilesetWithTransforms/tileset.json";

    // Root tile with 4 b3dm children and 1 pnts child with a viewer request volume
    var tilesetWithViewerRequestVolumeUrl =
      "Data/Cesium3DTiles/Tilesets/TilesetWithViewerRequestVolume/tileset.json";

    // Parent tile with content and four child tiles with content with viewer request volume for each child
    var tilesetReplacementWithViewerRequestVolumeUrl =
      "Data/Cesium3DTiles/Tilesets/TilesetReplacementWithViewerRequestVolume/tileset.json";

    var tilesetWithExternalResourcesUrl =
      "Data/Cesium3DTiles/Tilesets/TilesetWithExternalResources/tileset.json";
    var tilesetUrlWithContentUri =
      "Data/Cesium3DTiles/Batched/BatchedWithContentDataUri/tileset.json";

    var tilesetSubtreeExpirationUrl =
      "Data/Cesium3DTiles/Tilesets/TilesetSubtreeExpiration/tileset.json";
    var tilesetSubtreeUrl =
      "Data/Cesium3DTiles/Tilesets/TilesetSubtreeExpiration/subtree.json";
    var batchedExpirationUrl =
      "Data/Cesium3DTiles/Batched/BatchedExpiration/tileset.json";
    var batchedColorsB3dmUrl =
      "Data/Cesium3DTiles/Batched/BatchedColors/batchedColors.b3dm";
    var batchedVertexColorsUrl =
      "Data/Cesium3DTiles/Batched/BatchedWithVertexColors/tileset.json";

    var styleUrl = "Data/Cesium3DTiles/Style/style.json";

    var pointCloudUrl =
      "Data/Cesium3DTiles/PointCloud/PointCloudRGB/tileset.json";
    var pointCloudBatchedUrl =
      "Data/Cesium3DTiles/PointCloud/PointCloudBatched/tileset.json";

    beforeAll(function () {
      scene = createScene();
    });

    afterAll(function () {
      scene.destroyForSpecs();
    });

    beforeEach(function () {
      RequestScheduler.clearForSpecs();
      scene.morphTo3D(0.0);

      var camera = scene.camera;
      camera.frustum = new PerspectiveFrustum();
      camera.frustum.aspectRatio =
        scene.drawingBufferWidth / scene.drawingBufferHeight;
      camera.frustum.fov = CesiumMath.toRadians(60.0);

      viewAllTiles();

      options = {
        cullRequestsWhileMoving: false,
      };
    });

    afterEach(function () {
      scene.primitives.removeAll();
    });

    function setZoom(distance) {
      // Bird's eye view
      var center = Cartesian3.fromRadians(centerLongitude, centerLatitude);
      scene.camera.lookAt(center, new HeadingPitchRange(0.0, -1.57, distance));
    }

    function viewAllTiles() {
      setZoom(15.0);
    }

    function viewRootOnly() {
      setZoom(100.0);
    }

    function viewNothing() {
      setZoom(200.0);
    }

    function viewSky() {
      var center = Cartesian3.fromRadians(centerLongitude, centerLatitude, 100);
      scene.camera.lookAt(center, new HeadingPitchRange(0.0, 1.57, 10.0));
    }

    function viewBottomLeft() {
      viewAllTiles();
      scene.camera.moveLeft(200.0);
      scene.camera.moveDown(200.0);
    }

    function viewInstances() {
      setZoom(30.0);
    }

    function viewPointCloud() {
      setZoom(5.0);
    }

    function isSelected(tileset, tile) {
      return tileset._selectedTiles.indexOf(tile) > -1;
    }

<<<<<<< HEAD
    it('throws with undefined url', function() {
        expect(function() {
            return new Cesium3DTileset();
        }).toThrowDeveloperError();
    });

    it('rejects readyPromise with invalid tileset JSON fiile', function() {
        spyOn(Resource._Implementations, 'loadWithXhr').and.callFake(function(url, responseType, method, data, headers, deferred, overrideMimeType) {
            deferred.reject();
        });

        options.url = 'invalid.json';
        var tileset = scene.primitives.add(new Cesium3DTileset(options));
        return tileset.readyPromise.then(function() {
            fail('should not resolve');
        }).catch(function(error) {
            expect(tileset.ready).toEqual(false);
        });
    });

    it('loads json with static loadJson method', function() {
        var tilesetJson = {
            asset : {
                version : 2.0
            }
        };

        var uri = 'data:text/plain;base64,' + btoa(JSON.stringify(tilesetJson));

        Cesium3DTileset.loadJson(uri).then(function(result) {
            expect(result).toEqual(tilesetJson);
        }).catch(function(error) {
            fail('should not fail');
        });
    });

    it('static method loadJson is used in Cesium3DTileset constructor', function() {
        var path = 'Data/Cesium3DTiles/Tilesets/TilesetOfTilesets/tileset.json';

        var originalLoadJson = Cesium3DTileset.loadJson;

        // override loadJson and replace incorrect url with correct url
        Cesium3DTileset.loadJson = function(tilesetUrl) {
            return originalLoadJson(path);
        };

        // setup tileset with invalid url (overridden loadJson should replace invalid url with correct url)
        var tileset = new Cesium3DTileset({
            url : 'invalid.json'
        });

        // restore original version
        Cesium3DTileset.loadJson = originalLoadJson;

        return tileset.readyPromise.then(function() {
            expect(tileset.ready).toEqual(true);
        }).catch(function(error) {
            fail('should not fail');
=======
    it("throws with undefined url", function () {
      expect(function () {
        return new Cesium3DTileset();
      }).toThrowDeveloperError();
    });

    it("rejects readyPromise with invalid tileset JSON fiile", function () {
      spyOn(Resource._Implementations, "loadWithXhr").and.callFake(function (
        url,
        responseType,
        method,
        data,
        headers,
        deferred,
        overrideMimeType
      ) {
        deferred.reject();
      });

      options.url = "invalid.json";
      var tileset = scene.primitives.add(new Cesium3DTileset(options));
      return tileset.readyPromise
        .then(function () {
          fail("should not resolve");
        })
        .otherwise(function (error) {
          expect(tileset.ready).toEqual(false);
>>>>>>> 2fd0e8f7
        });
    });

    it("loads json with static loadJson method", function () {
      var tilesetJson = {
        asset: {
          version: 2.0,
        },
      };

<<<<<<< HEAD
        // setup tileset with invalid url (overridden loadJson should replace invalid url with correct url)
        var tileset = new Cesium3DTileset({
            url : Promise.resolve(resource)
        });

        return tileset.readyPromise.then(function() {
            expect(tileset.ready).toEqual(true);
        }).catch(function(error) {
            fail('should not fail');
=======
      var uri = "data:text/plain;base64," + btoa(JSON.stringify(tilesetJson));

      Cesium3DTileset.loadJson(uri)
        .then(function (result) {
          expect(result).toEqual(tilesetJson);
        })
        .otherwise(function (error) {
          fail("should not fail");
>>>>>>> 2fd0e8f7
        });
    });

    it("static method loadJson is used in Cesium3DTileset constructor", function () {
      var path = "Data/Cesium3DTiles/Tilesets/TilesetOfTilesets/tileset.json";

      var originalLoadJson = Cesium3DTileset.loadJson;

<<<<<<< HEAD
        return tileset.readyPromise.then(function() {
            expect(tileset.ready).toEqual(true);
        }).catch(function(error) {
            fail('should not fail');
        });
    });
=======
      // override loadJson and replace incorrect url with correct url
      Cesium3DTileset.loadJson = function (tilesetUrl) {
        return originalLoadJson(path);
      };
>>>>>>> 2fd0e8f7

      // setup tileset with invalid url (overridden loadJson should replace invalid url with correct url)
      var tileset = new Cesium3DTileset({
        url: "invalid.json",
      });

      // restore original version
      Cesium3DTileset.loadJson = originalLoadJson;

<<<<<<< HEAD
        options.url = uri;
        var tileset = scene.primitives.add(new Cesium3DTileset(options));
        return tileset.readyPromise.then(function() {
            fail('should not resolve');
        }).catch(function(error) {
            expect(tileset.ready).toEqual(false);
=======
      return tileset.readyPromise
        .then(function () {
          expect(tileset.ready).toEqual(true);
        })
        .otherwise(function (error) {
          fail("should not fail");
>>>>>>> 2fd0e8f7
        });
    });

    it("Constructor works with promise to resource", function () {
      var resource = new Resource({
        url: "Data/Cesium3DTiles/Tilesets/TilesetOfTilesets/tileset.json",
      });

      // setup tileset with invalid url (overridden loadJson should replace invalid url with correct url)
      var tileset = new Cesium3DTileset({
        url: when.resolve(resource),
      });

      return tileset.readyPromise
        .then(function () {
          expect(tileset.ready).toEqual(true);
        })
        .otherwise(function (error) {
          fail("should not fail");
        });
    });

    it("Constructor works with file resource", function () {
      var resource = new Resource({
        url: "Data/Cesium3DTiles/Tilesets/TilesetOfTilesets/tileset.json",
      });

      // setup tileset with invalid url (overridden loadJson should replace invalid url with correct url)
      var tileset = new Cesium3DTileset({
        url: resource,
      });

      return tileset.readyPromise
        .then(function () {
          expect(tileset.ready).toEqual(true);
        })
        .otherwise(function (error) {
          fail("should not fail");
        });
    });

    it("rejects readyPromise with invalid tileset version", function () {
      var tilesetJson = {
        asset: {
          version: 2.0,
        },
      };

      var uri = "data:text/plain;base64," + btoa(JSON.stringify(tilesetJson));

      options.url = uri;
      var tileset = scene.primitives.add(new Cesium3DTileset(options));
      return tileset.readyPromise
        .then(function () {
          fail("should not resolve");
        })
        .otherwise(function (error) {
          expect(tileset.ready).toEqual(false);
        });
    });

    it("url and tilesetUrl set up correctly given tileset JSON filepath", function () {
      var path = "Data/Cesium3DTiles/Tilesets/TilesetOfTilesets/tileset.json";
      var tileset = new Cesium3DTileset({
        url: path,
      });
      expect(tileset.url).toEqual(path);
    });

    it("url and tilesetUrl set up correctly given path with query string", function () {
      var path = "Data/Cesium3DTiles/Tilesets/TilesetOfTilesets/tileset.json";
      var param = "?param1=1&param2=2";
      var tileset = new Cesium3DTileset({
        url: path + param,
      });
      expect(tileset.url).toEqual(path + param);
    });

    it("resolves readyPromise", function () {
      return Cesium3DTilesTester.loadTileset(scene, tilesetUrl).then(function (
        tileset
      ) {
        return tileset.readyPromise.then(function (tileset) {
          expect(tileset.ready).toEqual(true);
        });
      });
    });

    it("loads tileset JSON file", function () {
      return Cesium3DTilesTester.loadTileset(scene, tilesetUrl).then(function (
        tileset
      ) {
        var asset = tileset.asset;
        expect(asset).toBeDefined();
        expect(asset.version).toEqual("1.0");
        expect(asset.tilesetVersion).toEqual("1.2.3");

        var properties = tileset.properties;
        expect(properties).toBeDefined();
        expect(properties.id).toBeDefined();
        expect(properties.id.minimum).toEqual(0);
        expect(properties.id.maximum).toEqual(9);

        expect(tileset._geometricError).toEqual(240.0);
        expect(tileset.root).toBeDefined();
        expect(tileset.url).toEqual(tilesetUrl);
      });
    });

<<<<<<< HEAD
    it('requests tile with invalid magic', function() {
        var invalidMagicBuffer = Cesium3DTilesTester.generateBatchedTileBuffer({
            magic : [120, 120, 120, 120]
        });
        options.url = tilesetUrl;
        var tileset = scene.primitives.add(new Cesium3DTileset(options));
        return tileset.readyPromise.then(function(tileset) {
            // Start spying after the tileset json has been loaded
            spyOn(Resource._Implementations, 'loadWithXhr').and.callFake(function(url, responseType, method, data, headers, deferred, overrideMimeType) {
                deferred.resolve(invalidMagicBuffer);
            });
            scene.renderForSpecs(); // Request root
            var root = tileset.root;
            return root.contentReadyPromise.then(function() {
                fail('should not resolve');
            }).catch(function(error) {
                expect(error.message).toBe('Invalid tile content.');
                expect(root._contentState).toEqual(Cesium3DTileContentState.FAILED);
            });
        });
    });

    it('handles failed tile requests', function() {
        viewRootOnly();
        options.url = tilesetUrl;
        var tileset = scene.primitives.add(new Cesium3DTileset(options));
        return tileset.readyPromise.then(function(tileset) {
            // Start spying after the tileset json has been loaded
            spyOn(Resource._Implementations, 'loadWithXhr').and.callFake(function(url, responseType, method, data, headers, deferred, overrideMimeType) {
                deferred.reject();
            });
            scene.renderForSpecs(); // Request root
            var root = tileset.root;
            return root.contentReadyPromise.then(function() {
                fail('should not resolve');
            }).catch(function(error) {
                expect(root._contentState).toEqual(Cesium3DTileContentState.FAILED);
                var statistics = tileset.statistics;
                expect(statistics.numberOfAttemptedRequests).toBe(0);
                expect(statistics.numberOfPendingRequests).toBe(0);
                expect(statistics.numberOfTilesProcessing).toBe(0);
                expect(statistics.numberOfTilesWithContentReady).toBe(0);
=======
    it("loads tileset with extras", function () {
      return Cesium3DTilesTester.loadTileset(scene, tilesetUrl).then(function (
        tileset
      ) {
        expect(tileset.extras).toEqual({ name: "Sample Tileset" });
        expect(tileset.root.extras).toBeUndefined();

        var length = tileset.root.children.length;
        var taggedChildren = 0;
        for (var i = 0; i < length; ++i) {
          if (defined(tileset.root.children[i].extras)) {
            expect(tileset.root.children[i].extras).toEqual({
              id: "Special Tile",
>>>>>>> 2fd0e8f7
            });
            ++taggedChildren;
          }
        }

<<<<<<< HEAD
    it('handles failed tile processing', function() {
        viewRootOnly();
        options.url = tilesetUrl;
        var tileset = scene.primitives.add(new Cesium3DTileset(options));
        return tileset.readyPromise.then(function(tileset) {
            // Start spying after the tileset json has been loaded
            spyOn(Resource._Implementations, 'loadWithXhr').and.callFake(function(url, responseType, method, data, headers, deferred, overrideMimeType) {
                deferred.resolve(Cesium3DTilesTester.generateBatchedTileBuffer({
                    version : 0 // Invalid version
                }));
            });
            scene.renderForSpecs(); // Request root
            var root = tileset.root;
            return root.contentReadyPromise.then(function() {
                fail('should not resolve');
            }).catch(function(error) {
                expect(root._contentState).toEqual(Cesium3DTileContentState.FAILED);
                var statistics = tileset.statistics;
                expect(statistics.numberOfAttemptedRequests).toBe(0);
                expect(statistics.numberOfPendingRequests).toBe(0);
                expect(statistics.numberOfTilesProcessing).toBe(0);
                expect(statistics.numberOfTilesWithContentReady).toBe(0);
            });
        });
=======
        expect(taggedChildren).toEqual(1);
      });
    });

    it("gets root tile", function () {
      options.url = tilesetUrl;
      var tileset = scene.primitives.add(new Cesium3DTileset(options));
      expect(function () {
        return tileset.root;
      }).toThrowDeveloperError();
      return tileset.readyPromise.then(function () {
        expect(tileset.root).toBeDefined();
      });
    });

    it("hasExtension returns true if the tileset JSON file uses the specified extension", function () {
      return Cesium3DTilesTester.loadTileset(
        scene,
        withBatchTableHierarchyUrl
      ).then(function (tileset) {
        expect(tileset.hasExtension("3DTILES_batch_table_hierarchy")).toBe(
          true
        );
        expect(tileset.hasExtension("3DTILES_nonexistant_extension")).toBe(
          false
        );
      });
    });

    it("passes version in query string to tiles", function () {
      return Cesium3DTilesTester.loadTileset(scene, tilesetUrl).then(function (
        tileset
      ) {
        expect(tileset.root.content._resource.url).toEqual(
          getAbsoluteUri(
            tilesetUrl.replace("tileset.json", "parent.b3dm?v=1.2.3")
          )
        );
      });
    });

    it("passes version in query string to all external resources", function () {
      // Spy on loadWithXhr so we can verify requested urls
      spyOn(Resource._Implementations, "loadWithXhr").and.callThrough();

      var queryParams = "?a=1&b=boy";
      var queryParamsWithVersion = "?a=1&b=boy&v=1.2.3";
      return Cesium3DTilesTester.loadTileset(
        scene,
        tilesetWithExternalResourcesUrl + queryParams
      ).then(function (tileset) {
        var calls = Resource._Implementations.loadWithXhr.calls.all();
        var callsLength = calls.length;
        for (var i = 0; i < callsLength; ++i) {
          var url = calls[0].args[0];
          if (url.indexOf(tilesetWithExternalResourcesUrl) >= 0) {
            var query = url.slice(url.indexOf("?"));
            if (url.indexOf("tileset.json") >= 0) {
              // The initial tileset.json does not have a tileset version parameter
              expect(query).toBe(queryParams);
            } else {
              expect(query).toBe(queryParamsWithVersion);
            }
          }
        }
      });
    });

    it("throws when getting asset and tileset is not ready", function () {
      var tileset = new Cesium3DTileset({
        url: tilesetUrl,
      });
      expect(function () {
        return tileset.asset;
      }).toThrowDeveloperError();
    });

    it("throws when getting properties and tileset is not ready", function () {
      var tileset = new Cesium3DTileset({
        url: tilesetUrl,
      });
      expect(function () {
        return tileset.properties;
      }).toThrowDeveloperError();
    });

    it("throws when getting extras and tileset is not ready", function () {
      var tileset = new Cesium3DTileset({
        url: tilesetUrl,
      });
      expect(function () {
        return tileset.extras;
      }).toThrowDeveloperError();
    });

    it("requests tile with invalid magic", function () {
      var invalidMagicBuffer = Cesium3DTilesTester.generateBatchedTileBuffer({
        magic: [120, 120, 120, 120],
      });
      options.url = tilesetUrl;
      var tileset = scene.primitives.add(new Cesium3DTileset(options));
      return tileset.readyPromise.then(function (tileset) {
        // Start spying after the tileset json has been loaded
        spyOn(Resource._Implementations, "loadWithXhr").and.callFake(function (
          url,
          responseType,
          method,
          data,
          headers,
          deferred,
          overrideMimeType
        ) {
          deferred.resolve(invalidMagicBuffer);
        });
        scene.renderForSpecs(); // Request root
        var root = tileset.root;
        return root.contentReadyPromise
          .then(function () {
            fail("should not resolve");
          })
          .otherwise(function (error) {
            expect(error.message).toBe("Invalid tile content.");
            expect(root._contentState).toEqual(Cesium3DTileContentState.FAILED);
          });
      });
    });

    it("handles failed tile requests", function () {
      viewRootOnly();
      options.url = tilesetUrl;
      var tileset = scene.primitives.add(new Cesium3DTileset(options));
      return tileset.readyPromise.then(function (tileset) {
        // Start spying after the tileset json has been loaded
        spyOn(Resource._Implementations, "loadWithXhr").and.callFake(function (
          url,
          responseType,
          method,
          data,
          headers,
          deferred,
          overrideMimeType
        ) {
          deferred.reject();
        });
        scene.renderForSpecs(); // Request root
        var root = tileset.root;
        return root.contentReadyPromise
          .then(function () {
            fail("should not resolve");
          })
          .otherwise(function (error) {
            expect(root._contentState).toEqual(Cesium3DTileContentState.FAILED);
            var statistics = tileset.statistics;
            expect(statistics.numberOfAttemptedRequests).toBe(0);
            expect(statistics.numberOfPendingRequests).toBe(0);
            expect(statistics.numberOfTilesProcessing).toBe(0);
            expect(statistics.numberOfTilesWithContentReady).toBe(0);
          });
      });
    });

    it("handles failed tile processing", function () {
      viewRootOnly();
      options.url = tilesetUrl;
      var tileset = scene.primitives.add(new Cesium3DTileset(options));
      return tileset.readyPromise.then(function (tileset) {
        // Start spying after the tileset json has been loaded
        spyOn(Resource._Implementations, "loadWithXhr").and.callFake(function (
          url,
          responseType,
          method,
          data,
          headers,
          deferred,
          overrideMimeType
        ) {
          deferred.resolve(
            Cesium3DTilesTester.generateBatchedTileBuffer({
              version: 0, // Invalid version
            })
          );
        });
        scene.renderForSpecs(); // Request root
        var root = tileset.root;
        return root.contentReadyPromise
          .then(function () {
            fail("should not resolve");
          })
          .otherwise(function (error) {
            expect(root._contentState).toEqual(Cesium3DTileContentState.FAILED);
            var statistics = tileset.statistics;
            expect(statistics.numberOfAttemptedRequests).toBe(0);
            expect(statistics.numberOfPendingRequests).toBe(0);
            expect(statistics.numberOfTilesProcessing).toBe(0);
            expect(statistics.numberOfTilesWithContentReady).toBe(0);
          });
      });
    });

    it("renders tileset", function () {
      return Cesium3DTilesTester.loadTileset(scene, tilesetUrl).then(function (
        tileset
      ) {
        var statistics = tileset._statistics;
        expect(statistics.visited).toEqual(5);
        expect(statistics.numberOfCommands).toEqual(5);
      });
>>>>>>> 2fd0e8f7
    });

    it("renders tileset in CV", function () {
      return Cesium3DTilesTester.loadTileset(scene, tilesetUrl).then(function (
        tileset
      ) {
        scene.morphToColumbusView(0.0);
        scene.renderForSpecs();
        var statistics = tileset._statistics;
        expect(statistics.visited).toEqual(5);
        expect(statistics.numberOfCommands).toEqual(5);
      });
    });

    it("renders tileset in 2D", function () {
      return Cesium3DTilesTester.loadTileset(scene, tilesetUrl).then(function (
        tileset
      ) {
        scene.morphTo2D(0.0);
        tileset.maximumScreenSpaceError = 3;
        scene.renderForSpecs();
        var statistics = tileset._statistics;
        expect(statistics.visited).toEqual(5);
        expect(statistics.numberOfCommands).toEqual(10);
      });
    });

    it("does not render during morph", function () {
      return Cesium3DTilesTester.loadTileset(scene, tilesetUrl).then(function (
        tileset
      ) {
        var commandList = scene.frameState.commandList;
        scene.renderForSpecs();
        expect(commandList.length).toBeGreaterThan(0);
        scene.morphToColumbusView(1.0);
        scene.renderForSpecs();
        expect(commandList.length).toBe(0);
      });
    });

    it("renders tileset with empty root tile", function () {
      return Cesium3DTilesTester.loadTileset(scene, tilesetEmptyRootUrl).then(
        function (tileset) {
          var statistics = tileset._statistics;
          expect(statistics.visited).toEqual(5);
          expect(statistics.numberOfCommands).toEqual(4); // Empty tile doesn't issue a command
        }
      );
    });

    it("verify statistics", function () {
      options.url = tilesetUrl;
      var tileset = scene.primitives.add(new Cesium3DTileset(options));

      // Verify initial values
      var statistics = tileset._statistics;
      expect(statistics.visited).toEqual(0);
      expect(statistics.numberOfCommands).toEqual(0);
      expect(statistics.numberOfPendingRequests).toEqual(0);
      expect(statistics.numberOfTilesProcessing).toEqual(0);

      return Cesium3DTilesTester.waitForReady(scene, tileset).then(function () {
        // Check that root and children are requested
        expect(statistics.visited).toEqual(5);
        expect(statistics.numberOfCommands).toEqual(0);
        expect(statistics.numberOfPendingRequests).toEqual(5);
        expect(statistics.numberOfTilesProcessing).toEqual(0);

        // Wait for all tiles to load and check that they are all visited and rendered
        return Cesium3DTilesTester.waitForTilesLoaded(scene, tileset).then(
          function () {
            expect(statistics.visited).toEqual(5);
            expect(statistics.numberOfCommands).toEqual(5);
            expect(statistics.numberOfPendingRequests).toEqual(0);
            expect(statistics.numberOfTilesProcessing).toEqual(0);
          }
        );
      });
    });

    function checkPointAndFeatureCounts(tileset, features, points, triangles) {
      var statistics = tileset._statistics;

      expect(statistics.numberOfFeaturesSelected).toEqual(0);
      expect(statistics.numberOfFeaturesLoaded).toEqual(0);
      expect(statistics.numberOfPointsSelected).toEqual(0);
      expect(statistics.numberOfPointsLoaded).toEqual(0);
      expect(statistics.numberOfTrianglesSelected).toEqual(0);

      return Cesium3DTilesTester.waitForTilesLoaded(scene, tileset).then(
        function () {
          expect(statistics.numberOfFeaturesSelected).toEqual(features);
          expect(statistics.numberOfFeaturesLoaded).toEqual(features);
          expect(statistics.numberOfPointsSelected).toEqual(points);
          expect(statistics.numberOfPointsLoaded).toEqual(points);
          expect(statistics.numberOfTrianglesSelected).toEqual(triangles);

          viewNothing();
          scene.renderForSpecs();

          expect(statistics.numberOfFeaturesSelected).toEqual(0);
          expect(statistics.numberOfFeaturesLoaded).toEqual(features);
          expect(statistics.numberOfPointsSelected).toEqual(0);
          expect(statistics.numberOfPointsLoaded).toEqual(points);
          expect(statistics.numberOfTrianglesSelected).toEqual(0);

          tileset.trimLoadedTiles();
          scene.renderForSpecs();

          expect(statistics.numberOfFeaturesSelected).toEqual(0);
          expect(statistics.numberOfFeaturesLoaded).toEqual(0);
          expect(statistics.numberOfPointsSelected).toEqual(0);
          expect(statistics.numberOfPointsLoaded).toEqual(0);
          expect(statistics.numberOfTrianglesSelected).toEqual(0);
        }
      );
    }

    it("verify batched features statistics", function () {
      options.url = withBatchTableUrl;
      var tileset = scene.primitives.add(new Cesium3DTileset(options));

      return checkPointAndFeatureCounts(tileset, 10, 0, 120);
    });

    it("verify no batch table features statistics", function () {
      options.url = noBatchIdsUrl;
      var tileset = scene.primitives.add(new Cesium3DTileset(options));

      return checkPointAndFeatureCounts(tileset, 0, 0, 120);
    });

    it("verify instanced features statistics", function () {
      options.url = instancedRedMaterialUrl;
      var tileset = scene.primitives.add(new Cesium3DTileset(options));

      return checkPointAndFeatureCounts(tileset, 25, 0, 12);
    });

    it("verify composite features statistics", function () {
      options.url = compositeUrl;
      var tileset = scene.primitives.add(new Cesium3DTileset(options));

      return checkPointAndFeatureCounts(tileset, 35, 0, 132);
    });

    it("verify tileset of tilesets features statistics", function () {
      options.url = tilesetOfTilesetsUrl;
      var tileset = scene.primitives.add(new Cesium3DTileset(options));

      return checkPointAndFeatureCounts(tileset, 50, 0, 600);
    });

    it("verify points statistics", function () {
      viewPointCloud();

      options.url = pointCloudUrl;
      var tileset = scene.primitives.add(new Cesium3DTileset(options));

      return checkPointAndFeatureCounts(tileset, 0, 1000, 0);
    });

    it("verify triangle statistics", function () {
      options.url = tilesetEmptyRootUrl;
      var tileset = scene.primitives.add(new Cesium3DTileset(options));

      return checkPointAndFeatureCounts(tileset, 40, 0, 480);
    });

    it("verify batched points statistics", function () {
      viewPointCloud();

      options.url = pointCloudBatchedUrl;
      var tileset = scene.primitives.add(new Cesium3DTileset(options));

      return checkPointAndFeatureCounts(tileset, 8, 1000, 0);
    });

    it("verify memory usage statistics", function () {
      // Calculations in Batched3DModel3DTileContentSpec, minus uvs
      var singleTileGeometryMemory = 7440;
      var singleTileTextureMemory = 0;
      var singleTileBatchTextureMemory = 40;
      var singleTilePickTextureMemory = 40;
      var tilesLength = 5;

      viewNothing();
      return Cesium3DTilesTester.loadTileset(scene, tilesetUrl).then(function (
        tileset
      ) {
        var statistics = tileset._statistics;

        // No tiles loaded
        expect(statistics.geometryByteLength).toEqual(0);
        expect(statistics.texturesByteLength).toEqual(0);
        expect(statistics.batchTableByteLength).toEqual(0);

        viewRootOnly();
        return Cesium3DTilesTester.waitForTilesLoaded(scene, tileset).then(
          function () {
            // Root tile loaded
            expect(statistics.geometryByteLength).toEqual(
              singleTileGeometryMemory
            );
            expect(statistics.texturesByteLength).toEqual(
              singleTileTextureMemory
            );
            expect(statistics.batchTableByteLength).toEqual(0);

            viewAllTiles();
            return Cesium3DTilesTester.waitForTilesLoaded(scene, tileset).then(
              function () {
                // All tiles loaded
                expect(statistics.geometryByteLength).toEqual(
                  singleTileGeometryMemory * tilesLength
                );
                expect(statistics.texturesByteLength).toEqual(
                  singleTileTextureMemory * tilesLength
                );
                expect(statistics.batchTableByteLength).toEqual(0);

                // One feature colored, the batch table memory is now higher
                tileset.root.content.getFeature(0).color = Color.RED;
                scene.renderForSpecs();
                expect(statistics.geometryByteLength).toEqual(
                  singleTileGeometryMemory * tilesLength
                );
                expect(statistics.texturesByteLength).toEqual(
                  singleTileTextureMemory * tilesLength
                );
                expect(statistics.batchTableByteLength).toEqual(
                  singleTileBatchTextureMemory
                );

                // All tiles picked, the texture memory is now higher
                scene.pickForSpecs();
                expect(statistics.geometryByteLength).toEqual(
                  singleTileGeometryMemory * tilesLength
                );
                expect(statistics.texturesByteLength).toEqual(
                  singleTileTextureMemory * tilesLength
                );
                expect(statistics.batchTableByteLength).toEqual(
                  singleTileBatchTextureMemory +
                    singleTilePickTextureMemory * tilesLength
                );

                // Tiles are still in memory when zoomed out
                viewNothing();
                scene.renderForSpecs();
                expect(statistics.geometryByteLength).toEqual(
                  singleTileGeometryMemory * tilesLength
                );
                expect(statistics.texturesByteLength).toEqual(
                  singleTileTextureMemory * tilesLength
                );
                expect(statistics.batchTableByteLength).toEqual(
                  singleTileBatchTextureMemory +
                    singleTilePickTextureMemory * tilesLength
                );

                // Trim loaded tiles, expect the memory statistics to be 0
                tileset.trimLoadedTiles();
                scene.renderForSpecs();
                expect(statistics.geometryByteLength).toEqual(0);
                expect(statistics.texturesByteLength).toEqual(0);
                expect(statistics.batchTableByteLength).toEqual(0);
              }
            );
          }
        );
      });
    });

    it("verify memory usage statistics for shared resources", function () {
      // Six tiles total:
      // * Two b3dm tiles - no shared resources
      // * Two i3dm tiles with embedded glTF - no shared resources
      // * Two i3dm tiles with external glTF - shared resources
      // Expect to see some saving with memory usage since two of the tiles share resources
      // All tiles reference the same external texture but texture caching is not supported yet
      // TODO : tweak test when #5051 is in

      var b3dmGeometryMemory = 840; // Only one box in the tile, unlike most other test tiles
      var i3dmGeometryMemory = 840;

      // Texture is 128x128 RGBA bytes, not mipmapped
      var texturesByteLength = 65536;

      var expectedGeometryMemory =
        b3dmGeometryMemory * 2 + i3dmGeometryMemory * 3;
      var expectedTextureMemory = texturesByteLength * 5;

      return Cesium3DTilesTester.loadTileset(
        scene,
        tilesetWithExternalResourcesUrl
      ).then(function (tileset) {
        var statistics = tileset._statistics;
        expect(statistics.geometryByteLength).toBe(expectedGeometryMemory);
        expect(statistics.texturesByteLength).toBe(expectedTextureMemory);
      });
    });

    it("does not process tileset when screen space error is not met", function () {
      return Cesium3DTilesTester.loadTileset(scene, tilesetUrl).then(function (
        tileset
      ) {
        var statistics = tileset._statistics;
        expect(statistics.visited).toEqual(5);
        expect(statistics.numberOfCommands).toEqual(5);

        // Set zoom far enough away to not meet sse
        viewNothing();
        scene.renderForSpecs();
        expect(statistics.visited).toEqual(0);
        expect(statistics.numberOfCommands).toEqual(0);
      });
    });

    it("does not select tiles when outside of view frustum", function () {
      return Cesium3DTilesTester.loadTileset(scene, tilesetUrl).then(function (
        tileset
      ) {
        var statistics = tileset._statistics;
        expect(statistics.visited).toEqual(5);
        expect(statistics.numberOfCommands).toEqual(5);

        viewSky();

        scene.renderForSpecs();
        expect(statistics.visited).toEqual(0);
        expect(statistics.numberOfCommands).toEqual(0);
        expect(
          tileset.root.visibility(
            scene.frameState,
            CullingVolume.MASK_INDETERMINATE
          )
        ).toEqual(CullingVolume.MASK_OUTSIDE);
      });
    });

    it("does not load additive tiles that are out of view", function () {
      viewBottomLeft();
      return Cesium3DTilesTester.loadTileset(scene, tilesetUrl).then(function (
        tileset
      ) {
        var statistics = tileset._statistics;
        expect(statistics.numberOfTilesWithContentReady).toEqual(2);
      });
    });

    it("culls with content box", function () {
      // Root tile has a content box that is half the extents of its box
      // Expect to cull root tile and three child tiles
      return Cesium3DTilesTester.loadTileset(scene, tilesetUrl).then(function (
        tileset
      ) {
        var statistics = tileset._statistics;
        expect(statistics.visited).toEqual(5);
        expect(statistics.numberOfCommands).toEqual(5);

        viewBottomLeft();
        scene.renderForSpecs();
        expect(statistics.visited).toEqual(2); // Visits root, but does not render it
        expect(statistics.numberOfCommands).toEqual(1);
        expect(tileset._selectedTiles[0]).not.toBe(tileset.root);

        // Set contents box to undefined, and now root won't be culled
        tileset.root._contentBoundingVolume = undefined;
        scene.renderForSpecs();
        expect(statistics.visited).toEqual(2);
        expect(statistics.numberOfCommands).toEqual(2);
      });
    });

    function findTileByUri(tiles, uri) {
      var length = tiles.length;
      for (var i = 0; i < length; ++i) {
        var tile = tiles[i];
        var contentHeader = tile._header.content;
        if (defined(contentHeader)) {
          if (contentHeader.uri.indexOf(uri) >= 0) {
            return tile;
          }
        }
      }
      return undefined;
    }

    it("selects children in front to back order", function () {
      return Cesium3DTilesTester.loadTileset(scene, tilesetUrl).then(function (
        tileset
      ) {
        // After moving the camera left by 1.0 and down by 0.5, the distance from the camera should be in the order:
        // 1. lower left
        // 2. upper left
        // 3. lower right
        // 4. upper right

        scene.camera.moveLeft(1.0);
        scene.camera.moveDown(0.5);
        scene.renderForSpecs();

        var root = tileset.root;
        var llTile = findTileByUri(root.children, "ll.b3dm");
        var lrTile = findTileByUri(root.children, "lr.b3dm");
        var urTile = findTileByUri(root.children, "ur.b3dm");
        var ulTile = findTileByUri(root.children, "ul.b3dm");

        var selectedTiles = tileset._selectedTiles;
        expect(selectedTiles[0]).toBe(root);
        expect(selectedTiles[1]).toBe(llTile);
        expect(selectedTiles[2]).toBe(ulTile);
        expect(selectedTiles[3]).toBe(lrTile);
        expect(selectedTiles[4]).toBe(urTile);
      });
    });

    function testDynamicScreenSpaceError(url, distance) {
      return Cesium3DTilesTester.loadTileset(scene, url).then(function (
        tileset
      ) {
        var statistics = tileset._statistics;

        // Horizon view, only root is visible
        var center = Cartesian3.fromRadians(centerLongitude, centerLatitude);
        scene.camera.lookAt(center, new HeadingPitchRange(0.0, 0.0, distance));

        // Set dynamic SSE to false (default)
        tileset.dynamicScreenSpaceError = false;
        scene.renderForSpecs();
        expect(statistics.visited).toEqual(1);
        expect(statistics.numberOfCommands).toEqual(1);

        // Set dynamic SSE to true, now the root is not rendered
        tileset.dynamicScreenSpaceError = true;
        tileset.dynamicScreenSpaceErrorDensity = 1.0;
        tileset.dynamicScreenSpaceErrorFactor = 10.0;
        scene.renderForSpecs();
        expect(statistics.visited).toEqual(0);
        expect(statistics.numberOfCommands).toEqual(0);
      });
    }

    function numberOfChildrenWithoutContent(tile) {
      var children = tile.children;
      var length = children.length;
      var count = 0;
      for (var i = 0; i < length; ++i) {
        var child = children[i];
        if (!child.contentReady) {
          ++count;
        }
      }
      return count;
    }

    // Adjust distances for each test because the dynamic SSE takes the
    // bounding volume height into account, which differs for each bounding volume.
    it("uses dynamic screen space error for tileset with region", function () {
      return testDynamicScreenSpaceError(withTransformRegionUrl, 103.0);
    });

    it("uses dynamic screen space error for tileset with bounding sphere", function () {
      return testDynamicScreenSpaceError(withBoundingSphereUrl, 137.0);
    });

    it("uses dynamic screen space error for local tileset with box", function () {
      return testDynamicScreenSpaceError(withTransformBoxUrl, 103.0);
    });

    it("uses dynamic screen space error for local tileset with sphere", function () {
      return testDynamicScreenSpaceError(withTransformSphereUrl, 144.0);
    });

    it("additive refinement - selects root when sse is met", function () {
      viewRootOnly();
      return Cesium3DTilesTester.loadTileset(scene, tilesetUrl).then(function (
        tileset
      ) {
        // Meets screen space error, only root tile is rendered
        var statistics = tileset._statistics;
        expect(statistics.visited).toEqual(1);
        expect(statistics.numberOfCommands).toEqual(1);
      });
    });

    it("additive refinement - selects all tiles when sse is not met", function () {
      return Cesium3DTilesTester.loadTileset(scene, tilesetUrl).then(function (
        tileset
      ) {
        // Does not meet screen space error, all tiles are visible
        var statistics = tileset._statistics;
        expect(statistics.visited).toEqual(5);
        expect(statistics.numberOfCommands).toEqual(5);
      });
    });

    it("additive refinement - use parent's geometric error on child's box for early refinement", function () {
      return Cesium3DTilesTester.loadTileset(scene, tilesetUrl).then(function (
        tileset
      ) {
        var statistics = tileset._statistics;
        expect(statistics.visited).toEqual(5);
        expect(statistics.numberOfCommands).toEqual(5);

        // Both right tiles don't meet the SSE anymore
        scene.camera.moveLeft(50.0);
        scene.renderForSpecs();
        expect(statistics.visited).toEqual(3);
        expect(statistics.numberOfCommands).toEqual(3);
      });
    });

    it("additive refinement - selects tile when inside viewer request volume", function () {
      return Cesium3DTilesTester.loadTileset(
        scene,
        tilesetWithViewerRequestVolumeUrl
      ).then(function (tileset) {
        var statistics = tileset._statistics;
        // Force root tile to always not meet SSE since this is just checking the request volume
        tileset.maximumScreenSpaceError = 0.0;

        // Renders all 5 tiles
        setZoom(20.0);
        scene.renderForSpecs();
        expect(statistics.numberOfCommands).toEqual(5);

        // No longer renders the tile with a request volume
        setZoom(1500.0);
        scene.renderForSpecs();
        expect(statistics.numberOfCommands).toEqual(4);
      });
    });

    it("replacement refinement - selects root when sse is met", function () {
      viewRootOnly();
      return Cesium3DTilesTester.loadTileset(scene, tilesetUrl).then(function (
        tileset
      ) {
        tileset.root.refine = Cesium3DTileRefine.REPLACE;

        // Meets screen space error, only root tile is rendered
        scene.renderForSpecs();

        var statistics = tileset._statistics;
        expect(statistics.visited).toEqual(1);
        expect(statistics.numberOfCommands).toEqual(1);
      });
    });

    it("replacement refinement - selects children when sse is not met", function () {
      return Cesium3DTilesTester.loadTileset(scene, tilesetUrl).then(function (
        tileset
      ) {
        tileset.root.refine = Cesium3DTileRefine.REPLACE;

        // Does not meet screen space error, child tiles replace root tile
        scene.renderForSpecs();

        var statistics = tileset._statistics;
        expect(statistics.visited).toEqual(5); // Visits root, but does not render it
        expect(statistics.numberOfCommands).toEqual(4);
      });
    });

    it("replacement refinement - selects root when sse is not met and children are not ready", function () {
      viewRootOnly();
      return Cesium3DTilesTester.loadTileset(scene, tilesetUrl).then(function (
        tileset
      ) {
        var root = tileset.root;
        root.refine = Cesium3DTileRefine.REPLACE;

        // Set zoom to start loading child tiles
        viewAllTiles();
        scene.renderForSpecs();

        var statistics = tileset._statistics;
        // LOD skipping visits all visible
        expect(statistics.visited).toEqual(5);
        // no stencil clear command because only the root tile
        expect(statistics.numberOfCommands).toEqual(1);
        expect(statistics.numberOfPendingRequests).toEqual(4);
        expect(numberOfChildrenWithoutContent(root)).toEqual(4);
      });
    });

    it("replacement refinement - selects tile when inside viewer request volume", function () {
      return Cesium3DTilesTester.loadTileset(
        scene,
        tilesetWithViewerRequestVolumeUrl,
        {
          skipLevelOfDetail: false,
        }
      ).then(function (tileset) {
        var statistics = tileset._statistics;

        var root = tileset.root;
        root.refine = Cesium3DTileRefine.REPLACE;
        root.hasEmptyContent = false; // mock content
        tileset.maximumScreenSpaceError = 0.0; // Force root tile to always not meet SSE since this is just checking the request volume

        // Renders all 5 tiles
        setZoom(20.0);
        scene.renderForSpecs();
        expect(statistics.numberOfCommands).toEqual(5);
        expect(isSelected(tileset, root)).toBe(false);

        // No longer renders the tile with a request volume
        setZoom(1500.0);
        scene.renderForSpecs();
        expect(statistics.numberOfCommands).toEqual(4);
        expect(isSelected(tileset, root)).toBe(true); // one child is no longer selected. root is chosen instead
      });
    });

    it("replacement refinement - selects upwards when traversal stops at empty tile", function () {
      // No children have content, but all grandchildren have content
      //
      //          C
      //      E       E
      //    C   C   C   C
      //
      return Cesium3DTilesTester.loadTileset(
        scene,
        tilesetReplacement1Url
      ).then(function (tileset) {
        tileset.root.geometricError = 90;
        setZoom(80);
        scene.renderForSpecs();

        var statistics = tileset._statistics;
        expect(statistics.selected).toEqual(1);
        expect(statistics.visited).toEqual(3);
        expect(isSelected(tileset, tileset.root)).toBe(true);
      });
    });

    it("replacement refinement - selects root when sse is not met and subtree is not refinable (1)", function () {
      // No children have content, but all grandchildren have content
      //
      //          C
      //      E       E
      //    C   C   C   C
      //
      viewRootOnly();
      return Cesium3DTilesTester.loadTileset(
        scene,
        tilesetReplacement1Url
      ).then(function (tileset) {
        tileset.skipLevelOfDetail = false;
        viewAllTiles();
        scene.renderForSpecs();

        var statistics = tileset._statistics;
        var root = tileset.root;

        // Even though root's children are loaded, the grandchildren need to be loaded before it becomes refinable
        expect(numberOfChildrenWithoutContent(root)).toEqual(0); // Children are loaded
        expect(statistics.numberOfCommands).toEqual(1); // No stencil or backface commands; no mixed content
        expect(statistics.numberOfPendingRequests).toEqual(4); // Loading grandchildren

        return Cesium3DTilesTester.waitForTilesLoaded(scene, tileset).then(
          function () {
            scene.renderForSpecs();
            expect(statistics.numberOfCommands).toEqual(4); // Render children
          }
        );
      });
    });

    it("replacement refinement - selects root when sse is not met and subtree is not refinable (2)", function () {
      // Check that the root is refinable once its child is loaded
      //
      //          C
      //          E
      //        C   E
      //            C (smaller geometric error)
      //

      viewRootOnly();
      return Cesium3DTilesTester.loadTileset(
        scene,
        tilesetReplacement2Url
      ).then(function (tileset) {
        tileset.skipLevelOfDetail = false;
        var statistics = tileset._statistics;
        return Cesium3DTilesTester.waitForTilesLoaded(scene, tileset).then(
          function () {
            expect(statistics.numberOfCommands).toEqual(1);

            setZoom(5.0); // Zoom into the last tile, when it is ready the root is refinable
            scene.renderForSpecs();

            return Cesium3DTilesTester.waitForTilesLoaded(scene, tileset).then(
              function () {
                expect(statistics.numberOfCommands).toEqual(2); // Renders two content tiles
              }
            );
          }
        );
      });
    });

    it("replacement refinement - selects root when sse is not met and subtree is not refinable (3)", function () {
      // Check that the root is refinable once its child is loaded
      //
      //          C
      //          T (external tileset ref)
      //          E (root of external tileset)
      //     C  C  C  C
      //

      viewRootOnly();
      return Cesium3DTilesTester.loadTileset(
        scene,
        tilesetReplacement3Url
      ).then(function (tileset) {
        tileset.skipLevelOfDetail = false;
        var statistics = tileset._statistics;
        var root = tileset.root;
        expect(statistics.numberOfCommands).toEqual(1);

        viewAllTiles();
        scene.renderForSpecs();
        return root.children[0].contentReadyPromise.then(function () {
          // The external tileset json is loaded, but the external tileset isn't.
          scene.renderForSpecs();
          expect(statistics.numberOfCommands).toEqual(1); // root
          expect(statistics.numberOfPendingRequests).toEqual(4); // Loading child content tiles

          return Cesium3DTilesTester.waitForTilesLoaded(scene, tileset).then(
            function () {
              expect(isSelected(tileset, root)).toEqual(false);
              expect(statistics.numberOfCommands).toEqual(4); // Render child content tiles
            }
          );
        });
      });
    });

    it("replacement and additive refinement", function () {
      //          A
      //      A       R (not rendered)
      //    R   A   R   A
      //
      return Cesium3DTilesTester.loadTileset(scene, tilesetRefinementMix).then(
        function (tileset) {
          var statistics = tileset._statistics;
          expect(statistics.visited).toEqual(7);
          expect(statistics.numberOfCommands).toEqual(6);
        }
      );
    });

    describe("children bound union optimization", function () {
      it("does not select visible tiles with invisible children", function () {
        return Cesium3DTilesTester.loadTileset(
          scene,
          tilesetReplacementWithViewerRequestVolumeUrl
        ).then(function (tileset) {
          var center = Cartesian3.fromRadians(
            centerLongitude,
            centerLatitude,
            22.0
          );
          scene.camera.lookAt(center, new HeadingPitchRange(0.0, 1.57, 1.0));

          var root = tileset.root;
          var childRoot = root.children[0];

          scene.renderForSpecs();

          expect(
            childRoot.visibility(
              scene.frameState,
              CullingVolume.MASK_INDETERMINATE
            )
          ).not.toEqual(CullingVolume.MASK_OUTSIDE);

          expect(
            childRoot.children[0].visibility(
              scene.frameState,
              CullingVolume.MASK_INDETERMINATE
            )
          ).toEqual(CullingVolume.MASK_OUTSIDE);
          expect(
            childRoot.children[1].visibility(
              scene.frameState,
              CullingVolume.MASK_INDETERMINATE
            )
          ).toEqual(CullingVolume.MASK_OUTSIDE);
          expect(
            childRoot.children[2].visibility(
              scene.frameState,
              CullingVolume.MASK_INDETERMINATE
            )
          ).toEqual(CullingVolume.MASK_OUTSIDE);
          expect(
            childRoot.children[3].visibility(
              scene.frameState,
              CullingVolume.MASK_INDETERMINATE
            )
          ).toEqual(CullingVolume.MASK_OUTSIDE);

          expect(tileset._selectedTiles.length).toEqual(0);
          expect(isSelected(tileset, childRoot)).toBe(false);
        });
      });

      it("does not select external tileset whose root has invisible children", function () {
        return Cesium3DTilesTester.loadTileset(
          scene,
          tilesetOfTilesetsUrl
        ).then(function (tileset) {
          var center = Cartesian3.fromRadians(
            centerLongitude,
            centerLatitude,
            50.0
          );
          scene.camera.lookAt(center, new HeadingPitchRange(0.0, 1.57, 1.0));
          var root = tileset.root;
          var externalRoot = root.children[0];
          externalRoot.refine = Cesium3DTileRefine.REPLACE;
          scene.renderForSpecs();

          expect(isSelected(tileset, root)).toBe(false);
          expect(isSelected(tileset, externalRoot)).toBe(false);
          expect(root._visible).toBe(false);
          expect(externalRoot._visible).toBe(false);
          expect(tileset.statistics.numberOfTilesCulledWithChildrenUnion).toBe(
            1
          );
        });
      });

      it("does not select visible tiles not meeting SSE with visible children", function () {
        return Cesium3DTilesTester.loadTileset(
          scene,
          tilesetReplacementWithViewerRequestVolumeUrl
        ).then(function (tileset) {
          var root = tileset.root;
          var childRoot = root.children[0];
          childRoot.geometricError = 240;

          scene.renderForSpecs();

          expect(
            childRoot.visibility(
              scene.frameState,
              CullingVolume.MASK_INDETERMINATE
            )
          ).not.toEqual(CullingVolume.MASK_OUTSIDE);

          expect(
            childRoot.children[0].visibility(
              scene.frameState,
              CullingVolume.MASK_INDETERMINATE
            )
          ).not.toEqual(CullingVolume.MASK_OUTSIDE);
          expect(
            childRoot.children[1].visibility(
              scene.frameState,
              CullingVolume.MASK_INDETERMINATE
            )
          ).not.toEqual(CullingVolume.MASK_OUTSIDE);
          expect(
            childRoot.children[2].visibility(
              scene.frameState,
              CullingVolume.MASK_INDETERMINATE
            )
          ).not.toEqual(CullingVolume.MASK_OUTSIDE);
          expect(
            childRoot.children[3].visibility(
              scene.frameState,
              CullingVolume.MASK_INDETERMINATE
            )
          ).not.toEqual(CullingVolume.MASK_OUTSIDE);

          expect(isSelected(tileset, childRoot)).toBe(false);
        });
      });

      it("does select visible tiles meeting SSE with visible children", function () {
        return Cesium3DTilesTester.loadTileset(
          scene,
          tilesetReplacementWithViewerRequestVolumeUrl
        ).then(function (tileset) {
          var root = tileset.root;
          var childRoot = root.children[0];

          childRoot.geometricError = 0; // child root should meet SSE and children should not be drawn
          scene.renderForSpecs();
          // wait for load because geometric error has changed
          return Cesium3DTilesTester.waitForTilesLoaded(scene, tileset).then(
            function (tileset) {
              expect(
                childRoot.visibility(
                  scene.frameState,
                  CullingVolume.MASK_INDETERMINATE
                )
              ).not.toEqual(CullingVolume.MASK_OUTSIDE);

              expect(
                childRoot.children[0].visibility(
                  scene.frameState,
                  CullingVolume.MASK_INDETERMINATE
                )
              ).not.toEqual(CullingVolume.MASK_OUTSIDE);
              expect(
                childRoot.children[1].visibility(
                  scene.frameState,
                  CullingVolume.MASK_INDETERMINATE
                )
              ).not.toEqual(CullingVolume.MASK_OUTSIDE);
              expect(
                childRoot.children[2].visibility(
                  scene.frameState,
                  CullingVolume.MASK_INDETERMINATE
                )
              ).not.toEqual(CullingVolume.MASK_OUTSIDE);
              expect(
                childRoot.children[3].visibility(
                  scene.frameState,
                  CullingVolume.MASK_INDETERMINATE
                )
              ).not.toEqual(CullingVolume.MASK_OUTSIDE);

              expect(isSelected(tileset, childRoot)).toBe(true);
            }
          );
        });
      });

      it("does select visible tiles with visible children failing request volumes", function () {
        viewRootOnly();
        return Cesium3DTilesTester.loadTileset(
          scene,
          tilesetReplacementWithViewerRequestVolumeUrl,
          {
            cullWithChildrenBounds: false,
          }
        ).then(function (tileset) {
          var root = tileset.root;
          var childRoot = root.children[0];

          expect(
            childRoot.visibility(
              scene.frameState,
              CullingVolume.MASK_INDETERMINATE
            )
          ).not.toEqual(CullingVolume.MASK_OUTSIDE);

          expect(
            childRoot.children[0].visibility(
              scene.frameState,
              CullingVolume.MASK_INDETERMINATE
            )
          ).not.toEqual(CullingVolume.MASK_OUTSIDE);
          expect(
            childRoot.children[1].visibility(
              scene.frameState,
              CullingVolume.MASK_INDETERMINATE
            )
          ).not.toEqual(CullingVolume.MASK_OUTSIDE);
          expect(
            childRoot.children[2].visibility(
              scene.frameState,
              CullingVolume.MASK_INDETERMINATE
            )
          ).not.toEqual(CullingVolume.MASK_OUTSIDE);
          expect(
            childRoot.children[3].visibility(
              scene.frameState,
              CullingVolume.MASK_INDETERMINATE
            )
          ).not.toEqual(CullingVolume.MASK_OUTSIDE);

          expect(tileset._selectedTiles.length).toEqual(1);
          expect(isSelected(tileset, childRoot)).toBe(true);
        });
      });

      it("does select visible tiles with visible children passing request volumes", function () {
        return Cesium3DTilesTester.loadTileset(
          scene,
          tilesetReplacementWithViewerRequestVolumeUrl
        ).then(function (tileset) {
          var root = tileset.root;
          var childRoot = root.children[0];
          childRoot.geometricError = 0;

          // wait for load because geometric error has changed
          return Cesium3DTilesTester.waitForTilesLoaded(scene, tileset).then(
            function (tileset) {
              expect(
                childRoot.visibility(
                  scene.frameState,
                  CullingVolume.MASK_INDETERMINATE
                )
              ).not.toEqual(CullingVolume.MASK_OUTSIDE);

              expect(
                childRoot.children[0].visibility(
                  scene.frameState,
                  CullingVolume.MASK_INDETERMINATE
                )
              ).not.toEqual(CullingVolume.MASK_OUTSIDE);
              expect(
                childRoot.children[1].visibility(
                  scene.frameState,
                  CullingVolume.MASK_INDETERMINATE
                )
              ).not.toEqual(CullingVolume.MASK_OUTSIDE);
              expect(
                childRoot.children[2].visibility(
                  scene.frameState,
                  CullingVolume.MASK_INDETERMINATE
                )
              ).not.toEqual(CullingVolume.MASK_OUTSIDE);
              expect(
                childRoot.children[3].visibility(
                  scene.frameState,
                  CullingVolume.MASK_INDETERMINATE
                )
              ).not.toEqual(CullingVolume.MASK_OUTSIDE);

              expect(tileset._selectedTiles.length).toEqual(1);
              expect(isSelected(tileset, childRoot)).toBe(true);

              childRoot.geometricError = 200;
              scene.renderForSpecs();
              expect(tileset._selectedTiles.length).toEqual(4);
              expect(isSelected(tileset, childRoot)).toBe(false);
            }
          );
        });
      });
    });

    it("loads tileset with external tileset JSON file", function () {
      // Set view so that no tiles are loaded initially
      viewNothing();

      return Cesium3DTilesTester.loadTileset(scene, tilesetOfTilesetsUrl).then(
        function (tileset) {
          // Root points to an external tileset JSON file and has no children until it is requested
          var root = tileset.root;
          expect(root.children.length).toEqual(0);

          // Set view so that root's content is requested
          viewRootOnly();
          scene.renderForSpecs();
          return root.contentReadyPromise.then(function () {
            expect(root.hasTilesetContent).toEqual(true);

            // Root has one child now, the root of the external tileset
            expect(root.children.length).toEqual(1);

            // Check that headers are equal
            var subtreeRoot = root.children[0];
            expect(root.refine).toEqual(subtreeRoot.refine);
            expect(root.contentBoundingVolume.boundingVolume).toEqual(
              subtreeRoot.contentBoundingVolume.boundingVolume
            );

            // Check that subtree root has 4 children
            expect(subtreeRoot.hasTilesetContent).toEqual(false);
            expect(subtreeRoot.children.length).toEqual(4);
          });
        }
      );
    });

    it("preserves query string with external tileset JSON file", function () {
      // Set view so that no tiles are loaded initially
      viewNothing();

      //Spy on loadWithXhr so we can verify requested urls
      spyOn(Resource._Implementations, "loadWithXhr").and.callThrough();

      var queryParams = "a=1&b=boy";
      var expectedUrl =
        "Data/Cesium3DTiles/Tilesets/TilesetOfTilesets/tileset.json?" +
        queryParams;
      return Cesium3DTilesTester.loadTileset(
        scene,
        tilesetOfTilesetsUrl + "?" + queryParams
      )
        .then(function (tileset) {
          //Make sure tileset JSON file was requested with query parameters
          expect(
            Resource._Implementations.loadWithXhr.calls.argsFor(0)[0]
          ).toEqual(expectedUrl);

          Resource._Implementations.loadWithXhr.calls.reset();

          // Set view so that root's content is requested
          viewRootOnly();
          scene.renderForSpecs();

          return tileset.root.contentReadyPromise;
        })
        .then(function () {
          //Make sure tileset2.json was requested with query parameters and does not use parent tilesetVersion
          expectedUrl = getAbsoluteUri(
            "Data/Cesium3DTiles/Tilesets/TilesetOfTilesets/tileset2.json?v=1.2.3&" +
              queryParams
          );
          expect(
            Resource._Implementations.loadWithXhr.calls.argsFor(0)[0]
          ).toEqual(expectedUrl);
        });
    });

    it("renders tileset with external tileset JSON file", function () {
      return Cesium3DTilesTester.loadTileset(scene, tilesetOfTilesetsUrl).then(
        function (tileset) {
          var statistics = tileset._statistics;
          expect(statistics.visited).toEqual(7); // Visits two tiles with tileset content, five tiles with b3dm content
          expect(statistics.numberOfCommands).toEqual(5); // Render the five tiles with b3dm content
        }
      );
    });

    it("always visits external tileset root", function () {
      viewRootOnly();
      return Cesium3DTilesTester.loadTileset(scene, tilesetOfTilesetsUrl).then(
        function (tileset) {
          var statistics = tileset._statistics;
          expect(statistics.visited).toEqual(2); // Visits external tileset tile, and external tileset root
          expect(statistics.numberOfCommands).toEqual(1); // Renders external tileset root
        }
      );
    });

    it("set tile color", function () {
      return Cesium3DTilesTester.loadTileset(scene, noBatchIdsUrl).then(
        function (tileset) {
          // Get initial color
          var color;
          Cesium3DTilesTester.expectRender(scene, tileset, function (rgba) {
            color = rgba;
          });

          // Check for color
          tileset.root.color = Color.RED;
          Cesium3DTilesTester.expectRender(scene, tileset, function (rgba) {
            expect(rgba).not.toEqual(color);
          });
        }
      );
    });

    it("debugFreezeFrame", function () {
      return Cesium3DTilesTester.loadTileset(scene, tilesetUrl).then(function (
        tileset
      ) {
        viewRootOnly();
        scene.renderForSpecs();
        var statistics = tileset._statistics;
        expect(statistics.visited).toEqual(1);
        expect(statistics.numberOfCommands).toEqual(1);

        tileset.debugFreezeFrame = true;
        viewAllTiles();
        scene.renderForSpecs();
        expect(statistics.visited).toEqual(0); // selectTiles returns early, so no tiles are visited
        expect(statistics.numberOfCommands).toEqual(1); // root tile is still in selectedTiles list
      });
    });

    function checkDebugColorizeTiles(url) {
      CesiumMath.setRandomNumberSeed(0);
      return Cesium3DTilesTester.loadTileset(scene, url).then(function (
        tileset
      ) {
        // Get initial color
        var color;
        Cesium3DTilesTester.expectRender(scene, tileset, function (rgba) {
          color = rgba;
        });

        // Check for debug color
        tileset.debugColorizeTiles = true;
        Cesium3DTilesTester.expectRender(scene, tileset, function (rgba) {
          expect(rgba).not.toEqual(color);
        });

        // Check for original color
        tileset.debugColorizeTiles = false;
        Cesium3DTilesTester.expectRender(scene, tileset, function (rgba) {
          expect(rgba).toEqual(color);
        });
      });
    }

    it("debugColorizeTiles for b3dm with batch table", function () {
      return checkDebugColorizeTiles(withBatchTableUrl);
    });

    it("debugColorizeTiles for b3dm without batch table", function () {
      return checkDebugColorizeTiles(noBatchIdsUrl);
    });

    it("debugColorizeTiles for i3dm", function () {
      viewInstances();
      return checkDebugColorizeTiles(instancedUrl);
    });

    it("debugColorizeTiles for cmpt", function () {
      return checkDebugColorizeTiles(compositeUrl);
    });

    it("debugColorizeTiles for pnts with batch table", function () {
      viewPointCloud();
      return checkDebugColorizeTiles(pointCloudBatchedUrl);
    });

    it("debugColorizeTiles for pnts without batch table", function () {
      viewPointCloud();
      return checkDebugColorizeTiles(pointCloudUrl);
    });

    it("debugWireframe", function () {
      return Cesium3DTilesTester.loadTileset(scene, tilesetUrl).then(function (
        tileset
      ) {
        viewRootOnly();
        tileset.debugWireframe = true;
        scene.renderForSpecs();
        var commands = scene.frameState.commandList;
        var length = commands.length;
        var i;
        for (i = 0; i < length; ++i) {
          expect(commands[i].primitiveType).toEqual(PrimitiveType.LINES);
        }

        tileset.debugWireframe = false;
        scene.renderForSpecs();
        commands = scene.frameState.commandList;
        for (i = 0; i < length; ++i) {
          expect(commands[i].primitiveType).toEqual(PrimitiveType.TRIANGLES);
        }
      });
    });

    it("debugShowBoundingVolume", function () {
      return Cesium3DTilesTester.loadTileset(scene, tilesetUrl).then(function (
        tileset
      ) {
        viewRootOnly();
        tileset.debugShowBoundingVolume = true;
        scene.renderForSpecs();
        var statistics = tileset._statistics;
        expect(statistics.visited).toEqual(1);
        expect(statistics.numberOfCommands).toEqual(2); // Tile command + bounding volume command

        tileset.debugShowBoundingVolume = false;
        scene.renderForSpecs();
        expect(statistics.numberOfCommands).toEqual(1);
      });
    });

    it("debugShowContentBoundingVolume", function () {
      return Cesium3DTilesTester.loadTileset(scene, tilesetUrl).then(function (
        tileset
      ) {
        viewRootOnly();
        tileset.debugShowContentBoundingVolume = true;
        scene.renderForSpecs();
        var statistics = tileset._statistics;
        expect(statistics.visited).toEqual(1);
        expect(statistics.numberOfCommands).toEqual(2); // Tile command + bounding volume command

        tileset.debugShowContentBoundingVolume = false;
        scene.renderForSpecs();
        expect(statistics.numberOfCommands).toEqual(1);
      });
    });

    it("debugShowViewerRequestVolume", function () {
      return Cesium3DTilesTester.loadTileset(
        scene,
        tilesetWithViewerRequestVolumeUrl
      ).then(function (tileset) {
        tileset.debugShowViewerRequestVolume = true;
        scene.renderForSpecs();
        var statistics = tileset._statistics;
        expect(statistics.visited).toEqual(6); // 1 empty root tile + 4 b3dm tiles + 1 pnts tile
        expect(statistics.numberOfCommands).toEqual(6); // 5 tile commands + viewer request volume command

        tileset.debugShowViewerRequestVolume = false;
        scene.renderForSpecs();
        expect(statistics.numberOfCommands).toEqual(5);
      });
    });

    it("show tile debug labels with regions", function () {
      // tilesetUrl has bounding regions
      return Cesium3DTilesTester.loadTileset(scene, tilesetUrl).then(function (
        tileset
      ) {
        tileset.debugShowGeometricError = true;
        scene.renderForSpecs();
        expect(tileset._tileDebugLabels).toBeDefined();
        expect(tileset._tileDebugLabels.length).toEqual(5);

        var root = tileset.root;
        expect(tileset._tileDebugLabels._labels[0].text).toEqual(
          "Geometric error: " + root.geometricError
        );
        expect(tileset._tileDebugLabels._labels[1].text).toEqual(
          "Geometric error: " + root.children[0].geometricError
        );
        expect(tileset._tileDebugLabels._labels[2].text).toEqual(
          "Geometric error: " + root.children[1].geometricError
        );
        expect(tileset._tileDebugLabels._labels[3].text).toEqual(
          "Geometric error: " + root.children[2].geometricError
        );
        expect(tileset._tileDebugLabels._labels[4].text).toEqual(
          "Geometric error: " + root.children[3].geometricError
        );

        tileset.debugShowGeometricError = false;
        scene.renderForSpecs();
        expect(tileset._tileDebugLabels).not.toBeDefined();
      });
    });

    it("show tile debug labels with boxes", function () {
      // tilesetWithTransformsUrl has bounding boxes
      return Cesium3DTilesTester.loadTileset(
        scene,
        tilesetWithTransformsUrl
      ).then(function (tileset) {
        tileset.debugShowGeometricError = true;
        scene.renderForSpecs();
        expect(tileset._tileDebugLabels).toBeDefined();
        expect(tileset._tileDebugLabels.length).toEqual(2);

        var root = tileset.root;
        expect(tileset._tileDebugLabels._labels[0].text).toEqual(
          "Geometric error: " + root.geometricError
        );
        expect(tileset._tileDebugLabels._labels[1].text).toEqual(
          "Geometric error: " + root.children[0].geometricError
        );

        tileset.debugShowGeometricError = false;
        scene.renderForSpecs();
        expect(tileset._tileDebugLabels).not.toBeDefined();
      });
    });

    it("show tile debug labels with bounding spheres", function () {
      // tilesetWithViewerRequestVolumeUrl has bounding sphere
      return Cesium3DTilesTester.loadTileset(
        scene,
        tilesetWithViewerRequestVolumeUrl
      ).then(function (tileset) {
        tileset.debugShowGeometricError = true;
        scene.renderForSpecs();

        var length = tileset._selectedTiles.length;
        expect(tileset._tileDebugLabels).toBeDefined();
        expect(tileset._tileDebugLabels.length).toEqual(length);

        for (var i = 0; i < length; ++i) {
          expect(tileset._tileDebugLabels._labels[i].text).toEqual(
            "Geometric error: " + tileset._selectedTiles[i].geometricError
          );
        }

        tileset.debugShowGeometricError = false;
        scene.renderForSpecs();
        expect(tileset._tileDebugLabels).not.toBeDefined();
      });
    });

    it("show tile debug labels with rendering statistics", function () {
      // tilesetUrl has bounding regions
      return Cesium3DTilesTester.loadTileset(scene, tilesetUrl).then(function (
        tileset
      ) {
        tileset.debugShowRenderingStatistics = true;
        viewRootOnly();
        scene.renderForSpecs();
        expect(tileset._tileDebugLabels).toBeDefined();
        expect(tileset._tileDebugLabels.length).toEqual(1);

        var content = tileset.root.content;
        var expected =
          "Commands: " +
          tileset.root.commandsLength +
          "\n" +
          "Triangles: " +
          content.trianglesLength +
          "\n" +
          "Features: " +
          content.featuresLength;

        expect(tileset._tileDebugLabels._labels[0].text).toEqual(expected);

        tileset.debugShowRenderingStatistics = false;
        scene.renderForSpecs();
        expect(tileset._tileDebugLabels).not.toBeDefined();
      });
    });

    it("show tile debug labels with memory usage", function () {
      // tilesetUrl has bounding regions
      return Cesium3DTilesTester.loadTileset(scene, tilesetUrl).then(function (
        tileset
      ) {
        tileset.debugShowMemoryUsage = true;
        viewRootOnly();
        scene.renderForSpecs();
        expect(tileset._tileDebugLabels).toBeDefined();
        expect(tileset._tileDebugLabels.length).toEqual(1);

        var expected = "Texture Memory: 0\n" + "Geometry Memory: 0.007";

        expect(tileset._tileDebugLabels._labels[0].text).toEqual(expected);

        tileset.debugShowMemoryUsage = false;
        scene.renderForSpecs();
        expect(tileset._tileDebugLabels).not.toBeDefined();
      });
    });

    it("show tile debug labels with all statistics", function () {
      // tilesetUrl has bounding regions
      return Cesium3DTilesTester.loadTileset(scene, tilesetUrl).then(function (
        tileset
      ) {
        tileset.debugShowGeometricError = true;
        tileset.debugShowRenderingStatistics = true;
        tileset.debugShowMemoryUsage = true;
        tileset.debugShowUrl = true;
        viewRootOnly();
        scene.renderForSpecs();
        expect(tileset._tileDebugLabels).toBeDefined();

        var expected =
          "Geometric error: 70\n" +
          "Commands: 1\n" +
          "Triangles: 120\n" +
          "Features: 10\n" +
          "Texture Memory: 0\n" +
          "Geometry Memory: 0.007\n" +
          "Url: parent.b3dm";
        expect(tileset._tileDebugLabels._labels[0].text).toEqual(expected);

        tileset.debugShowGeometricError = false;
        tileset.debugShowRenderingStatistics = false;
        tileset.debugShowMemoryUsage = false;
        tileset.debugShowUrl = false;
        scene.renderForSpecs();
        expect(tileset._tileDebugLabels).not.toBeDefined();
      });
    });

    it("show only picked tile debug label with all stats", function () {
      // tilesetUrl has bounding regions
      return Cesium3DTilesTester.loadTileset(scene, tilesetUrl).then(function (
        tileset
      ) {
        tileset.debugShowGeometricError = true;
        tileset.debugShowRenderingStatistics = true;
        tileset.debugShowMemoryUsage = true;
        tileset.debugShowUrl = true;
        tileset.debugPickedTileLabelOnly = true;

        var scratchPosition = new Cartesian3(1.0, 1.0, 1.0);
        tileset.debugPickedTile = tileset.root;
        tileset.debugPickPosition = scratchPosition;

        scene.renderForSpecs();
        expect(tileset._tileDebugLabels).toBeDefined();

        var expected =
          "Geometric error: 70\n" +
          "Commands: 1\n" +
          "Triangles: 120\n" +
          "Features: 10\n" +
          "Texture Memory: 0\n" +
          "Geometry Memory: 0.007\n" +
          "Url: parent.b3dm";
        expect(tileset._tileDebugLabels.get(0).text).toEqual(expected);
        expect(tileset._tileDebugLabels.get(0).position).toEqual(
          scratchPosition
        );

        tileset.debugPickedTile = undefined;
        scene.renderForSpecs();
        expect(tileset._tileDebugLabels.length).toEqual(0);
      });
    });

    it("does not request tiles when picking", function () {
      viewNothing();
      return Cesium3DTilesTester.loadTileset(scene, tilesetUrl).then(function (
        tileset
      ) {
        viewRootOnly();
        scene.pickForSpecs();
        expect(tileset._statistics.numberOfPendingRequests).toEqual(0);
        scene.renderForSpecs();
        expect(tileset._statistics.numberOfPendingRequests).toEqual(1);
      });
    });

    it("does not process tiles when picking", function () {
      var spy = spyOn(Cesium3DTile.prototype, "process").and.callThrough();

      viewNothing();
      return Cesium3DTilesTester.loadTileset(scene, tilesetUrl).then(function (
        tileset
      ) {
        viewRootOnly();
        scene.renderForSpecs(); // Request root
        expect(tileset._statistics.numberOfPendingRequests).toEqual(1);
        return tileset.root.contentReadyToProcessPromise.then(function () {
          scene.pickForSpecs();
          expect(spy).not.toHaveBeenCalled();
          scene.renderForSpecs();
          expect(spy).toHaveBeenCalled();
        });
      });
    });

    it("does not request tiles when the request scheduler is full", function () {
      viewRootOnly(); // Root tiles are loaded initially
      return Cesium3DTilesTester.loadTileset(scene, tilesetUrl, {
        skipLevelOfDetail: false,
      }).then(function (tileset) {
        // Try to load 4 children. Only 3 requests will go through, 1 will be attempted.
        var oldMaximumRequestsPerServer =
          RequestScheduler.maximumRequestsPerServer;
        RequestScheduler.maximumRequestsPerServer = 3;

        viewAllTiles();
        scene.renderForSpecs();

        expect(tileset._statistics.numberOfPendingRequests).toEqual(3);
        expect(tileset._statistics.numberOfAttemptedRequests).toEqual(1);

        RequestScheduler.maximumRequestsPerServer = oldMaximumRequestsPerServer;
      });
    });

    it("load progress events are raised", function () {
      // [numberOfPendingRequests, numberOfTilesProcessing]
      var results = [
        [1, 0],
        [0, 1],
        [0, 0],
      ];
      var spyUpdate = jasmine.createSpy("listener");

      viewNothing();
      return Cesium3DTilesTester.loadTileset(scene, tilesetUrl).then(function (
        tileset
      ) {
        tileset.loadProgress.addEventListener(spyUpdate);
        viewRootOnly();
        return Cesium3DTilesTester.waitForTilesLoaded(scene, tileset).then(
          function () {
            expect(spyUpdate.calls.count()).toEqual(3);
            expect(spyUpdate.calls.allArgs()).toEqual(results);
          }
        );
      });
    });

    it("tilesLoaded", function () {
      options.url = tilesetUrl;
      var tileset = scene.primitives.add(new Cesium3DTileset(options));
      expect(tileset.tilesLoaded).toBe(false);
      tileset.readyPromise.then(function () {
        expect(tileset.tilesLoaded).toBe(false);
        return Cesium3DTilesTester.waitForTilesLoaded(scene, tileset).then(
          function () {
            expect(tileset.tilesLoaded).toBe(true);
          }
        );
      });
    });

    it("all tiles loaded event is raised", function () {
      // Called first when only the root is visible and it becomes loaded, and then again when
      // the rest of the tileset is visible and all tiles are loaded.
      var spyUpdate1 = jasmine.createSpy("listener");
      var spyUpdate2 = jasmine.createSpy("listener");
      viewRootOnly();
      options.url = tilesetUrl;
      var tileset = scene.primitives.add(new Cesium3DTileset(options));
      tileset.allTilesLoaded.addEventListener(spyUpdate1);
      tileset.initialTilesLoaded.addEventListener(spyUpdate2);
      return Cesium3DTilesTester.waitForTilesLoaded(scene, tileset).then(
        function () {
          viewAllTiles();
          return Cesium3DTilesTester.waitForTilesLoaded(scene, tileset).then(
            function () {
              expect(spyUpdate1.calls.count()).toEqual(2);
              expect(spyUpdate2.calls.count()).toEqual(1);
            }
          );
        }
      );
    });

    it("tile visible event is raised", function () {
      viewRootOnly();
      return Cesium3DTilesTester.loadTileset(scene, tilesetUrl).then(function (
        tileset
      ) {
        var spyUpdate = jasmine.createSpy("listener");
        tileset.tileVisible.addEventListener(spyUpdate);
        scene.renderForSpecs();
        expect(
          tileset.root.visibility(
            scene.frameState,
            CullingVolume.MASK_INDETERMINATE
          )
        ).not.toEqual(CullingVolume.MASK_OUTSIDE);
        expect(spyUpdate.calls.count()).toEqual(1);
        expect(spyUpdate.calls.argsFor(0)[0]).toBe(tileset.root);
      });
    });

    it("tile load event is raised", function () {
      viewNothing();
      return Cesium3DTilesTester.loadTileset(scene, tilesetUrl).then(function (
        tileset
      ) {
        var spyUpdate = jasmine.createSpy("listener");
        tileset.tileLoad.addEventListener(spyUpdate);
        tileset.maximumMemoryUsage = 0;
        viewRootOnly();
        return Cesium3DTilesTester.waitForTilesLoaded(scene, tileset).then(
          function () {
            // Root is loaded
            expect(spyUpdate.calls.count()).toEqual(1);
            expect(spyUpdate.calls.argsFor(0)[0]).toBe(tileset.root);
            spyUpdate.calls.reset();

            // Unload from cache
            viewNothing();
            scene.renderForSpecs();
            expect(tileset.statistics.numberOfTilesWithContentReady).toEqual(0);

            // Look at root again
            viewRootOnly();
            return Cesium3DTilesTester.waitForTilesLoaded(scene, tileset).then(
              function () {
                expect(spyUpdate.calls.count()).toEqual(1);
                expect(spyUpdate.calls.argsFor(0)[0]).toBe(tileset.root);
              }
            );
          }
        );
      });
    });

    it("tile failed event is raised", function () {
      viewNothing();
      return Cesium3DTilesTester.loadTileset(scene, tilesetUrl).then(function (
        tileset
      ) {
        spyOn(Resource._Implementations, "loadWithXhr").and.callFake(function (
          url,
          responseType,
          method,
          data,
          headers,
          deferred,
          overrideMimeType
        ) {
          deferred.reject("404");
        });
        var spyUpdate = jasmine.createSpy("listener");
        tileset.tileFailed.addEventListener(spyUpdate);
        tileset.maximumMemoryUsage = 0;
        viewRootOnly();
        return Cesium3DTilesTester.waitForTilesLoaded(scene, tileset).then(
          function () {
            expect(spyUpdate.calls.count()).toEqual(1);

            var arg = spyUpdate.calls.argsFor(0)[0];
            expect(arg).toBeDefined();
            expect(arg.url).toContain("parent.b3dm");
            expect(arg.message).toBeDefined();
          }
        );
      });
    });

    it("destroys", function () {
      return Cesium3DTilesTester.loadTileset(scene, tilesetUrl).then(function (
        tileset
      ) {
        var root = tileset.root;
        expect(tileset.isDestroyed()).toEqual(false);
        scene.primitives.remove(tileset);
        expect(tileset.isDestroyed()).toEqual(true);

        // Check that all tiles are destroyed
        expect(root.isDestroyed()).toEqual(true);
        expect(root.children[0].isDestroyed()).toEqual(true);
        expect(root.children[1].isDestroyed()).toEqual(true);
        expect(root.children[2].isDestroyed()).toEqual(true);
        expect(root.children[3].isDestroyed()).toEqual(true);
      });
    });

    it("destroys before external tileset JSON file finishes loading", function () {
      viewNothing();
      return Cesium3DTilesTester.loadTileset(scene, tilesetOfTilesetsUrl).then(
        function (tileset) {
          var root = tileset.root;

          viewRootOnly();
          scene.renderForSpecs(); // Request external tileset JSON file

          var statistics = tileset._statistics;
          expect(statistics.numberOfPendingRequests).toEqual(1);
          scene.primitives.remove(tileset);

          return root.contentReadyPromise
            .then(function (root) {
              fail("should not resolve");
            })
            .otherwise(function (error) {
              // Expect the root to not have added any children from the external tileset JSON file
              expect(root.children.length).toEqual(0);
            });
        }
      );
    });

    it("destroys before tile finishes loading", function () {
      viewRootOnly();
      options.url = tilesetUrl;
      var tileset = scene.primitives.add(new Cesium3DTileset(options));
      return tileset.readyPromise.then(function (tileset) {
        var root = tileset.root;
        scene.renderForSpecs(); // Request root
        scene.primitives.remove(tileset);

        return root.contentReadyPromise
          .then(function (content) {
            fail("should not resolve");
          })
          .otherwise(function (error) {
            expect(root._contentState).toBe(Cesium3DTileContentState.FAILED);
          });
      });
    });

    it("renders with imageBaseLightingFactor", function () {
      var renderOptions = {
        scene: scene,
        time: new JulianDate(2457522.154792),
      };
      return Cesium3DTilesTester.loadTileset(scene, withoutBatchTableUrl).then(
        function (tileset) {
          expect(renderOptions).toRenderAndCall(function (rgba) {
            expect(rgba).not.toEqual([0, 0, 0, 255]);
            tileset.imageBasedLightingFactor = new Cartesian2(0.0, 0.0);
            expect(renderOptions).notToRender(rgba);
          });
        }
      );
    });

    it("renders with lightColor", function () {
      var renderOptions = {
        scene: scene,
        time: new JulianDate(2457522.154792),
      };
      return Cesium3DTilesTester.loadTileset(scene, withoutBatchTableUrl).then(
        function (tileset) {
          expect(renderOptions).toRenderAndCall(function (rgba) {
            expect(rgba).not.toEqual([0, 0, 0, 255]);
            tileset.imageBasedLightingFactor = new Cartesian2(0.0, 0.0);
            expect(renderOptions).toRenderAndCall(function (rgba2) {
              expect(rgba2).not.toEqual(rgba);
              tileset.lightColor = new Cartesian3(5.0, 5.0, 5.0);
              expect(renderOptions).notToRender(rgba2);
            });
          });
        }
      );
    });

    ///////////////////////////////////////////////////////////////////////////
    // Styling tests

    it("applies show style to a tileset", function () {
      return Cesium3DTilesTester.loadTileset(scene, withoutBatchTableUrl).then(
        function (tileset) {
          var hideStyle = new Cesium3DTileStyle({ show: "false" });
          tileset.style = hideStyle;
          expect(tileset.style).toBe(hideStyle);
          expect(scene).toRender([0, 0, 0, 255]);

          tileset.style = new Cesium3DTileStyle({ show: "true" });
          expect(scene).notToRender([0, 0, 0, 255]);
        }
      );
    });

    it("applies show style to a tileset without features", function () {
      return Cesium3DTilesTester.loadTileset(scene, noBatchIdsUrl).then(
        function (tileset) {
          var hideStyle = new Cesium3DTileStyle({ show: "false" });
          tileset.style = hideStyle;
          expect(tileset.style).toBe(hideStyle);
          expect(scene).toRender([0, 0, 0, 255]);

          tileset.style = new Cesium3DTileStyle({ show: "true" });
          expect(scene).notToRender([0, 0, 0, 255]);
        }
      );
    });

    it("applies style with complex show expression to a tileset", function () {
      return Cesium3DTilesTester.loadTileset(scene, withBatchTableUrl).then(
        function (tileset) {
          // Each feature in the b3dm file has an id property from 0 to 9
          // ${id} >= 10 will always evaluate to false
          tileset.style = new Cesium3DTileStyle({ show: "${id} >= 50 * 2" });
          expect(scene).toRender([0, 0, 0, 255]);

          // ${id} < 10 will always evaluate to true
          tileset.style = new Cesium3DTileStyle({ show: "${id} < 200 / 2" });
          expect(scene).notToRender([0, 0, 0, 255]);
        }
      );
    });

    it("applies show style to a tileset with a composite tile", function () {
      return Cesium3DTilesTester.loadTileset(scene, compositeUrl).then(
        function (tileset) {
          tileset.style = new Cesium3DTileStyle({ show: "false" });
          expect(scene).toRender([0, 0, 0, 255]);

          tileset.style = new Cesium3DTileStyle({ show: "true" });
          expect(scene).notToRender([0, 0, 0, 255]);
        }
      );
    });

    function expectColorStyle(tileset) {
      var color;
      expect(scene).toRenderAndCall(function (rgba) {
        color = rgba;
      });

      tileset.style = new Cesium3DTileStyle({ color: 'color("blue")' });
      expect(scene).toRenderAndCall(function (rgba) {
        expect(rgba[0]).toEqual(0);
        expect(rgba[1]).toEqual(0);
        expect(rgba[2]).toBeGreaterThan(0);
        expect(rgba[3]).toEqual(255);
      });

      // set color to transparent
      tileset.style = new Cesium3DTileStyle({ color: 'color("blue", 0.0)' });
      expect(scene).toRender([0, 0, 0, 255]);

      tileset.style = new Cesium3DTileStyle({ color: 'color("cyan")' });
      expect(scene).toRenderAndCall(function (rgba) {
        expect(rgba[0]).toEqual(0);
        expect(rgba[1]).toBeGreaterThan(0);
        expect(rgba[2]).toBeGreaterThan(0);
        expect(rgba[3]).toEqual(255);
      });

      // Remove style
      tileset.style = undefined;
      expect(scene).toRender(color);
    }

    it("applies color style to a tileset", function () {
      return Cesium3DTilesTester.loadTileset(scene, withoutBatchTableUrl).then(
        function (tileset) {
          expectColorStyle(tileset);
        }
      );
    });

    it("applies color style to a tileset with translucent tiles", function () {
      return Cesium3DTilesTester.loadTileset(scene, translucentUrl).then(
        function (tileset) {
          expectColorStyle(tileset);
        }
      );
    });

    it("applies color style to a tileset with translucent and opaque tiles", function () {
      return Cesium3DTilesTester.loadTileset(
        scene,
        translucentOpaqueMixUrl
      ).then(function (tileset) {
        expectColorStyle(tileset);
      });
    });

<<<<<<< HEAD
    it('does not request tiles when the request scheduler is full', function() {
        viewRootOnly(); // Root tiles are loaded initially
        return Cesium3DTilesTester.loadTileset(scene, tilesetUrl, {
            skipLevelOfDetail : false
        }).then(function(tileset) {
            // Try to load 4 children. Only 3 requests will go through, 1 will be attempted.
            var oldMaximumRequestsPerServer = RequestScheduler.maximumRequestsPerServer;
            RequestScheduler.maximumRequestsPerServer = 3;

            viewAllTiles();
            scene.renderForSpecs();

            expect(tileset._statistics.numberOfPendingRequests).toEqual(3);
            expect(tileset._statistics.numberOfAttemptedRequests).toEqual(1);

            RequestScheduler.maximumRequestsPerServer = oldMaximumRequestsPerServer;
        });
    });

    it('load progress events are raised', function() {
        // [numberOfPendingRequests, numberOfTilesProcessing]
        var results = [
            [1, 0],
            [0, 1],
            [0, 0]
        ];
        var spyUpdate = jasmine.createSpy('listener');

        viewNothing();
        return Cesium3DTilesTester.loadTileset(scene, tilesetUrl).then(function(tileset) {
            tileset.loadProgress.addEventListener(spyUpdate);
            viewRootOnly();
            return Cesium3DTilesTester.waitForTilesLoaded(scene, tileset).then(function() {
                expect(spyUpdate.calls.count()).toEqual(3);
                expect(spyUpdate.calls.allArgs()).toEqual(results);
            });
        });
    });

    it('tilesLoaded', function() {
        options.url = tilesetUrl;
        var tileset = scene.primitives.add(new Cesium3DTileset(options));
        expect(tileset.tilesLoaded).toBe(false);
        tileset.readyPromise.then(function() {
            expect(tileset.tilesLoaded).toBe(false);
            return Cesium3DTilesTester.waitForTilesLoaded(scene, tileset).then(function() {
                expect(tileset.tilesLoaded).toBe(true);
            });
        });
    });

    it('all tiles loaded event is raised', function() {
        // Called first when only the root is visible and it becomes loaded, and then again when
        // the rest of the tileset is visible and all tiles are loaded.
        var spyUpdate1 = jasmine.createSpy('listener');
        var spyUpdate2 = jasmine.createSpy('listener');
        viewRootOnly();
        options.url = tilesetUrl;
        var tileset = scene.primitives.add(new Cesium3DTileset(options));
        tileset.allTilesLoaded.addEventListener(spyUpdate1);
        tileset.initialTilesLoaded.addEventListener(spyUpdate2);
        return Cesium3DTilesTester.waitForTilesLoaded(scene, tileset).then(function() {
            viewAllTiles();
            return Cesium3DTilesTester.waitForTilesLoaded(scene, tileset).then(function() {
                expect(spyUpdate1.calls.count()).toEqual(2);
                expect(spyUpdate2.calls.count()).toEqual(1);
            });
        });
    });

    it('tile visible event is raised', function() {
        viewRootOnly();
        return Cesium3DTilesTester.loadTileset(scene, tilesetUrl).then(function(tileset) {
            var spyUpdate = jasmine.createSpy('listener');
            tileset.tileVisible.addEventListener(spyUpdate);
            scene.renderForSpecs();
            expect(tileset.root.visibility(scene.frameState, CullingVolume.MASK_INDETERMINATE)).not.toEqual(CullingVolume.MASK_OUTSIDE);
            expect(spyUpdate.calls.count()).toEqual(1);
            expect(spyUpdate.calls.argsFor(0)[0]).toBe(tileset.root);
        });
    });

    it('tile load event is raised', function() {
        viewNothing();
        return Cesium3DTilesTester.loadTileset(scene, tilesetUrl).then(function(tileset) {
            var spyUpdate = jasmine.createSpy('listener');
            tileset.tileLoad.addEventListener(spyUpdate);
            tileset.maximumMemoryUsage = 0;
            viewRootOnly();
            return Cesium3DTilesTester.waitForTilesLoaded(scene, tileset).then(function() {
                // Root is loaded
                expect(spyUpdate.calls.count()).toEqual(1);
                expect(spyUpdate.calls.argsFor(0)[0]).toBe(tileset.root);
                spyUpdate.calls.reset();

                // Unload from cache
                viewNothing();
                scene.renderForSpecs();
                expect(tileset.statistics.numberOfTilesWithContentReady).toEqual(0);

                // Look at root again
                viewRootOnly();
                return Cesium3DTilesTester.waitForTilesLoaded(scene, tileset).then(function() {
                    expect(spyUpdate.calls.count()).toEqual(1);
                    expect(spyUpdate.calls.argsFor(0)[0]).toBe(tileset.root);
                });
            });
        });
    });

    it('tile failed event is raised', function() {
        viewNothing();
        return Cesium3DTilesTester.loadTileset(scene, tilesetUrl).then(function(tileset) {
            spyOn(Resource._Implementations, 'loadWithXhr').and.callFake(function(url, responseType, method, data, headers, deferred, overrideMimeType) {
                deferred.reject('404');
            });
            var spyUpdate = jasmine.createSpy('listener');
            tileset.tileFailed.addEventListener(spyUpdate);
            tileset.maximumMemoryUsage = 0;
            viewRootOnly();
            return Cesium3DTilesTester.waitForTilesLoaded(scene, tileset).then(function() {
                expect(spyUpdate.calls.count()).toEqual(1);

                var arg = spyUpdate.calls.argsFor(0)[0];
                expect(arg).toBeDefined();
                expect(arg.url).toContain('parent.b3dm');
                expect(arg.message).toBeDefined();
            });
        });
    });

    it('destroys', function() {
        return Cesium3DTilesTester.loadTileset(scene, tilesetUrl).then(function(tileset) {
            var root = tileset.root;
            expect(tileset.isDestroyed()).toEqual(false);
            scene.primitives.remove(tileset);
            expect(tileset.isDestroyed()).toEqual(true);

            // Check that all tiles are destroyed
            expect(root.isDestroyed()).toEqual(true);
            expect(root.children[0].isDestroyed()).toEqual(true);
            expect(root.children[1].isDestroyed()).toEqual(true);
            expect(root.children[2].isDestroyed()).toEqual(true);
            expect(root.children[3].isDestroyed()).toEqual(true);
        });
    });

    it('destroys before external tileset JSON file finishes loading', function() {
        viewNothing();
        return Cesium3DTilesTester.loadTileset(scene, tilesetOfTilesetsUrl).then(function(tileset) {
            var root = tileset.root;

            viewRootOnly();
            scene.renderForSpecs(); // Request external tileset JSON file

            var statistics = tileset._statistics;
            expect(statistics.numberOfPendingRequests).toEqual(1);
            scene.primitives.remove(tileset);

            return root.contentReadyPromise.then(function(root) {
                fail('should not resolve');
            }).catch(function(error) {
                // Expect the root to not have added any children from the external tileset JSON file
                expect(root.children.length).toEqual(0);
            });
        });
    });

    it('destroys before tile finishes loading', function() {
        viewRootOnly();
        options.url = tilesetUrl;
        var tileset = scene.primitives.add(new Cesium3DTileset(options));
        return tileset.readyPromise.then(function(tileset) {
            var root = tileset.root;
            scene.renderForSpecs(); // Request root
            scene.primitives.remove(tileset);

            return root.contentReadyPromise.then(function(content) {
                fail('should not resolve');
            }).catch(function(error) {
                expect(root._contentState).toBe(Cesium3DTileContentState.FAILED);
            });
        });
    });

    it('renders with imageBaseLightingFactor', function() {
        var renderOptions = {
            scene : scene,
            time : new JulianDate(2457522.154792)
        };
        return Cesium3DTilesTester.loadTileset(scene, withoutBatchTableUrl).then(function(tileset) {
            expect(renderOptions).toRenderAndCall(function(rgba) {
                expect(rgba).not.toEqual([0, 0, 0, 255]);
                tileset.imageBasedLightingFactor = new Cartesian2(0.0, 0.0);
                expect(renderOptions).notToRender(rgba);
            });
        });
    });

    it('renders with lightColor', function() {
        var renderOptions = {
            scene : scene,
            time : new JulianDate(2457522.154792)
        };
        return Cesium3DTilesTester.loadTileset(scene, withoutBatchTableUrl).then(function(tileset) {
            expect(renderOptions).toRenderAndCall(function(rgba) {
                expect(rgba).not.toEqual([0, 0, 0, 255]);
                tileset.imageBasedLightingFactor = new Cartesian2(0.0, 0.0);
                expect(renderOptions).toRenderAndCall(function(rgba2) {
                    expect(rgba2).not.toEqual(rgba);
                    tileset.lightColor = new Cartesian3(5.0, 5.0, 5.0);
                    expect(renderOptions).notToRender(rgba2);
                });
            });
        });
    });

    ///////////////////////////////////////////////////////////////////////////
    // Styling tests

    it('applies show style to a tileset', function() {
        return Cesium3DTilesTester.loadTileset(scene, withoutBatchTableUrl).then(function(tileset) {
            var hideStyle = new Cesium3DTileStyle({show : 'false'});
            tileset.style = hideStyle;
            expect(tileset.style).toBe(hideStyle);
            expect(scene).toRender([0, 0, 0, 255]);

            tileset.style = new Cesium3DTileStyle({show : 'true'});
            expect(scene).notToRender([0, 0, 0, 255]);
        });
    });

    it('applies show style to a tileset without features', function() {
        return Cesium3DTilesTester.loadTileset(scene, noBatchIdsUrl).then(function(tileset) {
            var hideStyle = new Cesium3DTileStyle({show : 'false'});
            tileset.style = hideStyle;
            expect(tileset.style).toBe(hideStyle);
            expect(scene).toRender([0, 0, 0, 255]);

            tileset.style = new Cesium3DTileStyle({show : 'true'});
            expect(scene).notToRender([0, 0, 0, 255]);
        });
    });

    it('applies style with complex show expression to a tileset', function() {
        return Cesium3DTilesTester.loadTileset(scene, withBatchTableUrl).then(function(tileset) {
            // Each feature in the b3dm file has an id property from 0 to 9
            // ${id} >= 10 will always evaluate to false
            tileset.style = new Cesium3DTileStyle({show : '${id} >= 50 * 2'});
            expect(scene).toRender([0, 0, 0, 255]);

            // ${id} < 10 will always evaluate to true
            tileset.style = new Cesium3DTileStyle({show : '${id} < 200 / 2'});
            expect(scene).notToRender([0, 0, 0, 255]);
        });
    });

    it('applies show style to a tileset with a composite tile', function() {
        return Cesium3DTilesTester.loadTileset(scene, compositeUrl).then(function(tileset) {
            tileset.style = new Cesium3DTileStyle({show : 'false'});
            expect(scene).toRender([0, 0, 0, 255]);

            tileset.style = new Cesium3DTileStyle({show : 'true'});
            expect(scene).notToRender([0, 0, 0, 255]);
        });
    });

    function expectColorStyle(tileset) {
        var color;
        expect(scene).toRenderAndCall(function(rgba) {
            color = rgba;
        });

        tileset.style = new Cesium3DTileStyle({color : 'color("blue")'});
        expect(scene).toRenderAndCall(function(rgba) {
=======
    it("applies color style to tileset without features", function () {
      return Cesium3DTilesTester.loadTileset(scene, noBatchIdsUrl).then(
        function (tileset) {
          expectColorStyle(tileset);
        }
      );
    });

    it("applies style when feature properties change", function () {
      return Cesium3DTilesTester.loadTileset(scene, withBatchTableUrl).then(
        function (tileset) {
          // Initially, all feature ids are less than 10
          tileset.style = new Cesium3DTileStyle({ show: "${id} < 10" });
          expect(scene).notToRender([0, 0, 0, 255]);

          // Change feature ids so the show expression will evaluate to false
          var content = tileset.root.content;
          var length = content.featuresLength;
          var i;
          var feature;
          for (i = 0; i < length; ++i) {
            feature = content.getFeature(i);
            feature.setProperty("id", feature.getProperty("id") + 10);
          }
          expect(scene).toRender([0, 0, 0, 255]);

          // Change ids back
          for (i = 0; i < length; ++i) {
            feature = content.getFeature(i);
            feature.setProperty("id", feature.getProperty("id") - 10);
          }
          expect(scene).notToRender([0, 0, 0, 255]);
        }
      );
    });

    it("applies style when tile is selected after new style is applied", function () {
      return Cesium3DTilesTester.loadTileset(scene, withBatchTableUrl).then(
        function (tileset) {
          var feature = tileset.root.content.getFeature(0);
          tileset.style = new Cesium3DTileStyle({ color: 'color("red")' });
          scene.renderForSpecs();
          expect(feature.color).toEqual(Color.RED);

          tileset.style = new Cesium3DTileStyle({ color: 'color("blue")' });
          scene.renderForSpecs();
          expect(feature.color).toEqual(Color.BLUE);

          viewNothing();
          tileset.style = new Cesium3DTileStyle({ color: 'color("lime")' });
          scene.renderForSpecs();
          expect(feature.color).toEqual(Color.BLUE); // Hasn't been selected yet

          viewAllTiles();
          scene.renderForSpecs();
          expect(feature.color).toEqual(Color.LIME);

          // Feature's show property is preserved if the style hasn't changed and the feature is newly selected
          feature.show = false;
          scene.renderForSpecs();
          expect(feature.show).toBe(false);
          viewNothing();
          scene.renderForSpecs();
          expect(feature.show).toBe(false);
          viewAllTiles();
          expect(feature.show).toBe(false);
        }
      );
    });

    it("does not reapply style during pick pass", function () {
      return Cesium3DTilesTester.loadTileset(scene, withBatchTableUrl).then(
        function (tileset) {
          tileset.style = new Cesium3DTileStyle({ color: 'color("red")' });
          scene.renderForSpecs();
          expect(
            tileset._statisticsPerPass[Cesium3DTilePass.RENDER]
              .numberOfTilesStyled
          ).toBe(1);
          scene.pickForSpecs();
          expect(
            tileset._statisticsPerPass[Cesium3DTilePass.PICK]
              .numberOfTilesStyled
          ).toBe(0);
        }
      );
    });

    it("applies style with complex color expression to a tileset", function () {
      return Cesium3DTilesTester.loadTileset(scene, withBatchTableUrl).then(
        function (tileset) {
          // Each feature in the b3dm file has an id property from 0 to 9
          // ${id} >= 10 will always evaluate to false
          tileset.style = new Cesium3DTileStyle({
            color: '(${id} >= 50 * 2) ? color("red") : color("blue")',
          });
          expect(scene).toRenderAndCall(function (rgba) {
>>>>>>> 2fd0e8f7
            expect(rgba[0]).toEqual(0);
            expect(rgba[1]).toEqual(0);
            expect(rgba[2]).toBeGreaterThan(0);
            expect(rgba[3]).toEqual(255);
          });

          // ${id} < 10 will always evaluate to true
          tileset.style = new Cesium3DTileStyle({
            color: '(${id} < 50 * 2) ? color("red") : color("blue")',
          });
          expect(scene).toRenderAndCall(function (rgba) {
            expect(rgba[0]).toBeGreaterThan(0);
            expect(rgba[1]).toEqual(0);
            expect(rgba[2]).toEqual(0);
            expect(rgba[3]).toEqual(255);
          });
        }
      );
    });

    it("applies conditional color style to a tileset", function () {
      return Cesium3DTilesTester.loadTileset(scene, withBatchTableUrl).then(
        function (tileset) {
          // ${id} < 10 will always evaluate to true
          tileset.style = new Cesium3DTileStyle({
            color: {
              conditions: [
                ["${id} < 10", 'color("red")'],
                ["true", 'color("blue")'],
              ],
            },
          });
          expect(scene).toRenderAndCall(function (rgba) {
            expect(rgba[0]).toBeGreaterThan(0);
            expect(rgba[1]).toEqual(0);
            expect(rgba[2]).toEqual(0);
            expect(rgba[3]).toEqual(255);
          });

          // ${id}>= 10 will always evaluate to false
          tileset.style = new Cesium3DTileStyle({
            color: {
              conditions: [
                ["${id} >= 10", 'color("red")'],
                ["true", 'color("blue")'],
              ],
            },
          });
          expect(scene).toRenderAndCall(function (rgba) {
            expect(rgba[0]).toEqual(0);
            expect(rgba[1]).toEqual(0);
            expect(rgba[2]).toBeGreaterThan(0);
            expect(rgba[3]).toEqual(255);
          });
        }
      );
    });

    it("loads style from uri", function () {
      return Cesium3DTilesTester.loadTileset(scene, withBatchTableUrl).then(
        function (tileset) {
          // ${id} < 10 will always evaluate to true
          tileset.style = new Cesium3DTileStyle(styleUrl);
          return tileset.style.readyPromise
            .then(function (style) {
              expect(scene).toRenderAndCall(function (rgba) {
                expect(rgba[0]).toBeGreaterThan(0);
                expect(rgba[1]).toEqual(0);
                expect(rgba[2]).toEqual(0);
                expect(rgba[3]).toEqual(255);
              });
            })
            .otherwise(function (error) {
              expect(error).not.toBeDefined();
            });
<<<<<<< HEAD

            // ${id}>= 10 will always evaluate to false
            tileset.style = new Cesium3DTileStyle({
                color : {
                    conditions : [
                        ['${id} >= 10', 'color("red")'],
                        ['true', 'color("blue")']
                    ]
                }
            });
            expect(scene).toRenderAndCall(function(rgba) {
                expect(rgba[0]).toEqual(0);
                expect(rgba[1]).toEqual(0);
                expect(rgba[2]).toBeGreaterThan(0);
                expect(rgba[3]).toEqual(255);
            });
        });
    });

    it('loads style from uri', function() {
        return Cesium3DTilesTester.loadTileset(scene, withBatchTableUrl).then(function(tileset) {
            // ${id} < 10 will always evaluate to true
            tileset.style = new Cesium3DTileStyle(styleUrl);
            return tileset.style.readyPromise.then(function(style) {
                expect(scene).toRenderAndCall(function(rgba) {
                    expect(rgba[0]).toBeGreaterThan(0);
                    expect(rgba[1]).toEqual(0);
                    expect(rgba[2]).toEqual(0);
                    expect(rgba[3]).toEqual(255);
                });
            }).catch(function(error) {
                expect(error).not.toBeDefined();
            });
        });
    });

    it('applies custom style to a tileset', function() {
        var style = new Cesium3DTileStyle();
        style.show = {
            evaluate : function(feature) {
                return this._value;
            },
            _value : false
        };
        style.color = {
            evaluateColor : function(feature, result) {
                return Color.clone(Color.WHITE, result);
            }
        };

        return Cesium3DTilesTester.loadTileset(scene, withoutBatchTableUrl).then(function(tileset) {
            tileset.style = style;
            expect(tileset.style).toBe(style);
            expect(scene).toRender([0, 0, 0, 255]);

            style.show._value = true;
            tileset.makeStyleDirty();
            expect(scene).notToRender([0, 0, 0, 255]);
        });
=======
        }
      );
    });

    it("applies custom style to a tileset", function () {
      var style = new Cesium3DTileStyle();
      style.show = {
        evaluate: function (feature) {
          return this._value;
        },
        _value: false,
      };
      style.color = {
        evaluateColor: function (feature, result) {
          return Color.clone(Color.WHITE, result);
        },
      };

      return Cesium3DTilesTester.loadTileset(scene, withoutBatchTableUrl).then(
        function (tileset) {
          tileset.style = style;
          expect(tileset.style).toBe(style);
          expect(scene).toRender([0, 0, 0, 255]);

          style.show._value = true;
          tileset.makeStyleDirty();
          expect(scene).notToRender([0, 0, 0, 255]);
        }
      );
>>>>>>> 2fd0e8f7
    });

    function testColorBlendMode(url) {
      return Cesium3DTilesTester.loadTileset(scene, url).then(function (
        tileset
      ) {
        tileset.luminanceAtZenith = undefined;

        // Check that the feature is red
        var sourceRed;
        var sourceGreen;
        var renderOptions = {
          scene: scene,
          time: new JulianDate(2457522.154792),
        };
        expect(renderOptions).toRenderAndCall(function (rgba) {
          sourceRed = rgba[0];
          sourceGreen = rgba[1];
        });

        expect(renderOptions).toRenderAndCall(function (rgba) {
          expect(rgba[0]).toBeGreaterThan(200);
          expect(rgba[1]).toBeLessThan(25);
          expect(rgba[2]).toBeLessThan(25);
          expect(rgba[3]).toEqual(255);
        });

        // Use HIGHLIGHT blending
        tileset.colorBlendMode = Cesium3DTileColorBlendMode.HIGHLIGHT;

        // Style with dark yellow. Expect the red channel to be darker than before.
        tileset.style = new Cesium3DTileStyle({
          color: "rgb(128, 128, 0)",
        });
        expect(renderOptions).toRenderAndCall(function (rgba) {
          expect(rgba[0]).toBeGreaterThan(100);
          expect(rgba[0]).toBeLessThan(sourceRed);
          expect(rgba[1]).toBeLessThan(25);
          expect(rgba[2]).toBeLessThan(25);
          expect(rgba[3]).toEqual(255);
        });

        // Style with yellow + alpha. Expect the red channel to be darker than before.
        tileset.style = new Cesium3DTileStyle({
          color: "rgba(255, 255, 0, 0.5)",
        });
        expect(renderOptions).toRenderAndCall(function (rgba) {
          expect(rgba[0]).toBeGreaterThan(100);
          expect(rgba[0]).toBeLessThan(sourceRed);
          expect(rgba[1]).toBeLessThan(25);
          expect(rgba[2]).toBeLessThan(25);
          expect(rgba[3]).toEqual(255);
        });

        // Use REPLACE blending
        tileset.colorBlendMode = Cesium3DTileColorBlendMode.REPLACE;

        // Style with dark yellow. Expect the red and green channels to be roughly dark yellow.
        tileset.style = new Cesium3DTileStyle({
          color: "rgb(128, 128, 0)",
        });
        var replaceRed;
        var replaceGreen;
        expect(renderOptions).toRenderAndCall(function (rgba) {
          replaceRed = rgba[0];
          replaceGreen = rgba[1];
          expect(rgba[0]).toBeGreaterThan(100);
          expect(rgba[0]).toBeLessThan(255);
          expect(rgba[1]).toBeGreaterThan(100);
          expect(rgba[1]).toBeLessThan(255);
          expect(rgba[2]).toBeLessThan(25);
          expect(rgba[3]).toEqual(255);
        });

        // Style with yellow + alpha. Expect the red and green channels to be a shade of yellow.
        tileset.style = new Cesium3DTileStyle({
          color: "rgba(255, 255, 0, 0.5)",
        });
        expect(renderOptions).toRenderAndCall(function (rgba) {
          expect(rgba[0]).toBeGreaterThan(100);
          expect(rgba[0]).toBeLessThan(255);
          expect(rgba[1]).toBeGreaterThan(100);
          expect(rgba[1]).toBeLessThan(255);
          expect(rgba[2]).toBeLessThan(25);
          expect(rgba[3]).toEqual(255);
        });

        // Use MIX blending
        tileset.colorBlendMode = Cesium3DTileColorBlendMode.MIX;
        tileset.colorBlendAmount = 0.5;

        // Style with dark yellow. Expect color to be a mix of the source and style colors.
        tileset.style = new Cesium3DTileStyle({
          color: "rgb(128, 128, 0)",
        });
        var mixRed;
        var mixGreen;
        expect(renderOptions).toRenderAndCall(function (rgba) {
          mixRed = rgba[0];
          mixGreen = rgba[1];
          expect(rgba[0]).toBeGreaterThan(replaceRed);
          expect(rgba[0]).toBeLessThan(sourceRed);
          expect(rgba[1]).toBeGreaterThan(sourceGreen);
          expect(rgba[1]).toBeLessThan(replaceGreen);
          expect(rgba[2]).toBeLessThan(25);
          expect(rgba[3]).toEqual(255);
        });

        // Set colorBlendAmount to 0.25. Expect color to be closer to the source color.
        tileset.colorBlendAmount = 0.25;
        expect(renderOptions).toRenderAndCall(function (rgba) {
          expect(rgba[0]).toBeGreaterThan(mixRed);
          expect(rgba[0]).toBeLessThan(sourceRed);
          expect(rgba[1]).toBeGreaterThan(0);
          expect(rgba[1]).toBeLessThan(mixGreen);
          expect(rgba[2]).toBeLessThan(25);
          expect(rgba[3]).toEqual(255);
        });

        // Set colorBlendAmount to 0.0. Expect color to equal the source color
        tileset.colorBlendAmount = 0.0;
        expect(renderOptions).toRenderAndCall(function (rgba) {
          expect(rgba[0]).toEqual(sourceRed);
          expect(rgba[1]).toBeLessThan(25);
          expect(rgba[2]).toBeLessThan(25);
          expect(rgba[3]).toEqual(255);
        });

        // Set colorBlendAmount to 1.0. Expect color to equal the style color
        tileset.colorBlendAmount = 1.0;
        expect(renderOptions).toRenderAndCall(function (rgba) {
          expect(rgba[0]).toEqual(replaceRed);
          expect(rgba[1]).toEqual(replaceGreen);
          expect(rgba[2]).toBeLessThan(25);
          expect(rgba[3]).toEqual(255);
        });

        // Style with yellow + alpha. Expect color to be a mix of the source and style colors.
        tileset.colorBlendAmount = 0.5;
        tileset.style = new Cesium3DTileStyle({
          color: "rgba(255, 255, 0, 0.5)",
        });
        expect(renderOptions).toRenderAndCall(function (rgba) {
          expect(rgba[0]).toBeGreaterThan(0);
          expect(rgba[1]).toBeGreaterThan(0);
          expect(rgba[2]).toBeLessThan(25);
          expect(rgba[3]).toEqual(255);
        });
      });
    }

    it("sets colorBlendMode", function () {
      return testColorBlendMode(colorsUrl);
    });

    it("sets colorBlendMode when vertex texture fetch is not supported", function () {
      // Disable VTF
      var maximumVertexTextureImageUnits =
        ContextLimits.maximumVertexTextureImageUnits;
      ContextLimits._maximumVertexTextureImageUnits = 0;
      return testColorBlendMode(colorsUrl).then(function () {
        // Re-enable VTF
        ContextLimits._maximumVertexTextureImageUnits = maximumVertexTextureImageUnits;
      });
    });

    it("sets colorBlendMode for textured tileset", function () {
      return testColorBlendMode(texturedUrl);
    });

    it("sets colorBlendMode for instanced tileset", function () {
      viewInstances();
      return testColorBlendMode(instancedRedMaterialUrl);
    });

    it("sets colorBlendMode for vertex color tileset", function () {
      return testColorBlendMode(batchedVertexColorsUrl);
    });

    ///////////////////////////////////////////////////////////////////////////
    // Cache replacement tests

    it("Unload all cached tiles not required to meet SSE using maximumMemoryUsage", function () {
      return Cesium3DTilesTester.loadTileset(scene, tilesetUrl).then(function (
        tileset
      ) {
        tileset.maximumMemoryUsage = 0;

        // Render parent and four children (using additive refinement)
        viewAllTiles();
        scene.renderForSpecs();

        var statistics = tileset._statistics;
        expect(statistics.numberOfCommands).toEqual(5);
        expect(statistics.numberOfTilesWithContentReady).toEqual(5); // Five loaded tiles
        expect(tileset.totalMemoryUsageInBytes).toEqual(37200); // Specific to this tileset

        // Zoom out so only root tile is needed to meet SSE.  This unloads
        // the four children since the maximum memory usage is zero.
        viewRootOnly();
        scene.renderForSpecs();

        expect(statistics.numberOfCommands).toEqual(1);
        expect(statistics.numberOfTilesWithContentReady).toEqual(1);
        expect(tileset.totalMemoryUsageInBytes).toEqual(7440); // Specific to this tileset

        // Zoom back in so all four children are re-requested.
        viewAllTiles();

        return Cesium3DTilesTester.waitForTilesLoaded(scene, tileset).then(
          function () {
            expect(statistics.numberOfCommands).toEqual(5);
            expect(statistics.numberOfTilesWithContentReady).toEqual(5); // Five loaded tiles
            expect(tileset.totalMemoryUsageInBytes).toEqual(37200); // Specific to this tileset
          }
        );
      });
    });

    it("Unload some cached tiles not required to meet SSE using maximumMemoryUsage", function () {
      return Cesium3DTilesTester.loadTileset(scene, tilesetUrl).then(function (
        tileset
      ) {
        tileset.maximumMemoryUsage = 0.025; // Just enough memory to allow 3 tiles to remain
        // Render parent and four children (using additive refinement)
        viewAllTiles();
        scene.renderForSpecs();

        var statistics = tileset._statistics;
        expect(statistics.numberOfCommands).toEqual(5);
        expect(statistics.numberOfTilesWithContentReady).toEqual(5); // Five loaded tiles

        // Zoom out so only root tile is needed to meet SSE.  This unloads
        // two of the four children so three tiles are still loaded (the
        // root and two children) since the maximum memory usage is sufficient.
        viewRootOnly();
        scene.renderForSpecs();

        expect(statistics.numberOfCommands).toEqual(1);
        expect(statistics.numberOfTilesWithContentReady).toEqual(3);

        // Zoom back in so the two children are re-requested.
        viewAllTiles();

        return Cesium3DTilesTester.waitForTilesLoaded(scene, tileset).then(
          function () {
            expect(statistics.numberOfCommands).toEqual(5);
            expect(statistics.numberOfTilesWithContentReady).toEqual(5); // Five loaded tiles
          }
        );
      });
    });

    it("Unloads cached tiles outside of the view frustum using maximumMemoryUsage", function () {
      return Cesium3DTilesTester.loadTileset(scene, tilesetUrl).then(function (
        tileset
      ) {
        tileset.maximumMemoryUsage = 0;

        scene.renderForSpecs();
        var statistics = tileset._statistics;
        expect(statistics.numberOfCommands).toEqual(5);
        expect(statistics.numberOfTilesWithContentReady).toEqual(5);

        viewSky();

        // All tiles are unloaded
        scene.renderForSpecs();
        expect(statistics.numberOfCommands).toEqual(0);
        expect(statistics.numberOfTilesWithContentReady).toEqual(0);

        // Reset camera so all tiles are reloaded
        viewAllTiles();

        return Cesium3DTilesTester.waitForTilesLoaded(scene, tileset).then(
          function () {
            expect(statistics.numberOfCommands).toEqual(5);
            expect(statistics.numberOfTilesWithContentReady).toEqual(5);
          }
        );
      });
    });

    it("Unloads cached tiles in a tileset with external tileset JSON file using maximumMemoryUsage", function () {
      return Cesium3DTilesTester.loadTileset(scene, tilesetOfTilesetsUrl).then(
        function (tileset) {
          var statistics = tileset._statistics;
          var cacheList = tileset._cache._list;

          tileset.maximumMemoryUsage = 0.02;

          scene.renderForSpecs();
          expect(statistics.numberOfCommands).toEqual(5);
          expect(statistics.numberOfTilesWithContentReady).toEqual(5);
          expect(cacheList.length - 1).toEqual(5); // Only tiles with content are on the replacement list. -1 for sentinel.

          // Zoom out so only root tile is needed to meet SSE.  This unloads
          // all tiles except the root and one of the b3dm children
          viewRootOnly();
          scene.renderForSpecs();

          expect(statistics.numberOfCommands).toEqual(1);
          expect(statistics.numberOfTilesWithContentReady).toEqual(2);
          expect(cacheList.length - 1).toEqual(2);

          // Reset camera so all tiles are reloaded
          viewAllTiles();

          return Cesium3DTilesTester.waitForTilesLoaded(scene, tileset).then(
            function () {
              expect(statistics.numberOfCommands).toEqual(5);
              expect(statistics.numberOfTilesWithContentReady).toEqual(5);

              expect(cacheList.length - 1).toEqual(5);
            }
          );
        }
      );
    });

    it("Unloads cached tiles in a tileset with empty tiles using maximumMemoryUsage", function () {
      return Cesium3DTilesTester.loadTileset(scene, tilesetEmptyRootUrl).then(
        function (tileset) {
          var statistics = tileset._statistics;

          tileset.maximumMemoryUsage = 0.02;

          scene.renderForSpecs();
          expect(statistics.numberOfCommands).toEqual(4);
          expect(statistics.numberOfTilesWithContentReady).toEqual(4); // 4 children with b3dm content (does not include empty root)

          viewSky();

          // Unload tiles to meet cache size
          scene.renderForSpecs();
          expect(statistics.numberOfCommands).toEqual(0);
          expect(statistics.numberOfTilesWithContentReady).toEqual(2); // 2 children with b3dm content (does not include empty root)

          // Reset camera so all tiles are reloaded
          viewAllTiles();

          return Cesium3DTilesTester.waitForTilesLoaded(scene, tileset).then(
            function () {
              expect(statistics.numberOfCommands).toEqual(4);
              expect(statistics.numberOfTilesWithContentReady).toEqual(4);
            }
          );
        }
      );
    });

    it("Unload cached tiles when a tileset uses replacement refinement using maximumMemoryUsage", function () {
      // No children have content, but all grandchildren have content
      //
      //          C
      //      E       E
      //    C   C   C   C
      //
      return Cesium3DTilesTester.loadTileset(
        scene,
        tilesetReplacement1Url
      ).then(function (tileset) {
        tileset.maximumMemoryUsage = 0; // Only root needs to be visible

        // Render parent and four children (using additive refinement)
        viewAllTiles();
        scene.renderForSpecs();

        var statistics = tileset._statistics;
        expect(statistics.numberOfCommands).toEqual(4); // 4 grandchildren. Root is replaced.
        expect(statistics.numberOfTilesWithContentReady).toEqual(5); // Root + four grandchildren (does not include empty children)

        // Zoom out so only root tile is needed to meet SSE.  This unloads
        // all grandchildren since the max number of loaded tiles is one.
        viewRootOnly();
        scene.renderForSpecs();

        expect(statistics.numberOfCommands).toEqual(1);
        expect(statistics.numberOfTilesWithContentReady).toEqual(1);

        // Zoom back in so the four children are re-requested.
        viewAllTiles();

        return Cesium3DTilesTester.waitForTilesLoaded(scene, tileset).then(
          function () {
            expect(statistics.numberOfCommands).toEqual(4);
            expect(statistics.numberOfTilesWithContentReady).toEqual(5);
          }
        );
      });
    });

    it("Explicitly unloads cached tiles with trimLoadedTiles", function () {
      return Cesium3DTilesTester.loadTileset(scene, tilesetUrl).then(function (
        tileset
      ) {
        tileset.maximumMemoryUsage = 0.05;

        // Render parent and four children (using additive refinement)
        viewAllTiles();
        scene.renderForSpecs();

        var statistics = tileset._statistics;
        expect(statistics.numberOfCommands).toEqual(5);
        expect(statistics.numberOfTilesWithContentReady).toEqual(5); // Five loaded tiles

        // Zoom out so only root tile is needed to meet SSE.  The children
        // are not unloaded since max number of loaded tiles is five.
        viewRootOnly();
        scene.renderForSpecs();

        expect(statistics.numberOfCommands).toEqual(1);
        expect(statistics.numberOfTilesWithContentReady).toEqual(5);

        tileset.trimLoadedTiles();
        scene.renderForSpecs();

        expect(statistics.numberOfCommands).toEqual(1);
        expect(statistics.numberOfTilesWithContentReady).toEqual(1);
      });
    });

    it("tileUnload event is raised", function () {
      return Cesium3DTilesTester.loadTileset(scene, tilesetUrl).then(function (
        tileset
      ) {
        tileset.maximumMemoryUsage = 0;

        // Render parent and four children (using additive refinement)
        viewAllTiles();
        scene.renderForSpecs();

        var statistics = tileset._statistics;
        expect(statistics.numberOfCommands).toEqual(5);
        expect(statistics.numberOfTilesWithContentReady).toEqual(5); // Five loaded tiles

        // Zoom out so only root tile is needed to meet SSE.  All the
        // children are unloaded since max number of loaded tiles is one.
        viewRootOnly();
        var spyUpdate = jasmine.createSpy("listener");
        tileset.tileUnload.addEventListener(spyUpdate);
        scene.renderForSpecs();

        expect(
          tileset.root.visibility(
            scene.frameState,
            CullingVolume.MASK_INDETERMINATE
          )
        ).not.toEqual(CullingVolume.MASK_OUTSIDE);
        expect(spyUpdate.calls.count()).toEqual(4);
        expect(spyUpdate.calls.argsFor(0)[0]).toBe(tileset.root.children[0]);
        expect(spyUpdate.calls.argsFor(1)[0]).toBe(tileset.root.children[1]);
        expect(spyUpdate.calls.argsFor(2)[0]).toBe(tileset.root.children[2]);
        expect(spyUpdate.calls.argsFor(3)[0]).toBe(tileset.root.children[3]);
      });
    });

    it("maximumMemoryUsage throws when negative", function () {
      var tileset = new Cesium3DTileset({
        url: tilesetUrl,
      });
      expect(function () {
        tileset.maximumMemoryUsage = -1;
      }).toThrowDeveloperError();
    });

    it("maximumScreenSpaceError throws when negative", function () {
      var tileset = new Cesium3DTileset({
        url: tilesetUrl,
      });
      expect(function () {
        tileset.maximumScreenSpaceError = -1;
      }).toThrowDeveloperError();
    });

    it("propagates tile transform down the tree", function () {
      var b3dmCommands = 1;
      var i3dmCommands = scene.context.instancedArrays ? 1 : 25; // When instancing is not supported there is one command per instance
      var totalCommands = b3dmCommands + i3dmCommands;
      return Cesium3DTilesTester.loadTileset(
        scene,
        tilesetWithTransformsUrl
      ).then(function (tileset) {
        var statistics = tileset._statistics;
        var root = tileset.root;
        var rootTransform = Matrix4.unpack(root._header.transform);

        var child = root.children[0];
        var childTransform = Matrix4.unpack(child._header.transform);
        var computedTransform = Matrix4.multiply(
          rootTransform,
          childTransform,
          new Matrix4()
        );

        expect(statistics.numberOfCommands).toBe(totalCommands);
        expect(root.computedTransform).toEqual(rootTransform);
        expect(child.computedTransform).toEqual(computedTransform);

        // Set the tileset's modelMatrix
        var tilesetTransform = Matrix4.fromTranslation(
          new Cartesian3(0.0, 1.0, 0.0)
        );
        tileset.modelMatrix = tilesetTransform;
        computedTransform = Matrix4.multiply(
          tilesetTransform,
          computedTransform,
          computedTransform
        );
        scene.renderForSpecs();
        expect(child.computedTransform).toEqual(computedTransform);

        // Set the modelMatrix somewhere off screen
        tileset.modelMatrix = Matrix4.fromTranslation(
          new Cartesian3(0.0, 100000.0, 0.0)
        );
        scene.renderForSpecs();
        expect(statistics.numberOfCommands).toBe(0);

        // Now bring it back
        tileset.modelMatrix = Matrix4.IDENTITY;
        scene.renderForSpecs();
        expect(statistics.numberOfCommands).toBe(totalCommands);

        // Do the same steps for a tile transform
        child.transform = Matrix4.fromTranslation(
          new Cartesian3(0.0, 100000.0, 0.0)
        );
        scene.renderForSpecs();
        expect(statistics.numberOfCommands).toBe(1);
        child.transform = Matrix4.IDENTITY;
        scene.renderForSpecs();
        expect(statistics.numberOfCommands).toBe(totalCommands);
      });
    });

    var skipLevelOfDetailOptions = {
      skipLevelOfDetail: true,
    };

    it("does not mark tileset as refining when tiles have selection depth 0", function () {
      viewRootOnly();
      return Cesium3DTilesTester.loadTileset(
        scene,
        tilesetUrl,
        skipLevelOfDetailOptions
      ).then(function (tileset) {
        viewAllTiles();
        scene.renderForSpecs();
        var statistics = tileset._statistics;
        expect(statistics.numberOfTilesWithContentReady).toEqual(1);
        expect(tileset._selectedTiles[0]._selectionDepth).toEqual(0);
        expect(tileset._hasMixedContent).toBe(false);

        return Cesium3DTilesTester.waitForTilesLoaded(scene, tileset).then(
          function (tileset) {
            expect(statistics.numberOfTilesWithContentReady).toEqual(5);
            expect(tileset._hasMixedContent).toBe(false);
          }
        );
      });
    });

    it("marks tileset as mixed when tiles have nonzero selection depth", function () {
      return Cesium3DTilesTester.loadTileset(
        scene,
        tilesetReplacement3Url,
        skipLevelOfDetailOptions
      ).then(function (tileset) {
        var statistics = tileset._statistics;

        tileset.root.children[0].children[0].children[0].unloadContent();
        tileset.root.children[0].children[0].children[1].unloadContent();
        tileset.root.children[0].children[0].children[2].unloadContent();
        statistics.numberOfTilesWithContentReady -= 3;

        scene.renderForSpecs();

        expect(tileset._hasMixedContent).toBe(true);
        expect(statistics.numberOfTilesWithContentReady).toEqual(2);
        expect(
          tileset.root.children[0].children[0].children[3]._selectionDepth
        ).toEqual(1);
        expect(tileset.root._selectionDepth).toEqual(0);

        return Cesium3DTilesTester.waitForTilesLoaded(scene, tileset).then(
          function (tileset) {
            expect(statistics.numberOfTilesWithContentReady).toEqual(5);
            expect(tileset._hasMixedContent).toBe(false);
          }
        );
      });
    });

    it("adds stencil clear command first when unresolved", function () {
      return Cesium3DTilesTester.loadTileset(
        scene,
        tilesetReplacement3Url,
        skipLevelOfDetailOptions
      ).then(function (tileset) {
        tileset.root.children[0].children[0].children[0].unloadContent();
        tileset.root.children[0].children[0].children[1].unloadContent();
        tileset.root.children[0].children[0].children[2].unloadContent();

<<<<<<< HEAD
    it('tile with tileset content expires', function() {
        return Cesium3DTilesTester.loadTileset(scene, tilesetSubtreeExpirationUrl).then(function(tileset) {
            // Intercept the request and load a subtree with one less child. Still want to make an actual request to simulate
            // real use cases instead of immediately returning a pre-created array buffer.
            spyOn(Resource._Implementations, 'loadWithXhr').and.callFake(function(url, responseType, method, data, headers, deferred, overrideMimeType) {
                var newDeferred = defer();
                Resource._DefaultImplementations.loadWithXhr(tilesetSubtreeUrl, responseType, method, data, headers, newDeferred, overrideMimeType);
                newDeferred.promise.then(function(arrayBuffer) {
                    deferred.resolve(modifySubtreeBuffer(arrayBuffer));
                });
            });
=======
        scene.renderForSpecs();
        var commandList = scene.frameState.commandList;
        expect(commandList[0]).toBeInstanceOf(ClearCommand);
        expect(commandList[0].stencil).toBe(0);
      });
    });

    it("creates duplicate backface commands", function () {
      return Cesium3DTilesTester.loadTileset(
        scene,
        tilesetReplacement3Url,
        skipLevelOfDetailOptions
      ).then(function (tileset) {
        var statistics = tileset._statistics;
        var root = tileset.root;
>>>>>>> 2fd0e8f7

        tileset.root.children[0].children[0].children[0].unloadContent();
        tileset.root.children[0].children[0].children[1].unloadContent();
        tileset.root.children[0].children[0].children[2].unloadContent();

        scene.renderForSpecs();

        // 2 for root tile, 1 for child, 1 for stencil clear
        // Tiles that are marked as finalResolution, including leaves, do not create back face commands
        expect(statistics.numberOfCommands).toEqual(4);
        expect(isSelected(tileset, root)).toBe(true);
        expect(root._finalResolution).toBe(false);
        expect(
          isSelected(tileset, root.children[0].children[0].children[3])
        ).toBe(true);
        expect(root.children[0].children[0].children[3]._finalResolution).toBe(
          true
        );
        expect(tileset._hasMixedContent).toBe(true);

        var commandList = scene.frameState.commandList;
        var rs = commandList[1].renderState;
        expect(rs.cull.enabled).toBe(true);
        expect(rs.cull.face).toBe(CullFace.FRONT);
        expect(rs.polygonOffset.enabled).toBe(true);
      });
    });

    it("does not create duplicate backface commands if no selected descendants", function () {
      return Cesium3DTilesTester.loadTileset(
        scene,
        tilesetReplacement3Url,
        skipLevelOfDetailOptions
      ).then(function (tileset) {
        var statistics = tileset._statistics;
        var root = tileset.root;

        tileset.root.children[0].children[0].children[0].unloadContent();
        tileset.root.children[0].children[0].children[1].unloadContent();
        tileset.root.children[0].children[0].children[2].unloadContent();
        tileset.root.children[0].children[0].children[3].unloadContent();

        scene.renderForSpecs();

        // 2 for root tile, 1 for child, 1 for stencil clear
        expect(statistics.numberOfCommands).toEqual(1);
        expect(isSelected(tileset, root)).toBe(true);
        expect(root._finalResolution).toBe(true);
        expect(
          isSelected(tileset, root.children[0].children[0].children[0])
        ).toBe(false);
        expect(
          isSelected(tileset, root.children[0].children[0].children[1])
        ).toBe(false);
        expect(
          isSelected(tileset, root.children[0].children[0].children[2])
        ).toBe(false);
        expect(
          isSelected(tileset, root.children[0].children[0].children[3])
        ).toBe(false);
        expect(tileset._hasMixedContent).toBe(false);
      });
    });

    it("does not add commands or stencil clear command with no selected tiles", function () {
      options.url = tilesetUrl;
      options.skipLevelOfDetail = true;
      var tileset = scene.primitives.add(new Cesium3DTileset(options));
      scene.renderForSpecs();
      var statistics = tileset._statistics;
      expect(tileset._selectedTiles.length).toEqual(0);
      expect(statistics.numberOfCommands).toEqual(0);
    });

    it("does not add stencil clear command or backface commands when fully resolved", function () {
      viewAllTiles();
      return Cesium3DTilesTester.loadTileset(
        scene,
        tilesetReplacement3Url,
        skipLevelOfDetailOptions
      ).then(function (tileset) {
        var statistics = tileset._statistics;
        expect(statistics.numberOfCommands).toEqual(
          tileset._selectedTiles.length
        );

        var commandList = scene.frameState.commandList;
        var length = commandList.length;
        for (var i = 0; i < length; ++i) {
          var command = commandList[i];
          expect(command).not.toBeInstanceOf(ClearCommand);
          expect(command.renderState.cull.face).not.toBe(CullFace.FRONT);
        }
      });
    });

    it("loadSiblings", function () {
      viewBottomLeft();
      return Cesium3DTilesTester.loadTileset(scene, tilesetReplacement3Url, {
        skipLevelOfDetail: true,
        loadSiblings: false,
        foveatedTimeDelay: 0,
      }).then(function (tileset) {
        var statistics = tileset._statistics;
        expect(statistics.numberOfTilesWithContentReady).toBe(2);
        tileset.loadSiblings = true;
        scene.renderForSpecs();
        return Cesium3DTilesTester.waitForTilesLoaded(scene, tileset).then(
          function (tileset) {
            expect(statistics.numberOfTilesWithContentReady).toBe(5);
          }
        );
      });
    });

    it("immediatelyLoadDesiredLevelOfDetail", function () {
      viewNothing();
      return Cesium3DTilesTester.loadTileset(scene, tilesetUrl, {
        skipLevelOfDetail: true,
        immediatelyLoadDesiredLevelOfDetail: true,
      }).then(function (tileset) {
        var root = tileset.root;
        var child = findTileByUri(root.children, "ll.b3dm");
        tileset.root.refine = Cesium3DTileRefine.REPLACE;
        tileset._allTilesAdditive = false;
        viewBottomLeft();
        return Cesium3DTilesTester.waitForTilesLoaded(scene, tileset).then(
          function (tileset) {
            expect(isSelected(tileset, child));
            expect(!isSelected(tileset, root));
            expect(root.contentUnloaded).toBe(true);
            // Renders child while parent loads
            viewRootOnly();
            scene.renderForSpecs();
            expect(isSelected(tileset, child));
            expect(!isSelected(tileset, root));
            return Cesium3DTilesTester.waitForTilesLoaded(scene, tileset).then(
              function (tileset) {
                expect(!isSelected(tileset, child));
                expect(isSelected(tileset, root));
              }
            );
          }
        );
      });
    });

    it("selects children if no ancestors available", function () {
      return Cesium3DTilesTester.loadTileset(
        scene,
        tilesetOfTilesetsUrl,
        skipLevelOfDetailOptions
      ).then(function (tileset) {
        var statistics = tileset._statistics;
        var parent = tileset.root.children[0];
        var child = parent.children[3].children[0];
        parent.refine = Cesium3DTileRefine.REPLACE;
        parent.unloadContent();

        viewBottomLeft();
        scene.renderForSpecs();

        expect(child.contentReady).toBe(true);
        expect(parent.contentReady).toBe(false);
        expect(isSelected(tileset, child)).toBe(true);
        expect(isSelected(tileset, parent)).toBe(false);
        expect(statistics.numberOfCommands).toEqual(1);
      });
    });

    it("tile expires", function () {
      return Cesium3DTilesTester.loadTileset(scene, batchedExpirationUrl).then(
        function (tileset) {
          // Intercept the request and load content that produces more draw commands, to simulate fetching new content after the original expires
          spyOn(Resource._Implementations, "loadWithXhr").and.callFake(
            function (
              url,
              responseType,
              method,
              data,
              headers,
              deferred,
              overrideMimeType
            ) {
              Resource._DefaultImplementations.loadWithXhr(
                batchedColorsB3dmUrl,
                responseType,
                method,
                data,
                headers,
                deferred,
                overrideMimeType
              );
            }
          );
          var tile = tileset.root;
          var statistics = tileset._statistics;
          var expiredContent;
          tileset.style = new Cesium3DTileStyle({
            color: 'color("red")',
          });

          // Check that expireDuration and expireDate are correctly set
          var expireDate = JulianDate.addSeconds(
            JulianDate.now(),
            5.0,
            new JulianDate()
          );
          expect(
            JulianDate.secondsDifference(tile.expireDate, expireDate)
          ).toEqualEpsilon(0.0, CesiumMath.EPSILON1);
          expect(tile.expireDuration).toBe(5.0);
          expect(tile.contentExpired).toBe(false);
          expect(tile.contentReady).toBe(true);
          expect(tile.contentAvailable).toBe(true);
          expect(tile._expiredContent).toBeUndefined();

          // Check statistics
          expect(statistics.numberOfCommands).toBe(1);
          expect(statistics.numberOfTilesTotal).toBe(1);

          // Trigger expiration to happen next frame
          tile.expireDate = JulianDate.addSeconds(
            JulianDate.now(),
            -1.0,
            new JulianDate()
          );

          // Stays in the expired state until the request goes through
          var originalMaxmimumRequests = RequestScheduler.maximumRequests;
          RequestScheduler.maximumRequests = 0; // Artificially limit Request Scheduler so the request won't go through
          scene.renderForSpecs();
          RequestScheduler.maximumRequests = originalMaxmimumRequests;
          expiredContent = tile._expiredContent;
          expect(tile.contentExpired).toBe(true);
          expect(tile.contentAvailable).toBe(true); // Expired content now exists
          expect(expiredContent).toBeDefined();

          // Expired content renders while new content loads in
          expect(statistics.numberOfCommands).toBe(1);
          expect(statistics.numberOfTilesTotal).toBe(1);

          // Request goes through, now in the LOADING state
          scene.renderForSpecs();
          expect(tile.contentExpired).toBe(false);
          expect(tile.contentReady).toBe(false);
          expect(tile.contentAvailable).toBe(true);
          expect(tile._contentState).toBe(Cesium3DTileContentState.LOADING);
          expect(tile._expiredContent).toBeDefined(); // Still holds onto expired content until the content state is READY

          // Check that url contains a query param with the timestamp
          var url = Resource._Implementations.loadWithXhr.calls.first().args[0];
          expect(url.indexOf("expired=") >= 0).toBe(true);

          // statistics are still the same
          expect(statistics.numberOfCommands).toBe(1);
          expect(statistics.numberOfTilesTotal).toBe(1);

          return pollToPromise(function () {
            expect(statistics.numberOfCommands).toBe(1); // Still renders expired content
            scene.renderForSpecs();
            return tile.contentReady;
          }).then(function () {
            scene.renderForSpecs();

            // Expired content is destroyed
            expect(tile._expiredContent).toBeUndefined();
            expect(expiredContent.isDestroyed()).toBe(true);

            // Expect the style to be reapplied
            expect(tile.content.getFeature(0).color).toEqual(Color.RED);

            // statistics for new content
            expect(statistics.numberOfCommands).toBe(10);
            expect(statistics.numberOfTilesTotal).toBe(1);
          });
        }
      );
    });

    function modifySubtreeBuffer(arrayBuffer) {
      var uint8Array = new Uint8Array(arrayBuffer);
      var jsonString = getStringFromTypedArray(uint8Array);
      var json = JSON.parse(jsonString);
      json.root.children.splice(0, 1);

      jsonString = JSON.stringify(json);
      var length = jsonString.length;
      uint8Array = new Uint8Array(length);
      for (var i = 0; i < length; i++) {
        uint8Array[i] = jsonString.charCodeAt(i);
      }
      return uint8Array.buffer;
    }

    it("tile with tileset content expires", function () {
      return Cesium3DTilesTester.loadTileset(
        scene,
        tilesetSubtreeExpirationUrl
      ).then(function (tileset) {
        // Intercept the request and load a subtree with one less child. Still want to make an actual request to simulate
        // real use cases instead of immediately returning a pre-created array buffer.
        spyOn(Resource._Implementations, "loadWithXhr").and.callFake(function (
          url,
          responseType,
          method,
          data,
          headers,
          deferred,
          overrideMimeType
        ) {
          var newDeferred = when.defer();
          Resource._DefaultImplementations.loadWithXhr(
            tilesetSubtreeUrl,
            responseType,
            method,
            data,
            headers,
            newDeferred,
            overrideMimeType
          );
          newDeferred.promise.then(function (arrayBuffer) {
            deferred.resolve(modifySubtreeBuffer(arrayBuffer));
          });
        });

        var subtreeRoot = tileset.root.children[0];
        var subtreeChildren = subtreeRoot.children[0].children;
        var childrenLength = subtreeChildren.length;
        var statistics = tileset._statistics;

        // Check statistics
        expect(statistics.numberOfCommands).toBe(5);
        expect(statistics.numberOfTilesTotal).toBe(7);
        expect(statistics.numberOfTilesWithContentReady).toBe(5);

        // Trigger expiration to happen next frame
        subtreeRoot.expireDate = JulianDate.addSeconds(
          JulianDate.now(),
          -1.0,
          new JulianDate()
        );

        // Listen to tile unload events
        var spyUpdate = jasmine.createSpy("listener");
        tileset.tileUnload.addEventListener(spyUpdate);

        // Tiles in the subtree are removed from the cache and destroyed.
        scene.renderForSpecs(); // Becomes expired
        scene.renderForSpecs(); // Makes request
        expect(subtreeRoot.children).toEqual([]);
        for (var i = 0; i < childrenLength; ++i) {
          expect(subtreeChildren[0].isDestroyed()).toBe(true);
        }
        expect(spyUpdate.calls.count()).toEqual(4);

        // Remove the spy so new tiles load in normally
        Resource._Implementations.loadWithXhr =
          Resource._DefaultImplementations.loadWithXhr;

        // Wait for the new tileset content to come in with one less leaf
        return pollToPromise(function () {
          scene.renderForSpecs();
          return subtreeRoot.contentReady && tileset.tilesLoaded;
        }).then(function () {
          scene.renderForSpecs();
          expect(statistics.numberOfCommands).toBe(4);
          expect(statistics.numberOfTilesTotal).toBe(6);
          expect(statistics.numberOfTilesWithContentReady).toBe(4);
        });
      });
    });

    it("tile expires and request fails", function () {
      return Cesium3DTilesTester.loadTileset(scene, batchedExpirationUrl).then(
        function (tileset) {
          spyOn(Resource._Implementations, "loadWithXhr").and.callFake(
            function (
              url,
              responseType,
              method,
              data,
              headers,
              deferred,
              overrideMimeType
            ) {
              deferred.reject();
            }
          );
          var tile = tileset.root;
          var statistics = tileset._statistics;

          // Trigger expiration to happen next frame
          tile.expireDate = JulianDate.addSeconds(
            JulianDate.now(),
            -1.0,
            new JulianDate()
          );

          // After update the tile is expired
          scene.renderForSpecs();

          // Make request (it will fail)
          scene.renderForSpecs();

          // Render scene
          scene.renderForSpecs();
          expect(tile._contentState).toBe(Cesium3DTileContentState.FAILED);
          expect(statistics.numberOfCommands).toBe(0);
          expect(statistics.numberOfTilesTotal).toBe(1);
        }
      );
    });

    it("tile expiration date", function () {
      return Cesium3DTilesTester.loadTileset(scene, tilesetUrl).then(function (
        tileset
      ) {
        var tile = tileset.root;

        // Trigger expiration to happen next frame
        tile.expireDate = JulianDate.addSeconds(
          JulianDate.now(),
          -1.0,
          new JulianDate()
        );

        // Stays in the expired state until the request goes through
        var originalMaxmimumRequests = RequestScheduler.maximumRequests;
        RequestScheduler.maximumRequests = 0; // Artificially limit Request Scheduler so the request won't go through
        scene.renderForSpecs();
        RequestScheduler.maximumRequests = originalMaxmimumRequests;

        expect(tile.contentExpired).toBe(true);

        return pollToPromise(function () {
          scene.renderForSpecs();
          return tile.contentReady;
        }).then(function () {
          scene.renderForSpecs();
          expect(tile._expiredContent).toBeUndefined();
          expect(tile.expireDate).toBeUndefined();
        });
      });
    });

    it("supports content data URIs", function () {
      return Cesium3DTilesTester.loadTileset(
        scene,
        tilesetUrlWithContentUri
      ).then(function (tileset) {
        var statistics = tileset._statistics;
        expect(statistics.visited).toEqual(1);
        expect(statistics.numberOfCommands).toEqual(1);
      });
    });

    it("destroys attached ClippingPlaneCollections and ClippingPlaneCollections that have been detached", function () {
      return Cesium3DTilesTester.loadTileset(scene, tilesetUrl).then(function (
        tileset
      ) {
        var clippingPlaneCollection1 = new ClippingPlaneCollection({
          planes: [new ClippingPlane(Cartesian3.UNIT_Z, -100000000.0)],
        });
        expect(clippingPlaneCollection1.owner).not.toBeDefined();

        tileset.clippingPlanes = clippingPlaneCollection1;
        var clippingPlaneCollection2 = new ClippingPlaneCollection({
          planes: [new ClippingPlane(Cartesian3.UNIT_Z, -100000000.0)],
        });

        tileset.clippingPlanes = clippingPlaneCollection2;
        expect(clippingPlaneCollection1.isDestroyed()).toBe(true);

        scene.primitives.remove(tileset);
        expect(clippingPlaneCollection2.isDestroyed()).toBe(true);
      });
    });

    it("throws a DeveloperError when given a ClippingPlaneCollection attached to another Tileset", function () {
      var clippingPlanes;
      return Cesium3DTilesTester.loadTileset(scene, tilesetUrl)
        .then(function (tileset1) {
          clippingPlanes = new ClippingPlaneCollection({
            planes: [new ClippingPlane(Cartesian3.UNIT_X, 0.0)],
          });
          tileset1.clippingPlanes = clippingPlanes;

          return Cesium3DTilesTester.loadTileset(scene, tilesetUrl);
        })
        .then(function (tileset2) {
          expect(function () {
            tileset2.clippingPlanes = clippingPlanes;
          }).toThrowDeveloperError();
        });
    });

    it("clipping planes cull hidden tiles", function () {
      return Cesium3DTilesTester.loadTileset(scene, tilesetUrl).then(function (
        tileset
      ) {
        var visibility = tileset.root.visibility(
          scene.frameState,
          CullingVolume.MASK_INSIDE
        );

        expect(visibility).not.toBe(CullingVolume.MASK_OUTSIDE);

        var plane = new ClippingPlane(Cartesian3.UNIT_Z, -100000000.0);
        tileset.clippingPlanes = new ClippingPlaneCollection({
          planes: [plane],
        });

        visibility = tileset.root.visibility(
          scene.frameState,
          CullingVolume.MASK_INSIDE
        );

        expect(visibility).toBe(CullingVolume.MASK_OUTSIDE);

        plane.distance = 0.0;
        visibility = tileset.root.visibility(
          scene.frameState,
          CullingVolume.MASK_INSIDE
        );

        expect(visibility).not.toBe(CullingVolume.MASK_OUTSIDE);
      });
    });

    it("clipping planes cull hidden content", function () {
      return Cesium3DTilesTester.loadTileset(scene, tilesetUrl).then(function (
        tileset
      ) {
        var visibility = tileset.root.contentVisibility(scene.frameState);

        expect(visibility).not.toBe(Intersect.OUTSIDE);

        var plane = new ClippingPlane(Cartesian3.UNIT_Z, -100000000.0);
        tileset.clippingPlanes = new ClippingPlaneCollection({
          planes: [plane],
        });

        visibility = tileset.root.contentVisibility(scene.frameState);

        expect(visibility).toBe(Intersect.OUTSIDE);

        plane.distance = 0.0;
        visibility = tileset.root.contentVisibility(scene.frameState);

        expect(visibility).not.toBe(Intersect.OUTSIDE);
      });
    });

    it("clipping planes cull tiles completely inside clipping region", function () {
      return Cesium3DTilesTester.loadTileset(scene, tilesetUrl).then(function (
        tileset
      ) {
        var statistics = tileset._statistics;
        var root = tileset.root;

        scene.renderForSpecs();

        expect(statistics.numberOfCommands).toEqual(5);

        tileset.update(scene.frameState);

        var radius = 287.0736139905632;

        var plane = new ClippingPlane(Cartesian3.UNIT_X, radius);
        tileset.clippingPlanes = new ClippingPlaneCollection({
          planes: [plane],
        });

        tileset.update(scene.frameState);
        scene.renderForSpecs();

        expect(statistics.numberOfCommands).toEqual(5);
        expect(root._isClipped).toBe(false);

        plane.distance = -1;

        tileset.update(scene.frameState);
        scene.renderForSpecs();

        expect(statistics.numberOfCommands).toEqual(3);
        expect(root._isClipped).toBe(true);

        plane.distance = -radius;

        tileset.update(scene.frameState);
        scene.renderForSpecs();

        expect(statistics.numberOfCommands).toEqual(0);
        expect(root._isClipped).toBe(true);
      });
    });

    it("clipping planes cull tiles completely inside clipping region for i3dm", function () {
      return Cesium3DTilesTester.loadTileset(
        scene,
        tilesetWithExternalResourcesUrl
      ).then(function (tileset) {
        var statistics = tileset._statistics;
        var root = tileset.root;

        scene.renderForSpecs();

        expect(statistics.numberOfCommands).toEqual(6);

        tileset.update(scene.frameState);

        var radius = 142.19001637409772;

        var plane = new ClippingPlane(Cartesian3.UNIT_Z, radius);
        tileset.clippingPlanes = new ClippingPlaneCollection({
          planes: [plane],
        });

        tileset.update(scene.frameState);
        scene.renderForSpecs();

        expect(statistics.numberOfCommands).toEqual(6);
        expect(root._isClipped).toBe(false);

        plane.distance = 0;

        tileset.update(scene.frameState);
        scene.renderForSpecs();

        expect(statistics.numberOfCommands).toEqual(6);
        expect(root._isClipped).toBe(true);

        plane.distance = -radius;

        tileset.update(scene.frameState);
        scene.renderForSpecs();

        expect(statistics.numberOfCommands).toEqual(0);
        expect(root._isClipped).toBe(true);
      });
    });

    it("clippingPlanesOriginMatrix has correct orientation", function () {
      return Cesium3DTilesTester.loadTileset(scene, withTransformBoxUrl).then(
        function (tileset) {
          // The bounding volume of this tileset puts it under the surface, so no
          // east-north-up should be applied. Check that it matches the orientation
          // of the original transform.
          var offsetMatrix = tileset.clippingPlanesOriginMatrix;

          expect(
            Matrix4.equals(offsetMatrix, tileset.root.computedTransform)
          ).toBe(true);

          return Cesium3DTilesTester.loadTileset(scene, tilesetUrl).then(
            function (tileset) {
              // The bounding volume of this tileset puts it on the surface,
              //  so we want to apply east-north-up as our best guess.
              offsetMatrix = tileset.clippingPlanesOriginMatrix;
              // The clipping plane matrix is not the same as the original because we applied east-north-up.
              expect(
                Matrix4.equals(offsetMatrix, tileset.root.computedTransform)
              ).toBe(false);

              // But they have the same translation.
              var clippingPlanesOrigin = Matrix4.getTranslation(
                offsetMatrix,
                new Cartesian3()
              );
              expect(
                Cartesian3.equals(
                  tileset.root.boundingSphere.center,
                  clippingPlanesOrigin
                )
              ).toBe(true);
            }
          );
        }
      );
    });

    it("clippingPlanesOriginMatrix matches root tile bounding sphere", function () {
      return Cesium3DTilesTester.loadTileset(scene, tilesetOfTilesetsUrl).then(
        function (tileset) {
          var offsetMatrix = Matrix4.clone(
            tileset.clippingPlanesOriginMatrix,
            new Matrix4()
          );
          var boundingSphereEastNorthUp = Transforms.eastNorthUpToFixedFrame(
            tileset.root.boundingSphere.center
          );
          expect(Matrix4.equals(offsetMatrix, boundingSphereEastNorthUp)).toBe(
            true
          );

          // Changing the model matrix should change the clipping planes matrix
          tileset.modelMatrix = Matrix4.fromTranslation(
            new Cartesian3(100, 0, 0)
          );
          scene.renderForSpecs();
          expect(
            Matrix4.equals(offsetMatrix, tileset.clippingPlanesOriginMatrix)
          ).toBe(false);

          boundingSphereEastNorthUp = Transforms.eastNorthUpToFixedFrame(
            tileset.root.boundingSphere.center
          );
          offsetMatrix = tileset.clippingPlanesOriginMatrix;
          expect(offsetMatrix).toEqualEpsilon(
            boundingSphereEastNorthUp,
            CesiumMath.EPSILON3
          );
        }
      );
    });

    describe("updateForPass", function () {
      it("updates for pass", function () {
        viewAllTiles();
        var passCamera = Camera.clone(scene.camera);
        var passCullingVolume = passCamera.frustum.computeCullingVolume(
          passCamera.positionWC,
          passCamera.directionWC,
          passCamera.upWC
        );
        viewNothing(); // Main camera views nothing, pass camera views all tiles

        var preloadFlightPassState = new Cesium3DTilePassState({
          pass: Cesium3DTilePass.PRELOAD_FLIGHT,
          camera: passCamera,
          cullingVolume: passCullingVolume,
        });

        return Cesium3DTilesTester.loadTileset(scene, tilesetUrl).then(
          function (tileset) {
            expect(tileset.statistics.selected).toBe(0);
            tileset.updateForPass(scene.frameState, preloadFlightPassState);
            expect(tileset._requestedTiles.length).toBe(5);
          }
        );
      });

      it("uses custom command list", function () {
        var passCommandList = [];

        var renderPassState = new Cesium3DTilePassState({
          pass: Cesium3DTilePass.RENDER,
          commandList: passCommandList,
        });

        viewAllTiles();

        return Cesium3DTilesTester.loadTileset(scene, tilesetUrl).then(
          function (tileset) {
            tileset.updateForPass(scene.frameState, renderPassState);
            expect(passCommandList.length).toBe(5);
          }
        );
      });

      it("throws if frameState is undefined", function () {
        var tileset = new Cesium3DTileset({
          url: tilesetUrl,
        });

        expect(function () {
          tileset.updateForPass();
        }).toThrowDeveloperError();
      });

      it("throws if tilesetPassState is undefined", function () {
        var tileset = new Cesium3DTileset({
          url: tilesetUrl,
        });

        expect(function () {
          tileset.updateForPass(scene.frameState);
        }).toThrowDeveloperError();
      });
    });

    function sampleHeightMostDetailed(cartographics, objectsToExclude) {
      var result;
      var completed = false;
      scene
        .sampleHeightMostDetailed(cartographics, objectsToExclude)
        .then(function (pickResult) {
          result = pickResult;
          completed = true;
        });
      return pollToPromise(function () {
        // Scene requires manual updates in the tests to move along the promise
        scene.render();
        return completed;
      }).then(function () {
        return result;
      });
    }

    function drillPickFromRayMostDetailed(ray, limit, objectsToExclude) {
      var result;
      var completed = false;
      scene
        .drillPickFromRayMostDetailed(ray, limit, objectsToExclude)
        .then(function (pickResult) {
          result = pickResult;
          completed = true;
        });
      return pollToPromise(function () {
        // Scene requires manual updates in the tests to move along the promise
        scene.render();
        return completed;
      }).then(function () {
        return result;
      });
    }

    describe("most detailed height queries", function () {
      it("tileset is offscreen", function () {
        if (webglStub) {
          return;
        }

        viewNothing();

        // Tileset uses replacement refinement so only one tile should be loaded and selected during most detailed picking
        var centerCartographic = new Cartographic(
          -1.3196799798348215,
          0.6988740001506679,
          2.4683731133709323
        );
        var cartographics = [centerCartographic];

        return Cesium3DTilesTester.loadTileset(scene, tilesetUniform).then(
          function (tileset) {
            return sampleHeightMostDetailed(cartographics).then(function () {
              expect(centerCartographic.height).toEqualEpsilon(
                2.47,
                CesiumMath.EPSILON1
              );
              var statisticsMostDetailedPick =
                tileset._statisticsPerPass[Cesium3DTilePass.MOST_DETAILED_PICK];
              var statisticsRender =
                tileset._statisticsPerPass[Cesium3DTilePass.RENDER];
              expect(statisticsMostDetailedPick.numberOfCommands).toBe(1);
              expect(
                statisticsMostDetailedPick.numberOfTilesWithContentReady
              ).toBe(1);
              expect(statisticsMostDetailedPick.selected).toBe(1);
              expect(statisticsMostDetailedPick.visited).toBeGreaterThan(1);
              expect(statisticsMostDetailedPick.numberOfTilesTotal).toBe(21);
              expect(statisticsRender.selected).toBe(0);
            });
          }
        );
      });

      it("tileset is onscreen", function () {
        if (webglStub) {
          return;
        }

        viewAllTiles();

        // Tileset uses replacement refinement so only one tile should be loaded and selected during most detailed picking
        var centerCartographic = new Cartographic(
          -1.3196799798348215,
          0.6988740001506679,
          2.4683731133709323
        );
        var cartographics = [centerCartographic];

        return Cesium3DTilesTester.loadTileset(scene, tilesetUniform).then(
          function (tileset) {
            return sampleHeightMostDetailed(cartographics).then(function () {
              expect(centerCartographic.height).toEqualEpsilon(
                2.47,
                CesiumMath.EPSILON1
              );
              var statisticsMostDetailedPick =
                tileset._statisticsPerPass[Cesium3DTilePass.MOST_DETAILED_PICK];
              var statisticsRender =
                tileset._statisticsPerPass[Cesium3DTilePass.RENDER];
              expect(statisticsMostDetailedPick.numberOfCommands).toBe(1);
              expect(
                statisticsMostDetailedPick.numberOfTilesWithContentReady
              ).toBeGreaterThan(1);
              expect(statisticsMostDetailedPick.selected).toBe(1);
              expect(statisticsMostDetailedPick.visited).toBeGreaterThan(1);
              expect(statisticsMostDetailedPick.numberOfTilesTotal).toBe(21);
              expect(statisticsRender.selected).toBeGreaterThan(0);
            });
          }
        );
      });

      it("tileset uses additive refinement", function () {
        if (webglStub) {
          return;
        }

        viewNothing();

        var originalLoadJson = Cesium3DTileset.loadJson;
        spyOn(Cesium3DTileset, "loadJson").and.callFake(function (tilesetUrl) {
          return originalLoadJson(tilesetUrl).then(function (tilesetJson) {
            tilesetJson.root.refine = "ADD";
            return tilesetJson;
          });
        });

        var offcenterCartographic = new Cartographic(
          -1.3196754112739246,
          0.6988705057695633,
          2.467395745774971
        );
        var cartographics = [offcenterCartographic];

        return Cesium3DTilesTester.loadTileset(scene, tilesetUniform).then(
          function (tileset) {
            return sampleHeightMostDetailed(cartographics).then(function () {
              var statistics =
                tileset._statisticsPerPass[Cesium3DTilePass.MOST_DETAILED_PICK];
              expect(offcenterCartographic.height).toEqualEpsilon(
                7.407,
                CesiumMath.EPSILON1
              );
              expect(statistics.numberOfCommands).toBe(3); // One for each level of the tree
              expect(
                statistics.numberOfTilesWithContentReady
              ).toBeGreaterThanOrEqualTo(3);
              expect(statistics.selected).toBe(3);
              expect(statistics.visited).toBeGreaterThan(3);
              expect(statistics.numberOfTilesTotal).toBe(21);
            });
          }
        );
      });

      it("drill picks multiple features when tileset uses additive refinement", function () {
        if (webglStub) {
          return;
        }

        viewNothing();
        var ray = new Ray(scene.camera.positionWC, scene.camera.directionWC);

        var originalLoadJson = Cesium3DTileset.loadJson;
        spyOn(Cesium3DTileset, "loadJson").and.callFake(function (tilesetUrl) {
          return originalLoadJson(tilesetUrl).then(function (tilesetJson) {
            tilesetJson.root.refine = "ADD";
            return tilesetJson;
          });
        });

        return Cesium3DTilesTester.loadTileset(scene, tilesetUniform).then(
          function (tileset) {
            return drillPickFromRayMostDetailed(ray).then(function (results) {
              expect(results.length).toBe(3);
              expect(
                results[0].object.content.url.indexOf("0_0_0.b3dm") > -1
              ).toBe(true);
              expect(
                results[1].object.content.url.indexOf("1_1_1.b3dm") > -1
              ).toBe(true);
              expect(
                results[2].object.content.url.indexOf("2_4_4.b3dm") > -1
              ).toBe(true);
              console.log(results);
            });
          }
        );
      });

      it("works when tileset cache is disabled", function () {
        if (webglStub) {
          return;
        }
        viewNothing();
        var centerCartographic = new Cartographic(
          -1.3196799798348215,
          0.6988740001506679,
          2.4683731133709323
        );
        var cartographics = [centerCartographic];
        return Cesium3DTilesTester.loadTileset(scene, tilesetUniform).then(
          function (tileset) {
            tileset.maximumMemoryUsage = 0;
            return sampleHeightMostDetailed(cartographics).then(function () {
              expect(centerCartographic.height).toEqualEpsilon(
                2.47,
                CesiumMath.EPSILON1
              );
            });
          }
        );
      });

      it("multiple samples", function () {
        if (webglStub) {
          return;
        }

        viewNothing();

        var centerCartographic = new Cartographic(
          -1.3196799798348215,
          0.6988740001506679
        );
        var offcenterCartographic = new Cartographic(
          -1.3196754112739246,
          0.6988705057695633
        );
        var missCartographic = new Cartographic(
          -1.3196096042084076,
          0.6988703290845706
        );
        var cartographics = [
          centerCartographic,
          offcenterCartographic,
          missCartographic,
        ];

        return Cesium3DTilesTester.loadTileset(scene, tilesetUniform).then(
          function (tileset) {
            return sampleHeightMostDetailed(cartographics).then(function () {
              expect(centerCartographic.height).toEqualEpsilon(
                2.47,
                CesiumMath.EPSILON1
              );
              expect(offcenterCartographic.height).toEqualEpsilon(
                2.47,
                CesiumMath.EPSILON1
              );
              expect(missCartographic.height).toBeUndefined();

              var statistics =
                tileset._statisticsPerPass[Cesium3DTilePass.MOST_DETAILED_PICK];
              expect(statistics.numberOfTilesWithContentReady).toBe(2);
            });
          }
        );
      });
    });

    it("cancels out-of-view tiles", function () {
      viewNothing();

      return Cesium3DTilesTester.loadTileset(scene, tilesetUniform).then(
        function (tileset) {
          // Make requests
          viewAllTiles();
          scene.renderForSpecs();
          var requestedTilesInFlight = tileset._requestedTilesInFlight;
          var requestedTilesInFlightLength = requestedTilesInFlight.length;
          expect(requestedTilesInFlightLength).toBeGreaterThan(0);

          // Save off old requests
          var oldRequests = [];
          var i;
          for (i = 0; i < requestedTilesInFlightLength; i++) {
            oldRequests.push(requestedTilesInFlight[i]);
          }

          // Cancel requests
          viewNothing();
          scene.renderForSpecs();
          expect(requestedTilesInFlight.length).toBe(0);

          // Make sure old requests were marked for cancelling
          var allCancelled = true;
          var oldRequestsLength = oldRequests.length;
          for (i = 0; i < oldRequestsLength; i++) {
            var tile = oldRequests[i];
            allCancelled = allCancelled && tile._request.cancelled;
          }
          expect(allCancelled).toBe(true);
        }
      );
    });

    it("sorts requests by priority", function () {
      viewNothing();

      return Cesium3DTilesTester.loadTileset(scene, tilesetUniform).then(
        function (tileset) {
          // Make requests
          viewAllTiles();
          scene.renderForSpecs();
          var requestedTilesInFlight = tileset._requestedTilesInFlight;
          var requestedTilesInFlightLength = requestedTilesInFlight.length;
          expect(requestedTilesInFlightLength).toBeGreaterThan(0);

          // Verify sort
          var allSorted = true;
          var lastPriority = -Number.MAX_VALUE;
          var thisPriority;
          for (var i = 0; i < requestedTilesInFlightLength; i++) {
            thisPriority = requestedTilesInFlight[i]._priority;
            allSorted = allSorted && thisPriority >= lastPriority;
            lastPriority = thisPriority;
          }

          expect(allSorted).toBe(true);
          expect(lastPriority).not.toEqual(requestedTilesInFlight[0]._priority); // Not all the same value
        }
      );
    });

    it("defers requests when foveatedScreenSpaceError is true", function () {
      viewNothing();
      return Cesium3DTilesTester.loadTileset(scene, tilesetRefinementMix).then(
        function (tileset) {
          tileset.foveatedScreenSpaceError = true;
          tileset.foveatedConeSize = 0;
          tileset.maximumScreenSpaceError = 8;
          tileset.foveatedTimeDelay = 0;

          // Position camera such that some tiles are outside the foveated cone but still on screen.
          viewAllTiles();
          scene.camera.moveLeft(205.0);
          scene.camera.moveDown(205.0);

          scene.renderForSpecs();

          // Verify deferred
          var requestedTilesInFlight = tileset._requestedTilesInFlight;
          expect(requestedTilesInFlight.length).toBe(1);
          expect(requestedTilesInFlight[0].priorityDeferred).toBe(true);
        }
      );
    });

    it("loads deferred requests only after time delay.", function () {
      viewNothing();
      return Cesium3DTilesTester.loadTileset(scene, tilesetRefinementMix).then(
        function (tileset) {
          tileset.foveatedScreenSpaceError = true;
          tileset.foveatedConeSize = 0;
          tileset.maximumScreenSpaceError = 8;
          tileset.foveatedTimeDelay = 0.1;

          // Position camera such that some tiles are outside the foveated cone but still on screen.
          viewAllTiles();
          scene.camera.moveLeft(205.0);
          scene.camera.moveDown(205.0);

          scene.renderForSpecs();

          // Nothing should be loaded yet.
          expect(tileset._requestedTilesInFlight.length).toBe(0);
          // Eventually, a deferred tile should load.
          return pollToPromise(function () {
            scene.renderForSpecs();
            return tileset._requestedTilesInFlight.length !== 0;
          }).then(function () {
            expect(tileset._requestedTilesInFlight[0].priorityDeferred).toBe(
              true
            );
          });
        }
      );
    });

    it("preloads tiles", function () {
      // Flight destination
      viewAllTiles();
      scene.preloadFlightCamera = Camera.clone(scene.camera);
      scene.preloadFlightCullingVolume = scene.camera.frustum.computeCullingVolume(
        scene.camera.positionWC,
        scene.camera.directionWC,
        scene.camera.upWC
      );

      // Reset view
      viewNothing();

      return Cesium3DTilesTester.loadTileset(scene, tilesetUniform).then(
        function (tileset) {
          spyOn(Camera.prototype, "canPreloadFlight").and.callFake(function () {
            return true;
          });
          scene.renderForSpecs();
          expect(tileset._requestedTilesInFlight.length).toBeGreaterThan(0);
        }
      );
    });

    it("does not fetch tiles while camera is moving", function () {
      viewNothing();
      return Cesium3DTilesTester.loadTileset(scene, tilesetUniform).then(
        function (tileset) {
          tileset.cullRequestsWhileMoving = true;
          viewAllTiles();
          scene.renderForSpecs();
          expect(tileset._requestedTilesInFlight.length).toEqual(0); // Big camera delta so no fetches should occur.
        }
      );
    });

    it("does not apply cullRequestWhileMoving optimization if tileset is moving", function () {
      viewNothing();
      return Cesium3DTilesTester.loadTileset(scene, tilesetUniform).then(
        function (tileset) {
          tileset.cullRequestsWhileMoving = true;
          tileset.modelMatrix[12] += 1.0;
          viewAllTiles();
          scene.renderForSpecs();
          expect(tileset._requestedTilesInFlight.length).toEqual(2);
        }
      );
    });

    it("loads tiles when preloadWhenHidden is true", function () {
      var options = {
        show: false,
        preloadWhenHidden: true,
      };

      return Cesium3DTilesTester.loadTileset(scene, tilesetUrl, options).then(
        function (tileset) {
          var selectedLength = tileset.statistics.selected;
          expect(selectedLength).toBeGreaterThan(0);
          tileset.show = true;
          scene.renderForSpecs();
          expect(tileset.statistics.selected).toBe(selectedLength);
          expect(tileset.statistics.numberOfPendingRequests).toBe(0);
        }
      );
    });
  },
  "WebGL"
);<|MERGE_RESOLUTION|>--- conflicted
+++ resolved
@@ -1,50 +1,9 @@
-<<<<<<< HEAD
-import { Cartesian2 } from '../../Source/Cesium.js';
-import { Cartesian3 } from '../../Source/Cesium.js';
-import { Cartographic } from '../../Source/Cesium.js';
-import { Color } from '../../Source/Cesium.js';
-import { CullingVolume } from '../../Source/Cesium.js';
-import { defer } from '../../Source/Cesium.js';
-import { defined } from '../../Source/Cesium.js';
-import { getAbsoluteUri } from '../../Source/Cesium.js';
-import { getStringFromTypedArray } from '../../Source/Cesium.js';
-import { HeadingPitchRange } from '../../Source/Cesium.js';
-import { Intersect } from '../../Source/Cesium.js';
-import { JulianDate } from '../../Source/Cesium.js';
-import { Math as CesiumMath } from '../../Source/Cesium.js';
-import { Matrix4 } from '../../Source/Cesium.js';
-import { PerspectiveFrustum } from '../../Source/Cesium.js';
-import { PrimitiveType } from '../../Source/Cesium.js';
-import { Ray } from '../../Source/Cesium.js';
-import { RequestScheduler } from '../../Source/Cesium.js';
-import { Resource } from '../../Source/Cesium.js';
-import { Transforms } from '../../Source/Cesium.js';
-import { ClearCommand } from '../../Source/Cesium.js';
-import { ContextLimits } from '../../Source/Cesium.js';
-import { Camera } from '../../Source/Cesium.js';
-import { Cesium3DTile } from '../../Source/Cesium.js';
-import { Cesium3DTileColorBlendMode } from '../../Source/Cesium.js';
-import { Cesium3DTileContentState } from '../../Source/Cesium.js';
-import { Cesium3DTilePass } from '../../Source/Cesium.js';
-import { Cesium3DTilePassState } from '../../Source/Cesium.js';
-import { Cesium3DTileRefine } from '../../Source/Cesium.js';
-import { Cesium3DTileset } from '../../Source/Cesium.js';
-import { Cesium3DTileStyle } from '../../Source/Cesium.js';
-import { ClippingPlane } from '../../Source/Cesium.js';
-import { ClippingPlaneCollection } from '../../Source/Cesium.js';
-import { CullFace } from '../../Source/Cesium.js';
-import Cesium3DTilesTester from '../Cesium3DTilesTester.js';
-import createScene from '../createScene.js';
-import pollToPromise from '../pollToPromise.js';
-
-describe('Scene/Cesium3DTileset', function() {
-
-=======
 import { Cartesian2 } from "../../Source/Cesium.js";
 import { Cartesian3 } from "../../Source/Cesium.js";
 import { Cartographic } from "../../Source/Cesium.js";
 import { Color } from "../../Source/Cesium.js";
 import { CullingVolume } from "../../Source/Cesium.js";
+import { defer } from "../../Source/Cesium.js";
 import { defined } from "../../Source/Cesium.js";
 import { getAbsoluteUri } from "../../Source/Cesium.js";
 import { getStringFromTypedArray } from "../../Source/Cesium.js";
@@ -76,12 +35,10 @@
 import Cesium3DTilesTester from "../Cesium3DTilesTester.js";
 import createScene from "../createScene.js";
 import pollToPromise from "../pollToPromise.js";
-import { when } from "../../Source/Cesium.js";
 
 describe(
   "Scene/Cesium3DTileset",
   function () {
->>>>>>> 2fd0e8f7
     // It's not easily possible to mock the most detailed pick functions
     // so don't run those tests when using the WebGL stub
     var webglStub = !!window.webglStub;
@@ -263,66 +220,6 @@
       return tileset._selectedTiles.indexOf(tile) > -1;
     }
 
-<<<<<<< HEAD
-    it('throws with undefined url', function() {
-        expect(function() {
-            return new Cesium3DTileset();
-        }).toThrowDeveloperError();
-    });
-
-    it('rejects readyPromise with invalid tileset JSON fiile', function() {
-        spyOn(Resource._Implementations, 'loadWithXhr').and.callFake(function(url, responseType, method, data, headers, deferred, overrideMimeType) {
-            deferred.reject();
-        });
-
-        options.url = 'invalid.json';
-        var tileset = scene.primitives.add(new Cesium3DTileset(options));
-        return tileset.readyPromise.then(function() {
-            fail('should not resolve');
-        }).catch(function(error) {
-            expect(tileset.ready).toEqual(false);
-        });
-    });
-
-    it('loads json with static loadJson method', function() {
-        var tilesetJson = {
-            asset : {
-                version : 2.0
-            }
-        };
-
-        var uri = 'data:text/plain;base64,' + btoa(JSON.stringify(tilesetJson));
-
-        Cesium3DTileset.loadJson(uri).then(function(result) {
-            expect(result).toEqual(tilesetJson);
-        }).catch(function(error) {
-            fail('should not fail');
-        });
-    });
-
-    it('static method loadJson is used in Cesium3DTileset constructor', function() {
-        var path = 'Data/Cesium3DTiles/Tilesets/TilesetOfTilesets/tileset.json';
-
-        var originalLoadJson = Cesium3DTileset.loadJson;
-
-        // override loadJson and replace incorrect url with correct url
-        Cesium3DTileset.loadJson = function(tilesetUrl) {
-            return originalLoadJson(path);
-        };
-
-        // setup tileset with invalid url (overridden loadJson should replace invalid url with correct url)
-        var tileset = new Cesium3DTileset({
-            url : 'invalid.json'
-        });
-
-        // restore original version
-        Cesium3DTileset.loadJson = originalLoadJson;
-
-        return tileset.readyPromise.then(function() {
-            expect(tileset.ready).toEqual(true);
-        }).catch(function(error) {
-            fail('should not fail');
-=======
     it("throws with undefined url", function () {
       expect(function () {
         return new Cesium3DTileset();
@@ -348,9 +245,8 @@
         .then(function () {
           fail("should not resolve");
         })
-        .otherwise(function (error) {
+        .catch(function (error) {
           expect(tileset.ready).toEqual(false);
->>>>>>> 2fd0e8f7
         });
     });
 
@@ -361,26 +257,14 @@
         },
       };
 
-<<<<<<< HEAD
-        // setup tileset with invalid url (overridden loadJson should replace invalid url with correct url)
-        var tileset = new Cesium3DTileset({
-            url : Promise.resolve(resource)
-        });
-
-        return tileset.readyPromise.then(function() {
-            expect(tileset.ready).toEqual(true);
-        }).catch(function(error) {
-            fail('should not fail');
-=======
       var uri = "data:text/plain;base64," + btoa(JSON.stringify(tilesetJson));
 
       Cesium3DTileset.loadJson(uri)
         .then(function (result) {
           expect(result).toEqual(tilesetJson);
         })
-        .otherwise(function (error) {
+        .catch(function (error) {
           fail("should not fail");
->>>>>>> 2fd0e8f7
         });
     });
 
@@ -389,19 +273,10 @@
 
       var originalLoadJson = Cesium3DTileset.loadJson;
 
-<<<<<<< HEAD
-        return tileset.readyPromise.then(function() {
-            expect(tileset.ready).toEqual(true);
-        }).catch(function(error) {
-            fail('should not fail');
-        });
-    });
-=======
       // override loadJson and replace incorrect url with correct url
       Cesium3DTileset.loadJson = function (tilesetUrl) {
         return originalLoadJson(path);
       };
->>>>>>> 2fd0e8f7
 
       // setup tileset with invalid url (overridden loadJson should replace invalid url with correct url)
       var tileset = new Cesium3DTileset({
@@ -411,21 +286,12 @@
       // restore original version
       Cesium3DTileset.loadJson = originalLoadJson;
 
-<<<<<<< HEAD
-        options.url = uri;
-        var tileset = scene.primitives.add(new Cesium3DTileset(options));
-        return tileset.readyPromise.then(function() {
-            fail('should not resolve');
-        }).catch(function(error) {
-            expect(tileset.ready).toEqual(false);
-=======
       return tileset.readyPromise
         .then(function () {
           expect(tileset.ready).toEqual(true);
         })
-        .otherwise(function (error) {
+        .catch(function (error) {
           fail("should not fail");
->>>>>>> 2fd0e8f7
         });
     });
 
@@ -436,14 +302,14 @@
 
       // setup tileset with invalid url (overridden loadJson should replace invalid url with correct url)
       var tileset = new Cesium3DTileset({
-        url: when.resolve(resource),
+        url: Promise.resolve(resource),
       });
 
       return tileset.readyPromise
         .then(function () {
           expect(tileset.ready).toEqual(true);
         })
-        .otherwise(function (error) {
+        .catch(function (error) {
           fail("should not fail");
         });
     });
@@ -462,7 +328,7 @@
         .then(function () {
           expect(tileset.ready).toEqual(true);
         })
-        .otherwise(function (error) {
+        .catch(function (error) {
           fail("should not fail");
         });
     });
@@ -482,7 +348,7 @@
         .then(function () {
           fail("should not resolve");
         })
-        .otherwise(function (error) {
+        .catch(function (error) {
           expect(tileset.ready).toEqual(false);
         });
     });
@@ -535,50 +401,6 @@
       });
     });
 
-<<<<<<< HEAD
-    it('requests tile with invalid magic', function() {
-        var invalidMagicBuffer = Cesium3DTilesTester.generateBatchedTileBuffer({
-            magic : [120, 120, 120, 120]
-        });
-        options.url = tilesetUrl;
-        var tileset = scene.primitives.add(new Cesium3DTileset(options));
-        return tileset.readyPromise.then(function(tileset) {
-            // Start spying after the tileset json has been loaded
-            spyOn(Resource._Implementations, 'loadWithXhr').and.callFake(function(url, responseType, method, data, headers, deferred, overrideMimeType) {
-                deferred.resolve(invalidMagicBuffer);
-            });
-            scene.renderForSpecs(); // Request root
-            var root = tileset.root;
-            return root.contentReadyPromise.then(function() {
-                fail('should not resolve');
-            }).catch(function(error) {
-                expect(error.message).toBe('Invalid tile content.');
-                expect(root._contentState).toEqual(Cesium3DTileContentState.FAILED);
-            });
-        });
-    });
-
-    it('handles failed tile requests', function() {
-        viewRootOnly();
-        options.url = tilesetUrl;
-        var tileset = scene.primitives.add(new Cesium3DTileset(options));
-        return tileset.readyPromise.then(function(tileset) {
-            // Start spying after the tileset json has been loaded
-            spyOn(Resource._Implementations, 'loadWithXhr').and.callFake(function(url, responseType, method, data, headers, deferred, overrideMimeType) {
-                deferred.reject();
-            });
-            scene.renderForSpecs(); // Request root
-            var root = tileset.root;
-            return root.contentReadyPromise.then(function() {
-                fail('should not resolve');
-            }).catch(function(error) {
-                expect(root._contentState).toEqual(Cesium3DTileContentState.FAILED);
-                var statistics = tileset.statistics;
-                expect(statistics.numberOfAttemptedRequests).toBe(0);
-                expect(statistics.numberOfPendingRequests).toBe(0);
-                expect(statistics.numberOfTilesProcessing).toBe(0);
-                expect(statistics.numberOfTilesWithContentReady).toBe(0);
-=======
     it("loads tileset with extras", function () {
       return Cesium3DTilesTester.loadTileset(scene, tilesetUrl).then(function (
         tileset
@@ -592,38 +414,11 @@
           if (defined(tileset.root.children[i].extras)) {
             expect(tileset.root.children[i].extras).toEqual({
               id: "Special Tile",
->>>>>>> 2fd0e8f7
             });
             ++taggedChildren;
           }
         }
 
-<<<<<<< HEAD
-    it('handles failed tile processing', function() {
-        viewRootOnly();
-        options.url = tilesetUrl;
-        var tileset = scene.primitives.add(new Cesium3DTileset(options));
-        return tileset.readyPromise.then(function(tileset) {
-            // Start spying after the tileset json has been loaded
-            spyOn(Resource._Implementations, 'loadWithXhr').and.callFake(function(url, responseType, method, data, headers, deferred, overrideMimeType) {
-                deferred.resolve(Cesium3DTilesTester.generateBatchedTileBuffer({
-                    version : 0 // Invalid version
-                }));
-            });
-            scene.renderForSpecs(); // Request root
-            var root = tileset.root;
-            return root.contentReadyPromise.then(function() {
-                fail('should not resolve');
-            }).catch(function(error) {
-                expect(root._contentState).toEqual(Cesium3DTileContentState.FAILED);
-                var statistics = tileset.statistics;
-                expect(statistics.numberOfAttemptedRequests).toBe(0);
-                expect(statistics.numberOfPendingRequests).toBe(0);
-                expect(statistics.numberOfTilesProcessing).toBe(0);
-                expect(statistics.numberOfTilesWithContentReady).toBe(0);
-            });
-        });
-=======
         expect(taggedChildren).toEqual(1);
       });
     });
@@ -744,7 +539,7 @@
           .then(function () {
             fail("should not resolve");
           })
-          .otherwise(function (error) {
+          .catch(function (error) {
             expect(error.message).toBe("Invalid tile content.");
             expect(root._contentState).toEqual(Cesium3DTileContentState.FAILED);
           });
@@ -774,7 +569,7 @@
           .then(function () {
             fail("should not resolve");
           })
-          .otherwise(function (error) {
+          .catch(function (error) {
             expect(root._contentState).toEqual(Cesium3DTileContentState.FAILED);
             var statistics = tileset.statistics;
             expect(statistics.numberOfAttemptedRequests).toBe(0);
@@ -812,7 +607,7 @@
           .then(function () {
             fail("should not resolve");
           })
-          .otherwise(function (error) {
+          .catch(function (error) {
             expect(root._contentState).toEqual(Cesium3DTileContentState.FAILED);
             var statistics = tileset.statistics;
             expect(statistics.numberOfAttemptedRequests).toBe(0);
@@ -831,7 +626,6 @@
         expect(statistics.visited).toEqual(5);
         expect(statistics.numberOfCommands).toEqual(5);
       });
->>>>>>> 2fd0e8f7
     });
 
     it("renders tileset in CV", function () {
@@ -2568,7 +2362,7 @@
             .then(function (root) {
               fail("should not resolve");
             })
-            .otherwise(function (error) {
+            .catch(function (error) {
               // Expect the root to not have added any children from the external tileset JSON file
               expect(root.children.length).toEqual(0);
             });
@@ -2589,7 +2383,7 @@
           .then(function (content) {
             fail("should not resolve");
           })
-          .otherwise(function (error) {
+          .catch(function (error) {
             expect(root._contentState).toBe(Cesium3DTileContentState.FAILED);
           });
       });
@@ -2745,283 +2539,6 @@
       });
     });
 
-<<<<<<< HEAD
-    it('does not request tiles when the request scheduler is full', function() {
-        viewRootOnly(); // Root tiles are loaded initially
-        return Cesium3DTilesTester.loadTileset(scene, tilesetUrl, {
-            skipLevelOfDetail : false
-        }).then(function(tileset) {
-            // Try to load 4 children. Only 3 requests will go through, 1 will be attempted.
-            var oldMaximumRequestsPerServer = RequestScheduler.maximumRequestsPerServer;
-            RequestScheduler.maximumRequestsPerServer = 3;
-
-            viewAllTiles();
-            scene.renderForSpecs();
-
-            expect(tileset._statistics.numberOfPendingRequests).toEqual(3);
-            expect(tileset._statistics.numberOfAttemptedRequests).toEqual(1);
-
-            RequestScheduler.maximumRequestsPerServer = oldMaximumRequestsPerServer;
-        });
-    });
-
-    it('load progress events are raised', function() {
-        // [numberOfPendingRequests, numberOfTilesProcessing]
-        var results = [
-            [1, 0],
-            [0, 1],
-            [0, 0]
-        ];
-        var spyUpdate = jasmine.createSpy('listener');
-
-        viewNothing();
-        return Cesium3DTilesTester.loadTileset(scene, tilesetUrl).then(function(tileset) {
-            tileset.loadProgress.addEventListener(spyUpdate);
-            viewRootOnly();
-            return Cesium3DTilesTester.waitForTilesLoaded(scene, tileset).then(function() {
-                expect(spyUpdate.calls.count()).toEqual(3);
-                expect(spyUpdate.calls.allArgs()).toEqual(results);
-            });
-        });
-    });
-
-    it('tilesLoaded', function() {
-        options.url = tilesetUrl;
-        var tileset = scene.primitives.add(new Cesium3DTileset(options));
-        expect(tileset.tilesLoaded).toBe(false);
-        tileset.readyPromise.then(function() {
-            expect(tileset.tilesLoaded).toBe(false);
-            return Cesium3DTilesTester.waitForTilesLoaded(scene, tileset).then(function() {
-                expect(tileset.tilesLoaded).toBe(true);
-            });
-        });
-    });
-
-    it('all tiles loaded event is raised', function() {
-        // Called first when only the root is visible and it becomes loaded, and then again when
-        // the rest of the tileset is visible and all tiles are loaded.
-        var spyUpdate1 = jasmine.createSpy('listener');
-        var spyUpdate2 = jasmine.createSpy('listener');
-        viewRootOnly();
-        options.url = tilesetUrl;
-        var tileset = scene.primitives.add(new Cesium3DTileset(options));
-        tileset.allTilesLoaded.addEventListener(spyUpdate1);
-        tileset.initialTilesLoaded.addEventListener(spyUpdate2);
-        return Cesium3DTilesTester.waitForTilesLoaded(scene, tileset).then(function() {
-            viewAllTiles();
-            return Cesium3DTilesTester.waitForTilesLoaded(scene, tileset).then(function() {
-                expect(spyUpdate1.calls.count()).toEqual(2);
-                expect(spyUpdate2.calls.count()).toEqual(1);
-            });
-        });
-    });
-
-    it('tile visible event is raised', function() {
-        viewRootOnly();
-        return Cesium3DTilesTester.loadTileset(scene, tilesetUrl).then(function(tileset) {
-            var spyUpdate = jasmine.createSpy('listener');
-            tileset.tileVisible.addEventListener(spyUpdate);
-            scene.renderForSpecs();
-            expect(tileset.root.visibility(scene.frameState, CullingVolume.MASK_INDETERMINATE)).not.toEqual(CullingVolume.MASK_OUTSIDE);
-            expect(spyUpdate.calls.count()).toEqual(1);
-            expect(spyUpdate.calls.argsFor(0)[0]).toBe(tileset.root);
-        });
-    });
-
-    it('tile load event is raised', function() {
-        viewNothing();
-        return Cesium3DTilesTester.loadTileset(scene, tilesetUrl).then(function(tileset) {
-            var spyUpdate = jasmine.createSpy('listener');
-            tileset.tileLoad.addEventListener(spyUpdate);
-            tileset.maximumMemoryUsage = 0;
-            viewRootOnly();
-            return Cesium3DTilesTester.waitForTilesLoaded(scene, tileset).then(function() {
-                // Root is loaded
-                expect(spyUpdate.calls.count()).toEqual(1);
-                expect(spyUpdate.calls.argsFor(0)[0]).toBe(tileset.root);
-                spyUpdate.calls.reset();
-
-                // Unload from cache
-                viewNothing();
-                scene.renderForSpecs();
-                expect(tileset.statistics.numberOfTilesWithContentReady).toEqual(0);
-
-                // Look at root again
-                viewRootOnly();
-                return Cesium3DTilesTester.waitForTilesLoaded(scene, tileset).then(function() {
-                    expect(spyUpdate.calls.count()).toEqual(1);
-                    expect(spyUpdate.calls.argsFor(0)[0]).toBe(tileset.root);
-                });
-            });
-        });
-    });
-
-    it('tile failed event is raised', function() {
-        viewNothing();
-        return Cesium3DTilesTester.loadTileset(scene, tilesetUrl).then(function(tileset) {
-            spyOn(Resource._Implementations, 'loadWithXhr').and.callFake(function(url, responseType, method, data, headers, deferred, overrideMimeType) {
-                deferred.reject('404');
-            });
-            var spyUpdate = jasmine.createSpy('listener');
-            tileset.tileFailed.addEventListener(spyUpdate);
-            tileset.maximumMemoryUsage = 0;
-            viewRootOnly();
-            return Cesium3DTilesTester.waitForTilesLoaded(scene, tileset).then(function() {
-                expect(spyUpdate.calls.count()).toEqual(1);
-
-                var arg = spyUpdate.calls.argsFor(0)[0];
-                expect(arg).toBeDefined();
-                expect(arg.url).toContain('parent.b3dm');
-                expect(arg.message).toBeDefined();
-            });
-        });
-    });
-
-    it('destroys', function() {
-        return Cesium3DTilesTester.loadTileset(scene, tilesetUrl).then(function(tileset) {
-            var root = tileset.root;
-            expect(tileset.isDestroyed()).toEqual(false);
-            scene.primitives.remove(tileset);
-            expect(tileset.isDestroyed()).toEqual(true);
-
-            // Check that all tiles are destroyed
-            expect(root.isDestroyed()).toEqual(true);
-            expect(root.children[0].isDestroyed()).toEqual(true);
-            expect(root.children[1].isDestroyed()).toEqual(true);
-            expect(root.children[2].isDestroyed()).toEqual(true);
-            expect(root.children[3].isDestroyed()).toEqual(true);
-        });
-    });
-
-    it('destroys before external tileset JSON file finishes loading', function() {
-        viewNothing();
-        return Cesium3DTilesTester.loadTileset(scene, tilesetOfTilesetsUrl).then(function(tileset) {
-            var root = tileset.root;
-
-            viewRootOnly();
-            scene.renderForSpecs(); // Request external tileset JSON file
-
-            var statistics = tileset._statistics;
-            expect(statistics.numberOfPendingRequests).toEqual(1);
-            scene.primitives.remove(tileset);
-
-            return root.contentReadyPromise.then(function(root) {
-                fail('should not resolve');
-            }).catch(function(error) {
-                // Expect the root to not have added any children from the external tileset JSON file
-                expect(root.children.length).toEqual(0);
-            });
-        });
-    });
-
-    it('destroys before tile finishes loading', function() {
-        viewRootOnly();
-        options.url = tilesetUrl;
-        var tileset = scene.primitives.add(new Cesium3DTileset(options));
-        return tileset.readyPromise.then(function(tileset) {
-            var root = tileset.root;
-            scene.renderForSpecs(); // Request root
-            scene.primitives.remove(tileset);
-
-            return root.contentReadyPromise.then(function(content) {
-                fail('should not resolve');
-            }).catch(function(error) {
-                expect(root._contentState).toBe(Cesium3DTileContentState.FAILED);
-            });
-        });
-    });
-
-    it('renders with imageBaseLightingFactor', function() {
-        var renderOptions = {
-            scene : scene,
-            time : new JulianDate(2457522.154792)
-        };
-        return Cesium3DTilesTester.loadTileset(scene, withoutBatchTableUrl).then(function(tileset) {
-            expect(renderOptions).toRenderAndCall(function(rgba) {
-                expect(rgba).not.toEqual([0, 0, 0, 255]);
-                tileset.imageBasedLightingFactor = new Cartesian2(0.0, 0.0);
-                expect(renderOptions).notToRender(rgba);
-            });
-        });
-    });
-
-    it('renders with lightColor', function() {
-        var renderOptions = {
-            scene : scene,
-            time : new JulianDate(2457522.154792)
-        };
-        return Cesium3DTilesTester.loadTileset(scene, withoutBatchTableUrl).then(function(tileset) {
-            expect(renderOptions).toRenderAndCall(function(rgba) {
-                expect(rgba).not.toEqual([0, 0, 0, 255]);
-                tileset.imageBasedLightingFactor = new Cartesian2(0.0, 0.0);
-                expect(renderOptions).toRenderAndCall(function(rgba2) {
-                    expect(rgba2).not.toEqual(rgba);
-                    tileset.lightColor = new Cartesian3(5.0, 5.0, 5.0);
-                    expect(renderOptions).notToRender(rgba2);
-                });
-            });
-        });
-    });
-
-    ///////////////////////////////////////////////////////////////////////////
-    // Styling tests
-
-    it('applies show style to a tileset', function() {
-        return Cesium3DTilesTester.loadTileset(scene, withoutBatchTableUrl).then(function(tileset) {
-            var hideStyle = new Cesium3DTileStyle({show : 'false'});
-            tileset.style = hideStyle;
-            expect(tileset.style).toBe(hideStyle);
-            expect(scene).toRender([0, 0, 0, 255]);
-
-            tileset.style = new Cesium3DTileStyle({show : 'true'});
-            expect(scene).notToRender([0, 0, 0, 255]);
-        });
-    });
-
-    it('applies show style to a tileset without features', function() {
-        return Cesium3DTilesTester.loadTileset(scene, noBatchIdsUrl).then(function(tileset) {
-            var hideStyle = new Cesium3DTileStyle({show : 'false'});
-            tileset.style = hideStyle;
-            expect(tileset.style).toBe(hideStyle);
-            expect(scene).toRender([0, 0, 0, 255]);
-
-            tileset.style = new Cesium3DTileStyle({show : 'true'});
-            expect(scene).notToRender([0, 0, 0, 255]);
-        });
-    });
-
-    it('applies style with complex show expression to a tileset', function() {
-        return Cesium3DTilesTester.loadTileset(scene, withBatchTableUrl).then(function(tileset) {
-            // Each feature in the b3dm file has an id property from 0 to 9
-            // ${id} >= 10 will always evaluate to false
-            tileset.style = new Cesium3DTileStyle({show : '${id} >= 50 * 2'});
-            expect(scene).toRender([0, 0, 0, 255]);
-
-            // ${id} < 10 will always evaluate to true
-            tileset.style = new Cesium3DTileStyle({show : '${id} < 200 / 2'});
-            expect(scene).notToRender([0, 0, 0, 255]);
-        });
-    });
-
-    it('applies show style to a tileset with a composite tile', function() {
-        return Cesium3DTilesTester.loadTileset(scene, compositeUrl).then(function(tileset) {
-            tileset.style = new Cesium3DTileStyle({show : 'false'});
-            expect(scene).toRender([0, 0, 0, 255]);
-
-            tileset.style = new Cesium3DTileStyle({show : 'true'});
-            expect(scene).notToRender([0, 0, 0, 255]);
-        });
-    });
-
-    function expectColorStyle(tileset) {
-        var color;
-        expect(scene).toRenderAndCall(function(rgba) {
-            color = rgba;
-        });
-
-        tileset.style = new Cesium3DTileStyle({color : 'color("blue")'});
-        expect(scene).toRenderAndCall(function(rgba) {
-=======
     it("applies color style to tileset without features", function () {
       return Cesium3DTilesTester.loadTileset(scene, noBatchIdsUrl).then(
         function (tileset) {
@@ -3119,7 +2636,6 @@
             color: '(${id} >= 50 * 2) ? color("red") : color("blue")',
           });
           expect(scene).toRenderAndCall(function (rgba) {
->>>>>>> 2fd0e8f7
             expect(rgba[0]).toEqual(0);
             expect(rgba[1]).toEqual(0);
             expect(rgba[2]).toBeGreaterThan(0);
@@ -3192,70 +2708,9 @@
                 expect(rgba[3]).toEqual(255);
               });
             })
-            .otherwise(function (error) {
+            .catch(function (error) {
               expect(error).not.toBeDefined();
             });
-<<<<<<< HEAD
-
-            // ${id}>= 10 will always evaluate to false
-            tileset.style = new Cesium3DTileStyle({
-                color : {
-                    conditions : [
-                        ['${id} >= 10', 'color("red")'],
-                        ['true', 'color("blue")']
-                    ]
-                }
-            });
-            expect(scene).toRenderAndCall(function(rgba) {
-                expect(rgba[0]).toEqual(0);
-                expect(rgba[1]).toEqual(0);
-                expect(rgba[2]).toBeGreaterThan(0);
-                expect(rgba[3]).toEqual(255);
-            });
-        });
-    });
-
-    it('loads style from uri', function() {
-        return Cesium3DTilesTester.loadTileset(scene, withBatchTableUrl).then(function(tileset) {
-            // ${id} < 10 will always evaluate to true
-            tileset.style = new Cesium3DTileStyle(styleUrl);
-            return tileset.style.readyPromise.then(function(style) {
-                expect(scene).toRenderAndCall(function(rgba) {
-                    expect(rgba[0]).toBeGreaterThan(0);
-                    expect(rgba[1]).toEqual(0);
-                    expect(rgba[2]).toEqual(0);
-                    expect(rgba[3]).toEqual(255);
-                });
-            }).catch(function(error) {
-                expect(error).not.toBeDefined();
-            });
-        });
-    });
-
-    it('applies custom style to a tileset', function() {
-        var style = new Cesium3DTileStyle();
-        style.show = {
-            evaluate : function(feature) {
-                return this._value;
-            },
-            _value : false
-        };
-        style.color = {
-            evaluateColor : function(feature, result) {
-                return Color.clone(Color.WHITE, result);
-            }
-        };
-
-        return Cesium3DTilesTester.loadTileset(scene, withoutBatchTableUrl).then(function(tileset) {
-            tileset.style = style;
-            expect(tileset.style).toBe(style);
-            expect(scene).toRender([0, 0, 0, 255]);
-
-            style.show._value = true;
-            tileset.makeStyleDirty();
-            expect(scene).notToRender([0, 0, 0, 255]);
-        });
-=======
         }
       );
     });
@@ -3285,7 +2740,6 @@
           expect(scene).notToRender([0, 0, 0, 255]);
         }
       );
->>>>>>> 2fd0e8f7
     });
 
     function testColorBlendMode(url) {
@@ -3890,19 +3344,6 @@
         tileset.root.children[0].children[0].children[1].unloadContent();
         tileset.root.children[0].children[0].children[2].unloadContent();
 
-<<<<<<< HEAD
-    it('tile with tileset content expires', function() {
-        return Cesium3DTilesTester.loadTileset(scene, tilesetSubtreeExpirationUrl).then(function(tileset) {
-            // Intercept the request and load a subtree with one less child. Still want to make an actual request to simulate
-            // real use cases instead of immediately returning a pre-created array buffer.
-            spyOn(Resource._Implementations, 'loadWithXhr').and.callFake(function(url, responseType, method, data, headers, deferred, overrideMimeType) {
-                var newDeferred = defer();
-                Resource._DefaultImplementations.loadWithXhr(tilesetSubtreeUrl, responseType, method, data, headers, newDeferred, overrideMimeType);
-                newDeferred.promise.then(function(arrayBuffer) {
-                    deferred.resolve(modifySubtreeBuffer(arrayBuffer));
-                });
-            });
-=======
         scene.renderForSpecs();
         var commandList = scene.frameState.commandList;
         expect(commandList[0]).toBeInstanceOf(ClearCommand);
@@ -3918,7 +3359,6 @@
       ).then(function (tileset) {
         var statistics = tileset._statistics;
         var root = tileset.root;
->>>>>>> 2fd0e8f7
 
         tileset.root.children[0].children[0].children[0].unloadContent();
         tileset.root.children[0].children[0].children[1].unloadContent();
@@ -4230,7 +3670,7 @@
           deferred,
           overrideMimeType
         ) {
-          var newDeferred = when.defer();
+          var newDeferred = defer();
           Resource._DefaultImplementations.loadWithXhr(
             tilesetSubtreeUrl,
             responseType,
