<<<<<<< HEAD
import { Color } from '../../Source/Cesium.js';
import { defined } from '../../Source/Cesium.js';
import { PostProcessStage } from '../../Source/Cesium.js';
import { PostProcessStageComposite } from '../../Source/Cesium.js';
import createScene from '../createScene.js';
import pollToPromise from '../pollToPromise.js';

describe('Scene/PostProcessStageComposite', function() {

=======
import { Color } from "../../Source/Cesium.js";
import { defined } from "../../Source/Cesium.js";
import { PostProcessStage } from "../../Source/Cesium.js";
import { PostProcessStageComposite } from "../../Source/Cesium.js";
import createScene from "../createScene.js";
import pollToPromise from "../pollToPromise.js";
import { when } from "../../Source/Cesium.js";

describe(
  "Scene/PostProcessStageComposite",
  function () {
>>>>>>> 2fd0e8f7
    var scene;

    beforeAll(function () {
      scene = createScene();
      scene.postProcessStages.fxaa.enabled = false;
    });

    afterAll(function () {
      scene.destroyForSpecs();
    });

    afterEach(function () {
      scene.postProcessStages.removeAll();
    });

    it("constructs", function () {
      var stage = new PostProcessStage({
        fragmentShader:
          "uniform vec4 color; void main() { gl_FragColor = color; }",
        uniforms: { color: Color.clone(Color.RED) },
      });
      var uniforms = {
        color: {
          get: function () {
            return stage.uniforms.color;
          },
          set: function (value) {
            stage.uniforms.color = value;
          },
        },
      };
      var inputPreviousStageTexture = false;
      var name = "kaleidoscope";

      var composite = new PostProcessStageComposite({
        stages: [stage],
        uniforms: uniforms,
        inputPreviousStageTexture: inputPreviousStageTexture,
        name: name,
      });
      expect(composite.ready).toEqual(false);
      expect(composite.name).toEqual(name);
      expect(composite.enabled).toEqual(true);
      expect(composite.uniforms).toEqual(uniforms);
      expect(composite.inputPreviousStageTexture).toEqual(
        inputPreviousStageTexture
      );
      expect(composite.length).toEqual(1);
    });

    it("default constructs", function () {
      var stage1 = new PostProcessStage({
        fragmentShader: "void main() { gl_FragColor = vec4(1.0); }",
      });
      var stage2 = new PostProcessStage({
        fragmentShader:
          "void main() { gl_FragColor = vec4(1.0, 0.0, 0.0, 1.0); }",
      });
      var composite = new PostProcessStageComposite({
        stages: [stage1, stage2],
      });
      expect(composite.ready).toEqual(false);
      expect(composite.name).toBeDefined();
      expect(composite.enabled).toEqual(true);
      expect(composite.uniforms).not.toBeDefined();
      expect(composite.inputPreviousStageTexture).toEqual(true);
      expect(composite.length).toEqual(2);
    });

    it("throws without stages", function () {
      expect(function () {
        return new PostProcessStageComposite();
      }).toThrowDeveloperError();
      expect(function () {
        return new PostProcessStageComposite({ stages: [] });
      }).toThrowDeveloperError();
    });

    it("gets stages", function () {
      var stage1 = new PostProcessStage({
        fragmentShader: "void main() { gl_FragColor = vec4(1.0); }",
      });
      var stage2 = new PostProcessStage({
        fragmentShader:
          "void main() { gl_FragColor = vec4(1.0, 0.0, 0.0, 1.0); }",
      });
      var composite = new PostProcessStageComposite({
        stages: [stage1, stage2],
      });
      expect(composite.get(0)).toEqual(stage1);
      expect(composite.get(1)).toEqual(stage2);
    });

    it("throws when get index is invalid", function () {
      var stage1 = new PostProcessStage({
        fragmentShader: "void main() { gl_FragColor = vec4(1.0); }",
      });
      var stage2 = new PostProcessStage({
        fragmentShader:
          "void main() { gl_FragColor = vec4(1.0, 0.0, 0.0, 1.0); }",
      });
      var composite = new PostProcessStageComposite({
        stages: [stage1, stage2],
      });
      expect(function () {
        return composite.get(-1);
      }).toThrowDeveloperError();
      expect(function () {
        return composite.get(composite.length + 1);
      }).toThrowDeveloperError();
    });

    it("renders with inputPreviousStageTexture is true", function () {
      var stage1 = new PostProcessStage({
        fragmentShader: "void main() { gl_FragColor = vec4(1.0); }",
      });
      var stage2 = new PostProcessStage({
        fragmentShader:
          "uniform sampler2D colorTexture;\n" +
          "varying vec2 v_textureCoordinates;\n" +
          "void main() {\n" +
          "    vec4 color = texture2D(colorTexture, v_textureCoordinates);\n" +
          "    gl_FragColor = vec4(color.r, 0.0, 1.0, 1.0);\n" +
          "}",
      });
      var composite = new PostProcessStageComposite({
        stages: [stage1, stage2],
      });

      expect(scene).toRender([0, 0, 0, 255]);
      scene.postProcessStages.add(composite);
      scene.renderForSpecs(); // update to ready;
      expect(scene).toRender([255, 0, 255, 255]);
    });

    it("renders with inputPreviousStageTexture is false", function () {
      var stage1 = new PostProcessStage({
        fragmentShader: "void main() { gl_FragColor = vec4(1.0); }",
      });
      var stage2 = new PostProcessStage({
        fragmentShader:
          "uniform sampler2D colorTexture;\n" +
          "varying vec2 v_textureCoordinates;\n" +
          "void main() {\n" +
          "    vec4 color = texture2D(colorTexture, v_textureCoordinates);\n" +
          "    gl_FragColor = vec4(color.r, 0.0, 1.0, 1.0);\n" +
          "}",
      });
      var composite = new PostProcessStageComposite({
        stages: [stage1, stage2],
        inputPreviousStageTexture: false,
      });

      expect(scene).toRender([0, 0, 0, 255]);
      scene.postProcessStages.add(composite);
      scene.renderForSpecs(); // update to ready;
      expect(scene).toRender([0, 0, 255, 255]);
    });

    it("does not run a stage that requires depth textures when depth textures are not supported", function () {
      var s = createScene();
      s.context._depthTexture = false;

<<<<<<< HEAD
        expect(s).toRender([0, 0, 0, 255]);
        // Dummy Stage
        var bgColor = 51; // Choose a factor of 255 to make sure there aren't rounding issues
        s.postProcessStages.add(new PostProcessStage({
            fragmentShader : 'void main() { gl_FragColor = vec4(vec3(' + (bgColor / 255) + '), 1.0); }'
        }));

        //Stage we expect to not run
        var stage = s.postProcessStages.add(new PostProcessStageComposite({
            stages : [new PostProcessStage({
                fragmentShader : 'uniform sampler2D depthTexture; void main() { gl_FragColor = vec4(1.0); }'
            })]
        }));
        return pollToPromise(function() {
            s.renderForSpecs();
            return stage.ready;
        }).then(function() {
            expect(s).toRender([bgColor, bgColor, bgColor, 255]);
        }).finally(function(e) {
            s.destroyForSpecs();
            if (e) {
                return Promise.reject(e);
            }
=======
      if (defined(s._view.globeDepth)) {
        s._view.globeDepth.destroy();
        s._view.globeDepth = undefined;
        if (defined(s._view.oit)) {
          s._view.oit.destroy();
          s._view.oit = undefined;
        }
      }

      expect(s).toRender([0, 0, 0, 255]);
      // Dummy Stage
      var bgColor = 51; // Choose a factor of 255 to make sure there aren't rounding issues
      s.postProcessStages.add(
        new PostProcessStage({
          fragmentShader:
            "void main() { gl_FragColor = vec4(vec3(" +
            bgColor / 255 +
            "), 1.0); }",
        })
      );

      //Stage we expect to not run
      var stage = s.postProcessStages.add(
        new PostProcessStageComposite({
          stages: [
            new PostProcessStage({
              fragmentShader:
                "uniform sampler2D depthTexture; void main() { gl_FragColor = vec4(1.0); }",
            }),
          ],
        })
      );
      return pollToPromise(function () {
        s.renderForSpecs();
        return stage.ready;
      })
        .then(function () {
          expect(s).toRender([bgColor, bgColor, bgColor, 255]);
        })
        .always(function (e) {
          s.destroyForSpecs();
          if (e) {
            return when.reject(e);
          }
>>>>>>> 2fd0e8f7
        });
    });

    it("destroys", function () {
      var stage1 = new PostProcessStage({
        fragmentShader: "void main() { gl_FragColor = vec4(1.0); }",
      });
      var stage2 = new PostProcessStage({
        fragmentShader:
          "void main() { gl_FragColor = vec4(1.0, 0.0, 0.0, 1.0); }",
      });
      var composite = new PostProcessStageComposite({
        stages: [stage1, stage2],
      });
      expect(stage1.isDestroyed()).toEqual(false);
      expect(stage2.isDestroyed()).toEqual(false);
      expect(composite.isDestroyed()).toEqual(false);
      composite.destroy();
      expect(composite.isDestroyed()).toEqual(true);
      expect(stage1.isDestroyed()).toEqual(true);
      expect(stage2.isDestroyed()).toEqual(true);
    });
  },
  "WebGL"
);<|MERGE_RESOLUTION|>--- conflicted
+++ resolved
@@ -1,26 +1,13 @@
-<<<<<<< HEAD
-import { Color } from '../../Source/Cesium.js';
-import { defined } from '../../Source/Cesium.js';
-import { PostProcessStage } from '../../Source/Cesium.js';
-import { PostProcessStageComposite } from '../../Source/Cesium.js';
-import createScene from '../createScene.js';
-import pollToPromise from '../pollToPromise.js';
-
-describe('Scene/PostProcessStageComposite', function() {
-
-=======
 import { Color } from "../../Source/Cesium.js";
 import { defined } from "../../Source/Cesium.js";
 import { PostProcessStage } from "../../Source/Cesium.js";
 import { PostProcessStageComposite } from "../../Source/Cesium.js";
 import createScene from "../createScene.js";
 import pollToPromise from "../pollToPromise.js";
-import { when } from "../../Source/Cesium.js";
 
 describe(
   "Scene/PostProcessStageComposite",
   function () {
->>>>>>> 2fd0e8f7
     var scene;
 
     beforeAll(function () {
@@ -184,31 +171,6 @@
       var s = createScene();
       s.context._depthTexture = false;
 
-<<<<<<< HEAD
-        expect(s).toRender([0, 0, 0, 255]);
-        // Dummy Stage
-        var bgColor = 51; // Choose a factor of 255 to make sure there aren't rounding issues
-        s.postProcessStages.add(new PostProcessStage({
-            fragmentShader : 'void main() { gl_FragColor = vec4(vec3(' + (bgColor / 255) + '), 1.0); }'
-        }));
-
-        //Stage we expect to not run
-        var stage = s.postProcessStages.add(new PostProcessStageComposite({
-            stages : [new PostProcessStage({
-                fragmentShader : 'uniform sampler2D depthTexture; void main() { gl_FragColor = vec4(1.0); }'
-            })]
-        }));
-        return pollToPromise(function() {
-            s.renderForSpecs();
-            return stage.ready;
-        }).then(function() {
-            expect(s).toRender([bgColor, bgColor, bgColor, 255]);
-        }).finally(function(e) {
-            s.destroyForSpecs();
-            if (e) {
-                return Promise.reject(e);
-            }
-=======
       if (defined(s._view.globeDepth)) {
         s._view.globeDepth.destroy();
         s._view.globeDepth = undefined;
@@ -248,12 +210,11 @@
         .then(function () {
           expect(s).toRender([bgColor, bgColor, bgColor, 255]);
         })
-        .always(function (e) {
+        .finally(function (e) {
           s.destroyForSpecs();
           if (e) {
-            return when.reject(e);
+            return Promise.reject(e);
           }
->>>>>>> 2fd0e8f7
         });
     });
 
