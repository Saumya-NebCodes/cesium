import {
  Cesium3DTileStyle,
  FeatureDetection,
  JulianDate,
  defaultValue,
  Matrix4,
  Math as CesiumMath,
  ResourceCache,
  Resource,
  ModelExperimental,
  Cartesian3,
  defined,
  HeadingPitchRange,
  ShaderProgram,
  ModelFeature,
  Axis,
  Color,
  StyleCommandsNeeded,
  ModelExperimentalSceneGraph,
} from "../../../Source/Cesium.js";
import createScene from "../../createScene.js";
import loadAndZoomToModelExperimental from "./loadAndZoomToModelExperimental.js";

describe(
  "Scene/ModelExperimental/ModelExperimental",
  function () {
    const webglStub = !!window.webglStub;

    const boxTexturedGlbUrl =
      "./Data/Models/GltfLoader/BoxTextured/glTF-Binary/BoxTextured.glb";
    const buildingsMetadata =
      "./Data/Models/GltfLoader/BuildingsMetadata/glTF/buildings-metadata.gltf";
    const boxTexturedGltfUrl =
      "./Data/Models/GltfLoader/BoxTextured/glTF/BoxTextured.gltf";
    const boxWithCreditsUrl =
      "./Data/Models/GltfLoader/BoxWithCopyright/glTF/Box.gltf";
    const microcosm = "./Data/Models/GltfLoader/Microcosm/glTF/microcosm.gltf";
    const boxInstanced =
      "./Data/Models/GltfLoader/BoxInstanced/glTF/box-instanced.gltf";
    const boxUnlitUrl = "./Data/Models/GltfLoader/BoxUnlit/glTF/BoxUnlit.gltf";
    const boxBackFaceCullingUrl =
      "./Data/Models/Box-Back-Face-Culling/Box-Back-Face-Culling.gltf";
    const boxBackFaceCullingOffset = new HeadingPitchRange(Math.PI / 2, 0, 2.0);

    let scene;

    beforeAll(function () {
      scene = createScene();
    });

    afterAll(function () {
      scene.destroyForSpecs();
    });

    afterEach(function () {
      scene.primitives.removeAll();
      ResourceCache.clearForSpecs();
    });

    function zoomTo(model, zoom) {
      zoom = defaultValue(zoom, 4.0);

      const camera = scene.camera;
      const center = Matrix4.multiplyByPoint(
        model.modelMatrix,
        model.boundingSphere.center,
        new Cartesian3()
      );
      const r =
        zoom * Math.max(model.boundingSphere.radius, camera.frustum.near);
      camera.lookAt(center, new HeadingPitchRange(0.0, 0.0, r));
    }

    function verifyRender(model, shouldRender, zoomToModel) {
      expect(model.ready).toBe(true);
      zoomToModel = defaultValue(zoomToModel, true);
      if (zoomToModel) {
        zoomTo(model);
      }
      expect({
        scene: scene,
        time: JulianDate.fromDate(new Date("January 1, 2014 12:00:00 UTC")),
      }).toRenderAndCall(function (rgba) {
        if (shouldRender) {
          expect(rgba).not.toEqual([0, 0, 0, 255]);
        } else {
          expect(rgba).toEqual([0, 0, 0, 255]);
        }
      });
    }

    it("initializes and renders from Uint8Array", function () {
      const resource = Resource.createIfNeeded(boxTexturedGlbUrl);
      const loadPromise = resource.fetchArrayBuffer();
      return loadPromise.then(function (buffer) {
        return loadAndZoomToModelExperimental(
          { gltf: new Uint8Array(buffer) },
          scene
        ).then(function (model) {
          expect(model.ready).toEqual(true);
          expect(model._sceneGraph).toBeDefined();
          expect(model._resourcesLoaded).toEqual(true);
          verifyRender(model, true);
        });
      });
    });

    it("initializes feature table", function () {
      return loadAndZoomToModelExperimental(
        { gltf: buildingsMetadata },
        scene
      ).then(function (model) {
        expect(model.ready).toEqual(true);
        expect(model.featureTables).toBeDefined();

        const featureTable = model.featureTables[0];
        expect(featureTable).toBeDefined();

        const featuresLength = featureTable.featuresLength;
        expect(featuresLength).toEqual(10);
        expect(featureTable.batchTexture).toBeDefined();
        expect(featureTable.batchTexture._featuresLength).toEqual(10);

        for (let i = 0; i < featuresLength; i++) {
          const modelFeature = featureTable.getFeature(i);
          expect(modelFeature instanceof ModelFeature).toEqual(true);
          expect(modelFeature._featureId).toEqual(i);
          expect(modelFeature.primitive).toEqual(model);
          expect(modelFeature.featureTable).toEqual(featureTable);
        }

        expect(model._resourcesLoaded).toEqual(true);
      });
    });

    it("initializes and renders from JSON object", function () {
      const resource = Resource.createIfNeeded(boxTexturedGltfUrl);
      return resource.fetchJson().then(function (gltf) {
        return loadAndZoomToModelExperimental(
          {
            gltf: gltf,
            basePath: boxTexturedGltfUrl,
          },
          scene
        ).then(function (model) {
          expect(model.ready).toEqual(true);
          expect(model._sceneGraph).toBeDefined();
          expect(model._resourcesLoaded).toEqual(true);
          verifyRender(model, true);
        });
      });
    });

    it("initializes and renders from JSON object with external buffers", function () {
      const resource = Resource.createIfNeeded(microcosm);
      return resource.fetchJson().then(function (gltf) {
        return loadAndZoomToModelExperimental(
          {
            gltf: gltf,
            basePath: microcosm,
          },
          scene
        ).then(function (model) {
          expect(model.ready).toEqual(true);
          expect(model._sceneGraph).toBeDefined();
          expect(model._resourcesLoaded).toEqual(true);
          verifyRender(model, true);
        });
      });
    });

    // Throws an extraneous promise through the texture loader which cannot be cleanly caught
    // https://github.com/CesiumGS/cesium/issues/10178
    xit("rejects ready promise when texture fails to load", function () {
      const resource = Resource.createIfNeeded(boxTexturedGltfUrl);
      return resource.fetchJson().then(function (gltf) {
        gltf.images[0].uri = "non-existent-path.png";
        return loadAndZoomToModelExperimental(
          {
            gltf: gltf,
            basePath: boxTexturedGltfUrl,
            incrementallyLoadTextures: false,
          },
          scene
        )
          .then(function (model) {
            fail();
          })
          .catch(function (error) {
            expect(error).toBeDefined();
          });
      });
    });

    // Throws an extraneous promise through the texture loader which cannot be cleanly caught
    // https://github.com/CesiumGS/cesium/issues/10178
    xit("rejects ready promise when external buffer fails to load", function () {
      const resource = Resource.createIfNeeded(boxTexturedGltfUrl);
      return resource.fetchJson().then(function (gltf) {
        gltf.buffers[0].uri = "non-existent-path.bin";
        return loadAndZoomToModelExperimental(
          {
            gltf: gltf,
            basePath: boxTexturedGltfUrl,
          },
          scene
        )
          .then(function (model) {
            fail();
          })
          .catch(function (error) {
            expect(error).toBeDefined();
          });
      });
    });

    it("gets copyrights from gltf", function () {
      const resource = Resource.createIfNeeded(boxWithCreditsUrl);
      return resource.fetchJson().then(function (gltf) {
        return loadAndZoomToModelExperimental(
          {
            gltf: gltf,
            basePath: boxWithCreditsUrl,
          },
          scene
        ).then(function (model) {
          const expectedCredits = [
            "First Source",
            "Second Source",
            "Third Source",
          ];

          scene.renderForSpecs();
          const creditDisplay = scene.frameState.creditDisplay;
          const credits =
            creditDisplay._currentFrameCredits.lightboxCredits.values;
          const length = credits.length;
          expect(length).toEqual(expectedCredits.length);
          for (let i = 0; i < length; i++) {
            expect(credits[i].credit.html).toEqual(expectedCredits[i]);
          }
        });
      });
    });

    it("shows credits on screen", function () {
      const resource = Resource.createIfNeeded(boxWithCreditsUrl);
      return resource.fetchJson().then(function (gltf) {
        return loadAndZoomToModelExperimental(
          {
            gltf: gltf,
            basePath: boxWithCreditsUrl,
            showCreditsOnScreen: true,
          },
          scene
        ).then(function (model) {
          const expectedCredits = [
            "First Source",
            "Second Source",
            "Third Source",
          ];

          scene.renderForSpecs();
          const creditDisplay = scene.frameState.creditDisplay;
          const credits =
            creditDisplay._currentFrameCredits.screenCredits.values;
          const length = credits.length;
          expect(length).toEqual(expectedCredits.length);
          for (let i = 0; i < length; i++) {
            expect(credits[i].credit.html).toEqual(expectedCredits[i]);
          }
        });
      });
    });

    it("toggles showing credits on screen", function () {
      const resource = Resource.createIfNeeded(boxWithCreditsUrl);
      return resource.fetchJson().then(function (gltf) {
        return loadAndZoomToModelExperimental(
          {
            gltf: gltf,
            basePath: boxWithCreditsUrl,
            showCreditsOnScreen: false,
          },
          scene
        ).then(function (model) {
          const expectedCredits = [
            "First Source",
            "Second Source",
            "Third Source",
          ];

          scene.renderForSpecs();
          const creditDisplay = scene.frameState.creditDisplay;
          const lightboxCredits =
            creditDisplay._currentFrameCredits.lightboxCredits.values;
          const screenCredits =
            creditDisplay._currentFrameCredits.screenCredits.values;

          let length = lightboxCredits.length;
          expect(length).toEqual(expectedCredits.length);
          for (let i = 0; i < length; i++) {
            expect(lightboxCredits[i].credit.html).toEqual(expectedCredits[i]);
          }
          expect(screenCredits.length).toEqual(0);

          model.showCreditsOnScreen = true;
          scene.renderForSpecs();
          length = screenCredits.length;
          expect(length).toEqual(expectedCredits.length);
          for (let i = 0; i < length; i++) {
            expect(screenCredits[i].credit.html).toEqual(expectedCredits[i]);
          }
          expect(lightboxCredits.length).toEqual(0);

          model.showCreditsOnScreen = false;
          scene.renderForSpecs();
          length = lightboxCredits.length;
          expect(length).toEqual(expectedCredits.length);
          for (let i = 0; i < length; i++) {
            expect(lightboxCredits[i].credit.html).toEqual(expectedCredits[i]);
          }
          expect(screenCredits.length).toEqual(0);
        });
      });
    });

    it("show works", function () {
      const resource = Resource.createIfNeeded(boxTexturedGlbUrl);
      const loadPromise = resource.fetchArrayBuffer();
      return loadPromise.then(function (buffer) {
        return loadAndZoomToModelExperimental(
          { gltf: new Uint8Array(buffer), show: false },
          scene
        ).then(function (model) {
          expect(model.ready).toEqual(true);
          expect(model.show).toEqual(false);
          verifyRender(model, false);
          model.show = true;
          expect(model.show).toEqual(true);
          verifyRender(model, true);
        });
      });
    });

    it("debugShowBoundingVolume works", function () {
      const resource = Resource.createIfNeeded(boxTexturedGlbUrl);
      const loadPromise = resource.fetchArrayBuffer();
      return loadPromise.then(function (buffer) {
        return loadAndZoomToModelExperimental(
          { gltf: new Uint8Array(buffer), debugShowBoundingVolume: true },
          scene
        ).then(function (model) {
          let i;
          scene.renderForSpecs();
          const commandList = scene.frameState;
          for (i = 0; i < commandList.length; i++) {
            expect(commandList[i].debugShowBoundingVolume).toBe(true);
          }
          model.debugShowBoundingVolume = false;
          expect(model._debugShowBoundingVolumeDirty).toBe(true);
          scene.renderForSpecs();
          for (i = 0; i < commandList.length; i++) {
            expect(commandList[i].debugShowBoundingVolume).toBe(false);
          }
        });
      });
    });

    it("boundingSphere works", function () {
      const resource = Resource.createIfNeeded(boxTexturedGlbUrl);
      const loadPromise = resource.fetchArrayBuffer();
      return loadPromise.then(function (buffer) {
        return loadAndZoomToModelExperimental(
          { gltf: new Uint8Array(buffer), debugShowBoundingVolume: true },
          scene
        ).then(function (model) {
          const boundingSphere = model.boundingSphere;
          expect(boundingSphere).toBeDefined();
          expect(boundingSphere.center).toEqual(new Cartesian3());
          expect(boundingSphere.radius).toEqualEpsilon(
            0.8660254037844386,
            CesiumMath.EPSILON8
          );
        });
      });
    });

    // see https://github.com/CesiumGS/cesium/pull/10115
    xit("renders model with style", function () {
      let model;
      let style;
      return loadAndZoomToModelExperimental({ gltf: buildingsMetadata }, scene)
        .then(function (result) {
          model = result;
          // Renders without style.
          verifyRender(model, true);

          // Renders with opaque style.
          style = new Cesium3DTileStyle({
            color: {
              conditions: [["${height} > 1", "color('red')"]],
            },
          });
          return style.readyPromise;
        })
        .then(function () {
          model.style = style;
          verifyRender(model, true);

          // Renders with translucent style.
          style = new Cesium3DTileStyle({
            color: {
              conditions: [["${height} > 1", "color('red', 0.5)"]],
            },
          });
          return style.readyPromise;
        })
        .then(function () {
          model.style = style;
          verifyRender(model, true);

          // Does not render when style disables show.
          style = new Cesium3DTileStyle({
            color: {
              conditions: [["${height} > 1", "color('red', 0.0)"]],
            },
          });
          return style.readyPromise;
        })
        .then(function () {
          model.style = style;
          verifyRender(model, false);

          // Render when style is removed.
          model.style = undefined;
          verifyRender(model, true);
        });
    });

    it("fromGltf throws with undefined options", function () {
      expect(function () {
        ModelExperimental.fromGltf();
      }).toThrowDeveloperError();
    });

    it("fromGltf throws with undefined url", function () {
      expect(function () {
        ModelExperimental.fromGltf({});
      }).toThrowDeveloperError();
    });

    it("picks box textured", function () {
      if (FeatureDetection.isInternetExplorer()) {
        // Workaround IE 11.0.9.  This test fails when all tests are ran without a breakpoint here.
        return;
      }

      // This model gets clipped if log depth is disabled, so zoom out
      // the camera just a little
      const offset = new HeadingPitchRange(0, -CesiumMath.PI_OVER_FOUR, 2);

      return loadAndZoomToModelExperimental(
        {
          gltf: boxTexturedGlbUrl,
          offset: offset,
        },
        scene
      ).then(function (model) {
        expect(scene).toPickAndCall(function (result) {
          expect(result.primitive).toBeInstanceOf(ModelExperimental);
          expect(result.primitive).toEqual(model);
        });
      });
    });

    it("doesn't pick when allowPicking is false", function () {
      if (FeatureDetection.isInternetExplorer()) {
        // Workaround IE 11.0.9.  This test fails when all tests are ran without a breakpoint here.
        return;
      }

      return loadAndZoomToModelExperimental(
        {
          gltf: boxTexturedGlbUrl,
          allowPicking: false,
        },
        scene
      ).then(function () {
        expect(scene).toPickAndCall(function (result) {
          expect(result).toBeUndefined();
        });
      });
    });

    function setFeaturesWithOpacity(
      featureTable,
      opaqueFeaturesLength,
      translucentFeaturesLength
    ) {
      let i, feature;
      for (i = 0; i < opaqueFeaturesLength; i++) {
        feature = featureTable.getFeature(i);
        feature.color = Color.RED;
      }
      for (
        i = opaqueFeaturesLength;
        i < opaqueFeaturesLength + translucentFeaturesLength;
        i++
      ) {
        feature = featureTable.getFeature(i);
        feature.color = Color.RED.withAlpha(0.5);
      }
    }

    it("resets draw commands when the style commands needed are changed", function () {
      return loadAndZoomToModelExperimental(
        {
          gltf: buildingsMetadata,
        },
        scene
      ).then(function (model) {
        const featureTable = model.featureTables[model.featureTableId];

        // Set all features to opaque.
        setFeaturesWithOpacity(featureTable, 10, 0);
        scene.renderForSpecs();
        expect(featureTable.styleCommandsNeededDirty).toEqual(false);
        expect(featureTable._styleCommandsNeeded).toEqual(
          StyleCommandsNeeded.ALL_OPAQUE
        );

        // Set some features to translucent.
        setFeaturesWithOpacity(featureTable, 8, 2);
        scene.renderForSpecs();
        expect(featureTable.styleCommandsNeededDirty).toEqual(true);
        expect(featureTable._styleCommandsNeeded).toEqual(
          StyleCommandsNeeded.OPAQUE_AND_TRANSLUCENT
        );

        // Set some more features to translucent.
        setFeaturesWithOpacity(featureTable, 2, 8);
        scene.renderForSpecs();
        expect(featureTable.styleCommandsNeededDirty).toEqual(false);
        expect(featureTable._styleCommandsNeeded).toEqual(
          StyleCommandsNeeded.OPAQUE_AND_TRANSLUCENT
        );

        // Set all features to translucent.
        setFeaturesWithOpacity(featureTable, 0, 10);
        scene.renderForSpecs();
        expect(featureTable.styleCommandsNeededDirty).toEqual(true);
        expect(featureTable._styleCommandsNeeded).toEqual(
          StyleCommandsNeeded.ALL_TRANSLUCENT
        );
      });
    });

    it("selects feature table for instanced feature ID attributes", function () {
      if (webglStub) {
        return;
      }
      return loadAndZoomToModelExperimental(
        {
          gltf: boxInstanced,
          instanceFeatureIdLabel: "section",
        },
        scene
      ).then(function (model) {
        expect(model.featureTableId).toEqual(1);
      });
    });

    it("selects feature table for feature ID textures", function () {
      return loadAndZoomToModelExperimental(
        {
          gltf: microcosm,
        },
        scene
      ).then(function (model) {
        expect(model.featureTableId).toEqual(0);
      });
    });

    it("selects feature table for feature ID attributes", function () {
      return loadAndZoomToModelExperimental(
        {
          gltf: buildingsMetadata,
        },
        scene
      ).then(function (model) {
        expect(model.featureTableId).toEqual(0);
      });
    });

    it("featureIdLabel setter works", function () {
      return loadAndZoomToModelExperimental(
        {
          gltf: buildingsMetadata,
        },
        scene
      ).then(function (model) {
        expect(model.featureIdLabel).toBe("featureId_0");
        model.featureIdLabel = "buildings";
        expect(model.featureIdLabel).toBe("buildings");
        model.featureIdLabel = 1;
        expect(model.featureIdLabel).toBe("featureId_1");
      });
    });

    it("instanceFeatureIdLabel setter works", function () {
      if (webglStub) {
        return;
      }
      return loadAndZoomToModelExperimental(
        {
          gltf: boxInstanced,
        },
        scene
      ).then(function (model) {
        expect(model.instanceFeatureIdLabel).toBe("instanceFeatureId_0");
        model.instanceFeatureIdLabel = "section";
        expect(model.instanceFeatureIdLabel).toBe("section");
        model.instanceFeatureIdLabel = 1;
        expect(model.instanceFeatureIdLabel).toBe("instanceFeatureId_1");
      });
    });

    it("initializes with model matrix", function () {
      const translation = new Cartesian3(10, 0, 0);
      const transform = Matrix4.fromTranslation(translation);

      return loadAndZoomToModelExperimental(
        {
          gltf: boxTexturedGlbUrl,
          upAxis: Axis.Z,
          forwardAxis: Axis.X,
          modelMatrix: transform,
        },
        scene
      ).then(function (model) {
        const sceneGraph = model.sceneGraph;
        scene.renderForSpecs();
        expect(Matrix4.equals(sceneGraph.computedModelMatrix, transform)).toBe(
          true
        );
        verifyRender(model, false);
        expect(model.boundingSphere.center).toEqual(translation);

        expect(sceneGraph.computedModelMatrix).not.toBe(transform);
        expect(model.modelMatrix).not.toBe(transform);
      });
    });

    it("changing model matrix works", function () {
      const updateModelMatrix = spyOn(
        ModelExperimentalSceneGraph.prototype,
        "updateModelMatrix"
      ).and.callThrough();
      return loadAndZoomToModelExperimental(
        { gltf: boxTexturedGlbUrl, upAxis: Axis.Z, forwardAxis: Axis.X },
        scene
      ).then(function (model) {
        verifyRender(model, true);
        const sceneGraph = model.sceneGraph;

        const transform = Matrix4.fromTranslation(new Cartesian3(10, 0, 0));

        Matrix4.multiplyTransformation(
          model.modelMatrix,
          transform,
          model.modelMatrix
        );
        scene.renderForSpecs();

        expect(updateModelMatrix).toHaveBeenCalled();
        expect(Matrix4.equals(sceneGraph.computedModelMatrix, transform)).toBe(
          true
        );
        verifyRender(model, false);
      });
    });

    it("changing model matrix affects bounding sphere", function () {
      const translation = new Cartesian3(10, 0, 0);
      return loadAndZoomToModelExperimental(
        { gltf: boxTexturedGlbUrl, upAxis: Axis.Z, forwardAxis: Axis.X },
        scene
      ).then(function (model) {
        const transform = Matrix4.fromTranslation(translation);
        expect(model.boundingSphere.center).toEqual(Cartesian3.ZERO);

        Matrix4.multiplyTransformation(
          model.modelMatrix,
          transform,
          model.modelMatrix
        );
        scene.renderForSpecs();

        expect(model.boundingSphere.center).toEqual(translation);
        verifyRender(model, false);
      });
    });

<<<<<<< HEAD
    it("initializes with light color", function () {
      return loadAndZoomToModelExperimental(
        { gltf: boxTexturedGltfUrl, lightColor: Cartesian3.ZERO },
        scene
      ).then(function (model) {
        verifyRender(model, false);
      });
    });

    it("changing light color works", function () {
      return loadAndZoomToModelExperimental(
        { gltf: boxTexturedGltfUrl },
=======
    it("initializes with scale", function () {
      return loadAndZoomToModelExperimental(
        {
          gltf: boxTexturedGlbUrl,
          upAxis: Axis.Z,
          forwardAxis: Axis.X,
          scale: 0.0,
        },
        scene
      ).then(function (model) {
        scene.renderForSpecs();

        verifyRender(model, false);
        expect(model.boundingSphere.center).toEqual(Cartesian3.ZERO);
        expect(model.boundingSphere.radius).toEqual(0.0);
      });
    });

    it("changing scale works", function () {
      const updateModelMatrix = spyOn(
        ModelExperimentalSceneGraph.prototype,
        "updateModelMatrix"
      ).and.callThrough();
      return loadAndZoomToModelExperimental(
        {
          gltf: boxTexturedGlbUrl,
          upAxis: Axis.Z,
          forwardAxis: Axis.X,
        },
>>>>>>> d43ef638
        scene
      ).then(function (model) {
        verifyRender(model, true);

<<<<<<< HEAD
        model.lightColor = Cartesian3.ZERO;
        verifyRender(model, false);

        model.lightColor = new Cartesian3(1.0, 0.0, 0.0);
        verifyRender(model, true);

        model.lightColor = undefined;
=======
        model.scale = 0.0;
        scene.renderForSpecs();
        expect(updateModelMatrix).toHaveBeenCalled();
        verifyRender(model, false);

        model.scale = 1.0;
        scene.renderForSpecs();
        expect(updateModelMatrix).toHaveBeenCalled();
        verifyRender(model, true);
      });
    });

    it("changing scale affects bounding sphere", function () {
      const resource = Resource.createIfNeeded(boxTexturedGlbUrl);
      const loadPromise = resource.fetchArrayBuffer();
      return loadPromise.then(function (buffer) {
        return loadAndZoomToModelExperimental(
          {
            gltf: new Uint8Array(buffer),
            scale: 10,
          },
          scene
        ).then(function (model) {
          scene.renderForSpecs();

          const expectedRadius = 0.866;
          const boundingSphere = model.boundingSphere;
          expect(boundingSphere.center).toEqual(Cartesian3.ZERO);
          expect(boundingSphere.radius).toEqualEpsilon(
            expectedRadius * 10.0,
            CesiumMath.EPSILON3
          );

          model.scale = 0.0;
          scene.renderForSpecs();
          expect(boundingSphere.center).toEqual(Cartesian3.ZERO);
          expect(boundingSphere.radius).toEqual(0.0);

          model.scale = 1.0;
          scene.renderForSpecs();
          expect(boundingSphere.center).toEqual(Cartesian3.ZERO);
          expect(boundingSphere.radius).toEqualEpsilon(
            expectedRadius,
            CesiumMath.EPSILON3
          );
        });
      });
    });

    it("initializes with minimumPixelSize", function () {
      const resource = Resource.createIfNeeded(boxTexturedGlbUrl);
      const loadPromise = resource.fetchArrayBuffer();
      return loadPromise.then(function (buffer) {
        return loadAndZoomToModelExperimental(
          {
            gltf: new Uint8Array(buffer),
            upAxis: Axis.Z,
            forwardAxis: Axis.X,
            minimumPixelSize: 1,
            offset: new HeadingPitchRange(0, 0, 500),
          },
          scene
        ).then(function (model) {
          const expectedRadius = 0.866;
          scene.renderForSpecs();
          verifyRender(model, true, false);

          // Verify that minimumPixelSize didn't affect other parameters
          expect(model.scale).toEqual(1.0);
          expect(model.boundingSphere.radius).toEqualEpsilon(
            expectedRadius,
            CesiumMath.EPSILON3
          );
        });
      });
    });

    it("changing minimumPixelSize works", function () {
      const updateModelMatrix = spyOn(
        ModelExperimentalSceneGraph.prototype,
        "updateModelMatrix"
      ).and.callThrough();
      return loadAndZoomToModelExperimental(
        {
          gltf: boxTexturedGlbUrl,
          upAxis: Axis.Z,
          forwardAxis: Axis.X,
          minimumPixelSize: 1,
          offset: new HeadingPitchRange(0, 0, 500),
        },
        scene
      ).then(function (model) {
        scene.renderForSpecs();
        expect(updateModelMatrix).toHaveBeenCalled();
        verifyRender(model, true, false);

        model.minimumPixelSize = 0.0;
        scene.renderForSpecs();
        expect(updateModelMatrix).toHaveBeenCalled();
        verifyRender(model, false, false);

        model.minimumPixelSize = 1;
        scene.renderForSpecs();
        expect(updateModelMatrix).toHaveBeenCalled();
        verifyRender(model, true, false);
      });
    });

    it("changing minimumPixelSize doesn't affect bounding sphere or scale", function () {
      const updateModelMatrix = spyOn(
        ModelExperimentalSceneGraph.prototype,
        "updateModelMatrix"
      ).and.callThrough();
      return loadAndZoomToModelExperimental(
        {
          gltf: boxTexturedGlbUrl,
          upAxis: Axis.Z,
          forwardAxis: Axis.X,
          minimumPixelSize: 1,
          offset: new HeadingPitchRange(0, 0, 500),
        },
        scene
      ).then(function (model) {
        const expectedRadius = 0.866;
        scene.renderForSpecs();
        expect(updateModelMatrix).toHaveBeenCalled();
        expect(model.scale).toEqual(1.0);
        expect(model.boundingSphere.radius).toEqualEpsilon(
          expectedRadius,
          CesiumMath.EPSILON3
        );

        model.minimumPixelSize = 0.0;
        scene.renderForSpecs();
        expect(updateModelMatrix).toHaveBeenCalled();
        expect(model.scale).toEqual(1.0);
        expect(model.boundingSphere.radius).toEqualEpsilon(
          expectedRadius,
          CesiumMath.EPSILON3
        );

        model.minimumPixelSize = 1;
        scene.renderForSpecs();
        expect(updateModelMatrix).toHaveBeenCalled();
        expect(model.scale).toEqual(1.0);
        expect(model.boundingSphere.radius).toEqualEpsilon(
          expectedRadius,
          CesiumMath.EPSILON3
        );
      });
    });

    it("initializes with maximumScale", function () {
      const resource = Resource.createIfNeeded(boxTexturedGlbUrl);
      const loadPromise = resource.fetchArrayBuffer();
      return loadPromise.then(function (buffer) {
        return loadAndZoomToModelExperimental(
          {
            gltf: new Uint8Array(buffer),
            upAxis: Axis.Z,
            forwardAxis: Axis.X,
            maximumScale: 0.0,
          },
          scene
        ).then(function (model) {
          scene.renderForSpecs();
          verifyRender(model, false);
          expect(model.boundingSphere.center).toEqual(Cartesian3.ZERO);
          expect(model.boundingSphere.radius).toEqual(0.0);
        });
      });
    });

    it("changing maximumScale works", function () {
      const updateModelMatrix = spyOn(
        ModelExperimentalSceneGraph.prototype,
        "updateModelMatrix"
      ).and.callThrough();
      return loadAndZoomToModelExperimental(
        {
          gltf: boxTexturedGlbUrl,
          upAxis: Axis.Z,
          forwardAxis: Axis.X,
          scale: 2.0,
        },
        scene
      ).then(function (model) {
        scene.renderForSpecs();
        verifyRender(model, true);

        model.maximumScale = 0.0;
        scene.renderForSpecs();
        expect(updateModelMatrix).toHaveBeenCalled();
        verifyRender(model, false);

        model.maximumScale = 1.0;
        scene.renderForSpecs();
        expect(updateModelMatrix).toHaveBeenCalled();
>>>>>>> d43ef638
        verifyRender(model, true);
      });
    });

<<<<<<< HEAD
    it("light color doesn't affect unlit models", function () {
      return loadAndZoomToModelExperimental({ gltf: boxUnlitUrl }, scene).then(
        function (model) {
          verifyRender(model, true);

          model.lightColor = Cartesian3.ZERO;
          verifyRender(model, true);
        }
      );
=======
    it("changing maximumScale affects bounding sphere", function () {
      const resource = Resource.createIfNeeded(boxTexturedGlbUrl);
      const loadPromise = resource.fetchArrayBuffer();
      return loadPromise.then(function (buffer) {
        return loadAndZoomToModelExperimental(
          {
            gltf: new Uint8Array(buffer),
            debugShowBoundingVolume: true,
            scale: 20,
            maximumScale: 10,
          },
          scene
        ).then(function (model) {
          scene.renderForSpecs();

          const expectedRadius = 0.866;
          const boundingSphere = model.boundingSphere;
          expect(boundingSphere.center).toEqual(Cartesian3.ZERO);
          expect(boundingSphere.radius).toEqualEpsilon(
            expectedRadius * 10.0,
            CesiumMath.EPSILON3
          );

          model.maximumScale = 0.0;
          scene.renderForSpecs();
          expect(boundingSphere.center).toEqual(Cartesian3.ZERO);
          expect(boundingSphere.radius).toEqual(0.0);

          model.maximumScale = 1.0;
          scene.renderForSpecs();
          expect(boundingSphere.center).toEqual(Cartesian3.ZERO);
          expect(boundingSphere.radius).toEqualEpsilon(
            expectedRadius,
            CesiumMath.EPSILON3
          );
        });
      });
    });

    it("changing maximumScale affects minimumPixelSize", function () {
      const resource = Resource.createIfNeeded(boxTexturedGlbUrl);
      const loadPromise = resource.fetchArrayBuffer();
      return loadPromise.then(function (buffer) {
        return loadAndZoomToModelExperimental(
          {
            gltf: new Uint8Array(buffer),
            debugShowBoundingVolume: true,
            minimumPixelSize: 1,
            maximumScale: 10,
          },
          scene
        ).then(function (model) {
          scene.renderForSpecs();

          const expectedRadius = 0.866;
          const boundingSphere = model.boundingSphere;
          expect(boundingSphere.center).toEqual(Cartesian3.ZERO);
          expect(boundingSphere.radius).toEqualEpsilon(
            expectedRadius,
            CesiumMath.EPSILON3
          );

          model.maximumScale = 0.0;
          scene.renderForSpecs();
          expect(boundingSphere.center).toEqual(Cartesian3.ZERO);
          expect(boundingSphere.radius).toEqual(0.0);

          model.maximumScale = 10.0;
          scene.renderForSpecs();
          expect(boundingSphere.center).toEqual(Cartesian3.ZERO);
          expect(boundingSphere.radius).toEqualEpsilon(
            expectedRadius,
            CesiumMath.EPSILON3
          );
        });
      });
>>>>>>> d43ef638
    });

    it("enables back-face culling", function () {
      return loadAndZoomToModelExperimental(
        {
          gltf: boxBackFaceCullingUrl,
          backFaceCulling: true,
          offset: boxBackFaceCullingOffset,
        },
        scene
      ).then(function (model) {
        const renderOptions = {
          scene: scene,
          time: new JulianDate(2456659.0004050927),
        };

        expect(renderOptions).toRenderAndCall(function (rgba) {
          expect(rgba).toEqual([0, 0, 0, 255]);
        });
      });
    });

    it("disables back-face culling", function () {
      return loadAndZoomToModelExperimental(
        {
          gltf: boxBackFaceCullingUrl,
          backFaceCulling: false,
          offset: boxBackFaceCullingOffset,
        },
        scene
      ).then(function (model) {
        const renderOptions = {
          scene: scene,
          time: new JulianDate(2456659.0004050927),
        };

        expect(renderOptions).toRenderAndCall(function (rgba) {
          expect(rgba).not.toEqual([0, 0, 0, 255]);
        });
      });
    });

    it("ignores back-face culling when translucent", function () {
      return loadAndZoomToModelExperimental(
        {
          gltf: boxBackFaceCullingUrl,
          backFaceCulling: true,
          offset: boxBackFaceCullingOffset,
        },
        scene
      ).then(function (model) {
        const renderOptions = {
          scene: scene,
          time: new JulianDate(2456659.0004050927),
        };

        expect(renderOptions).toRenderAndCall(function (rgba) {
          expect(rgba).toEqual([0, 0, 0, 255]);
        });

        model.color = new Color(0, 0, 1.0, 0.5);

        expect(renderOptions).toRenderAndCall(function (rgba) {
          expect(rgba).not.toEqual([0, 0, 0, 255]);
        });
      });
    });

    it("toggles back-face culling at runtime", function () {
      return loadAndZoomToModelExperimental(
        {
          gltf: boxBackFaceCullingUrl,
          backFaceCulling: false,
          offset: boxBackFaceCullingOffset,
        },
        scene
      ).then(function (model) {
        const renderOptions = {
          scene: scene,
          time: new JulianDate(2456659.0004050927),
        };

        expect(renderOptions).toRenderAndCall(function (rgba) {
          expect(rgba).not.toEqual([0, 0, 0, 255]);
        });

        model.backFaceCulling = true;

        expect(renderOptions).toRenderAndCall(function (rgba) {
          expect(rgba).toEqual([0, 0, 0, 255]);
        });
      });
    });

    it("ignores back-face culling toggles when translucent", function () {
      return loadAndZoomToModelExperimental(
        {
          gltf: boxBackFaceCullingUrl,
          backFaceCulling: false,
          offset: boxBackFaceCullingOffset,
        },
        scene
      ).then(function (model) {
        const renderOptions = {
          scene: scene,
          time: new JulianDate(2456659.0004050927),
        };

        model.color = new Color(0, 0, 1.0, 0.5);

        expect(renderOptions).toRenderAndCall(function (rgba) {
          expect(rgba).not.toEqual([0, 0, 0, 255]);
        });

        model.backFaceCulling = true;

        expect(renderOptions).toRenderAndCall(function (rgba) {
          expect(rgba).not.toEqual([0, 0, 0, 255]);
        });

        model.backFaceCulling = false;

        expect(renderOptions).toRenderAndCall(function (rgba) {
          expect(rgba).not.toEqual([0, 0, 0, 255]);
        });
      });
    });

    it("destroy works", function () {
      spyOn(ShaderProgram.prototype, "destroy").and.callThrough();
      return loadAndZoomToModelExperimental(
        { gltf: boxTexturedGlbUrl },
        scene
      ).then(function (model) {
        const resources = model._resources;
        const loader = model._loader;
        let resource;

        let i;
        for (i = 0; i < resources.length; i++) {
          resource = resources[i];
          if (defined(resource.isDestroyed)) {
            expect(resource.isDestroyed()).toEqual(false);
          }
        }
        expect(loader.isDestroyed()).toEqual(false);
        expect(model.isDestroyed()).toEqual(false);
        scene.primitives.remove(model);
        if (!webglStub) {
          expect(ShaderProgram.prototype.destroy).toHaveBeenCalled();
        }
        for (i = 0; i < resources.length - 1; i++) {
          resource = resources[i];
          if (defined(resource.isDestroyed)) {
            expect(resource.isDestroyed()).toEqual(true);
          }
        }
        expect(loader.isDestroyed()).toEqual(true);
        expect(model.isDestroyed()).toEqual(true);
      });
    });

    it("destroy doesn't destroy resources when they're in use", function () {
      return Promise.all([
        loadAndZoomToModelExperimental({ gltf: boxTexturedGlbUrl }, scene),
        loadAndZoomToModelExperimental({ gltf: boxTexturedGlbUrl }, scene),
      ]).then(function (models) {
        const cacheEntries = ResourceCache.cacheEntries;
        let cacheKey;
        let cacheEntry;

        scene.primitives.remove(models[0]);

        for (cacheKey in cacheEntries) {
          if (cacheEntries.hasOwnProperty(cacheKey)) {
            cacheEntry = cacheEntries[cacheKey];
            expect(cacheEntry.referenceCount).toBeGreaterThan(0);
          }
        }

        scene.primitives.remove(models[1]);

        for (cacheKey in cacheEntries) {
          if (cacheEntries.hasOwnProperty(cacheKey)) {
            cacheEntry = cacheEntries[cacheKey];
            expect(cacheEntry.referenceCount).toBe(0);
          }
        }
      });
    });
  },
  "WebGL"
);<|MERGE_RESOLUTION|>--- conflicted
+++ resolved
@@ -37,7 +37,7 @@
     const microcosm = "./Data/Models/GltfLoader/Microcosm/glTF/microcosm.gltf";
     const boxInstanced =
       "./Data/Models/GltfLoader/BoxInstanced/glTF/box-instanced.gltf";
-    const boxUnlitUrl = "./Data/Models/GltfLoader/BoxUnlit/glTF/BoxUnlit.gltf";
+    const boxUnlitUrl = "./Data/Models/PBR/BoxUnlit/BoxUnlit.gltf";
     const boxBackFaceCullingUrl =
       "./Data/Models/Box-Back-Face-Culling/Box-Back-Face-Culling.gltf";
     const boxBackFaceCullingOffset = new HeadingPitchRange(Math.PI / 2, 0, 2.0);
@@ -702,7 +702,6 @@
       });
     });
 
-<<<<<<< HEAD
     it("initializes with light color", function () {
       return loadAndZoomToModelExperimental(
         { gltf: boxTexturedGltfUrl, lightColor: Cartesian3.ZERO },
@@ -715,7 +714,30 @@
     it("changing light color works", function () {
       return loadAndZoomToModelExperimental(
         { gltf: boxTexturedGltfUrl },
-=======
+        scene
+      ).then(function (model) {
+        model.lightColor = Cartesian3.ZERO;
+        verifyRender(model, false);
+
+        model.lightColor = new Cartesian3(1.0, 0.0, 0.0);
+        verifyRender(model, true);
+
+        model.lightColor = undefined;
+        verifyRender(model, true);
+      });
+    });
+
+    it("light color doesn't affect unlit models", function () {
+      return loadAndZoomToModelExperimental({ gltf: boxUnlitUrl }, scene).then(
+        function (model) {
+          verifyRender(model, true);
+
+          model.lightColor = Cartesian3.ZERO;
+          verifyRender(model, true);
+        }
+      );
+    });
+
     it("initializes with scale", function () {
       return loadAndZoomToModelExperimental(
         {
@@ -745,20 +767,9 @@
           upAxis: Axis.Z,
           forwardAxis: Axis.X,
         },
->>>>>>> d43ef638
         scene
       ).then(function (model) {
         verifyRender(model, true);
-
-<<<<<<< HEAD
-        model.lightColor = Cartesian3.ZERO;
-        verifyRender(model, false);
-
-        model.lightColor = new Cartesian3(1.0, 0.0, 0.0);
-        verifyRender(model, true);
-
-        model.lightColor = undefined;
-=======
         model.scale = 0.0;
         scene.renderForSpecs();
         expect(updateModelMatrix).toHaveBeenCalled();
@@ -957,22 +968,10 @@
         model.maximumScale = 1.0;
         scene.renderForSpecs();
         expect(updateModelMatrix).toHaveBeenCalled();
->>>>>>> d43ef638
         verifyRender(model, true);
       });
     });
 
-<<<<<<< HEAD
-    it("light color doesn't affect unlit models", function () {
-      return loadAndZoomToModelExperimental({ gltf: boxUnlitUrl }, scene).then(
-        function (model) {
-          verifyRender(model, true);
-
-          model.lightColor = Cartesian3.ZERO;
-          verifyRender(model, true);
-        }
-      );
-=======
     it("changing maximumScale affects bounding sphere", function () {
       const resource = Resource.createIfNeeded(boxTexturedGlbUrl);
       const loadPromise = resource.fetchArrayBuffer();
@@ -1047,99 +1046,6 @@
             expectedRadius,
             CesiumMath.EPSILON3
           );
-        });
-      });
->>>>>>> d43ef638
-    });
-
-    it("enables back-face culling", function () {
-      return loadAndZoomToModelExperimental(
-        {
-          gltf: boxBackFaceCullingUrl,
-          backFaceCulling: true,
-          offset: boxBackFaceCullingOffset,
-        },
-        scene
-      ).then(function (model) {
-        const renderOptions = {
-          scene: scene,
-          time: new JulianDate(2456659.0004050927),
-        };
-
-        expect(renderOptions).toRenderAndCall(function (rgba) {
-          expect(rgba).toEqual([0, 0, 0, 255]);
-        });
-      });
-    });
-
-    it("disables back-face culling", function () {
-      return loadAndZoomToModelExperimental(
-        {
-          gltf: boxBackFaceCullingUrl,
-          backFaceCulling: false,
-          offset: boxBackFaceCullingOffset,
-        },
-        scene
-      ).then(function (model) {
-        const renderOptions = {
-          scene: scene,
-          time: new JulianDate(2456659.0004050927),
-        };
-
-        expect(renderOptions).toRenderAndCall(function (rgba) {
-          expect(rgba).not.toEqual([0, 0, 0, 255]);
-        });
-      });
-    });
-
-    it("ignores back-face culling when translucent", function () {
-      return loadAndZoomToModelExperimental(
-        {
-          gltf: boxBackFaceCullingUrl,
-          backFaceCulling: true,
-          offset: boxBackFaceCullingOffset,
-        },
-        scene
-      ).then(function (model) {
-        const renderOptions = {
-          scene: scene,
-          time: new JulianDate(2456659.0004050927),
-        };
-
-        expect(renderOptions).toRenderAndCall(function (rgba) {
-          expect(rgba).toEqual([0, 0, 0, 255]);
-        });
-
-        model.color = new Color(0, 0, 1.0, 0.5);
-
-        expect(renderOptions).toRenderAndCall(function (rgba) {
-          expect(rgba).not.toEqual([0, 0, 0, 255]);
-        });
-      });
-    });
-
-    it("toggles back-face culling at runtime", function () {
-      return loadAndZoomToModelExperimental(
-        {
-          gltf: boxBackFaceCullingUrl,
-          backFaceCulling: false,
-          offset: boxBackFaceCullingOffset,
-        },
-        scene
-      ).then(function (model) {
-        const renderOptions = {
-          scene: scene,
-          time: new JulianDate(2456659.0004050927),
-        };
-
-        expect(renderOptions).toRenderAndCall(function (rgba) {
-          expect(rgba).not.toEqual([0, 0, 0, 255]);
-        });
-
-        model.backFaceCulling = true;
-
-        expect(renderOptions).toRenderAndCall(function (rgba) {
-          expect(rgba).toEqual([0, 0, 0, 255]);
         });
       });
     });
