import {
  Cartesian3,
  MetadataClass,
  TilesetMetadata,
} from "../../Source/Cesium.js";

describe("Scene/TilesetMetadata", function () {
  it("creates tileset metadata with default values", function () {
    var tilesetMetadata = new TilesetMetadata({
      tileset: {},
    });

    expect(tilesetMetadata.class).toBeUndefined();
    expect(tilesetMetadata.name).toBeUndefined();
    expect(tilesetMetadata.description).toBeUndefined();
    expect(tilesetMetadata.extras).toBeUndefined();
  });

  it("creates tileset metadata", function () {
    var cityClass = new MetadataClass({
      id: "city",
      class: {
        properties: {
          neighborhoods: {
            type: "ARRAY",
            componentType: "STRING",
          },
        },
      },
    });

    var extras = {
      other: 0,
    };

    var extensions = {
      EXT_other_extension: {},
    };

    var properties = {
      neighborhoods: ["A", "B", "C"],
    };

    var tilesetMetadata = new TilesetMetadata({
      class: cityClass,
      tileset: {
        name: "City",
        description: "City Metadata",
        extras: extras,
        extensions: extensions,
        properties: properties,
      },
    });

    expect(tilesetMetadata.class).toBe(cityClass);
    expect(tilesetMetadata.name).toBe("City");
    expect(tilesetMetadata.description).toBe("City Metadata");
    expect(tilesetMetadata.extras).toBe(extras);
    expect(tilesetMetadata.extensions).toBe(extensions);
    expect(tilesetMetadata.getProperty("neighborhoods")).toEqual(
      properties.neighborhoods
    );
  });

  it("constructor throws without tileset", function () {
    expect(function () {
      return new TilesetMetadata();
    }).toThrowDeveloperError();
  });

  it("hasProperty returns false when there's no properties", function () {
    var tilesetMetadata = new TilesetMetadata({
      tileset: {},
    });
    expect(tilesetMetadata.hasProperty("height")).toBe(false);
  });

  it("hasProperty returns false when there's no property with the given property ID", function () {
    var buildingClass = new MetadataClass({
      id: "building",
      class: {
        properties: {
          height: {
            type: "FLOAT32",
          },
        },
      },
    });

    var tilesetMetadata = new TilesetMetadata({
      class: buildingClass,
      tileset: {
        properties: {
          height: 10.0,
        },
      },
    });
    expect(tilesetMetadata.hasProperty("color")).toBe(false);
  });

  it("hasProperty returns true when there's a property with the given property ID", function () {
    var buildingClass = new MetadataClass({
      id: "building",
      class: {
        properties: {
          height: {
            type: "FLOAT32",
          },
        },
      },
    });

    var tilesetMetadata = new TilesetMetadata({
      class: buildingClass,
      tileset: {
        properties: {
          height: 10.0,
        },
      },
    });
    expect(tilesetMetadata.hasProperty("height")).toBe(true);
  });

  it("hasProperty returns true when the class has a default value for a missing property", function () {
    var buildingClass = new MetadataClass({
      id: "building",
      class: {
        properties: {
          height: {
            type: "FLOAT32",
            optional: true,
            default: 10.0,
          },
        },
      },
    });
    var tilesetMetadata = new TilesetMetadata({
      class: buildingClass,
      tileset: {},
    });

    expect(tilesetMetadata.hasProperty("height")).toBe(true);
  });

  it("hasProperty throws without propertyId", function () {
    var tilesetMetadata = new TilesetMetadata({
      tileset: {},
    });

    expect(function () {
      tilesetMetadata.hasProperty();
    }).toThrowDeveloperError();
  });

  it("getPropertyIds returns empty array when there are no properties", function () {
    var tilesetMetadata = new TilesetMetadata({
      tileset: {},
    });

    expect(tilesetMetadata.getPropertyIds().length).toBe(0);
  });

  it("getPropertyIds returns array of property IDs", function () {
    var buildingClass = new MetadataClass({
      id: "building",
      class: {
        properties: {
          height: {
            type: "FLOAT32",
          },
          color: {
            type: "STRING",
          },
        },
      },
    });

    var tilesetMetadata = new TilesetMetadata({
      class: buildingClass,
      tileset: {
        properties: {
          height: 10.0,
          color: "RED",
        },
      },
    });

    expect(tilesetMetadata.getPropertyIds().sort()).toEqual([
      "color",
      "height",
    ]);
  });

  it("getPropertyIds includes properties with default values", function () {
    var buildingClass = new MetadataClass({
      id: "building",
      class: {
        properties: {
          height: {
            type: "FLOAT32",
            optional: true,
            default: 10.0,
          },
          color: {
            type: "STRING",
          },
        },
      },
    });
    var tilesetMetadata = new TilesetMetadata({
      class: buildingClass,
      tileset: {
        properties: {
          color: "RED",
        },
      },
    });

    expect(tilesetMetadata.getPropertyIds().sort()).toEqual([
      "color",
      "height",
    ]);
  });

  it("getPropertyIds uses results argument", function () {
    var buildingClass = new MetadataClass({
      id: "building",
      class: {
        properties: {
          height: {
            type: "FLOAT32",
          },
          color: {
            type: "STRING",
          },
        },
      },
    });

    var tilesetMetadata = new TilesetMetadata({
      class: buildingClass,
      tileset: {
        properties: {
          height: 10.0,
          color: "RED",
        },
      },
    });

    var results = [];
    var returnedResults = tilesetMetadata.getPropertyIds(results);

    expect(results).toBe(returnedResults);
    expect(results.sort()).toEqual(["color", "height"]);
  });

  it("getProperty returns undefined when there's no properties", function () {
    var tilesetMetadata = new TilesetMetadata({
      tileset: {},
    });
    expect(tilesetMetadata.getProperty("height")).toBeUndefined();
  });

  it("getProperty returns undefined when there's no property with the given property ID", function () {
    var buildingClass = new MetadataClass({
      id: "building",
      class: {
        properties: {
          height: {
            type: "FLOAT32",
          },
        },
      },
    });

    var tilesetMetadata = new TilesetMetadata({
      class: buildingClass,
      tileset: {
        properties: {
          height: 10.0,
        },
      },
    });
    expect(tilesetMetadata.getProperty("color")).toBeUndefined();
  });

  it("getProperty returns the property value", function () {
    var buildingClass = new MetadataClass({
      id: "building",
      class: {
        properties: {
          position: {
            type: "ARRAY",
            componentType: "FLOAT32",
            componentCount: 3,
          },
        },
      },
    });

    var position = [0.0, 0.0, 0.0];

    var tilesetMetadata = new TilesetMetadata({
      class: buildingClass,
      tileset: {
        properties: {
          position: position,
        },
      },
    });

    var value = tilesetMetadata.getProperty("position");
    expect(value).toEqual(Cartesian3.unpack(position));
  });

  it("getProperty returns the default value when the property is missing", function () {
    var position = [0.0, 0.0, 0.0];
    var buildingClass = new MetadataClass({
      id: "building",
      class: {
        properties: {
          position: {
            type: "ARRAY",
            componentType: "FLOAT32",
            componentCount: 3,
            optional: true,
            default: position,
          },
        },
      },
    });

    var tilesetMetadata = new TilesetMetadata({
      class: buildingClass,
      tileset: {},
    });

    var value = tilesetMetadata.getProperty("position");
    expect(value).toEqual(Cartesian3.unpack(position));
  });

  it("getProperty throws without propertyId", function () {
    var tilesetMetadata = new TilesetMetadata({
      tileset: {},
    });

    expect(function () {
      tilesetMetadata.getProperty();
    }).toThrowDeveloperError();
  });

  it("setProperty returns false if property doesn't exist", function () {
    var tilesetMetadata = new TilesetMetadata({
      tileset: {},
    });

    var position = [0.0, 0.0, 0.0];
    expect(tilesetMetadata.setProperty("position", position)).toBe(false);
  });

  it("setProperty sets property value", function () {
    var buildingClass = new MetadataClass({
      id: "building",
      class: {
        properties: {
          position: {
            type: "ARRAY",
            componentType: "FLOAT32",
            componentCount: 3,
          },
        },
      },
    });

    var tilesetMetadata = new TilesetMetadata({
      class: buildingClass,
      tileset: {
        properties: {
          position: [0.0, 0.0, 0.0],
        },
      },
    });

<<<<<<< HEAD
    var position = new Cartesian3(1.0, 1.0, 1.0);
    tilesetMetadata.setProperty("position", position);
=======
    var position = [1.0, 1.0, 1.0];
    expect(tilesetMetadata.setProperty("position", position)).toBe(true);
>>>>>>> ec023864
    expect(tilesetMetadata.getProperty("position")).toEqual(position);
    expect(tilesetMetadata.getProperty("position")).not.toBe(position); // The value is cloned
  });

  it("setProperty throws without propertyId", function () {
    var tilesetMetadata = new TilesetMetadata({
      tileset: {},
    });

    expect(function () {
      tilesetMetadata.setProperty();
    }).toThrowDeveloperError();
  });

  it("setProperty throws without value", function () {
    var tilesetMetadata = new TilesetMetadata({
      tileset: {},
    });

    expect(function () {
      tilesetMetadata.setProperty("color");
    }).toThrowDeveloperError();
  });

  it("getPropertyBySemantic returns undefined when there's no class", function () {
    var tilesetMetadata = new TilesetMetadata({
      tileset: {},
    });
    expect(tilesetMetadata.getPropertyBySemantic("_HEIGHT")).toBeUndefined();
  });

  it("getPropertyBySemantic returns undefined when there's no property with the given semantic", function () {
    var buildingClass = new MetadataClass({
      id: "building",
      class: {
        properties: {
          height: {
            type: "FLOAT32",
          },
        },
      },
    });

    var tilesetMetadata = new TilesetMetadata({
      class: buildingClass,
      tileset: {
        properties: {
          height: 10.0,
        },
      },
    });

    expect(tilesetMetadata.getPropertyBySemantic("_HEIGHT")).toBeUndefined();
  });

  it("getPropertyBySemantic returns the property value", function () {
    var buildingClass = new MetadataClass({
      id: "building",
      class: {
        properties: {
          height: {
            type: "FLOAT32",
            semantic: "_HEIGHT",
          },
        },
      },
    });

    var tilesetMetadata = new TilesetMetadata({
      class: buildingClass,
      tileset: {
        properties: {
          height: 10.0,
        },
      },
    });

    expect(tilesetMetadata.getPropertyBySemantic("_HEIGHT")).toBe(10.0);
  });

  it("getPropertyBySemantic throws without semantic", function () {
    var tilesetMetadata = new TilesetMetadata({
      tileset: {},
    });

    expect(function () {
      tilesetMetadata.getPropertyBySemantic();
    }).toThrowDeveloperError();
  });

  it("setPropertyBySemantic sets property value", function () {
    var buildingClass = new MetadataClass({
      id: "building",
      class: {
        properties: {
          height: {
            type: "FLOAT32",
            semantic: "_HEIGHT",
          },
        },
      },
    });

    var tilesetMetadata = new TilesetMetadata({
      class: buildingClass,
      tileset: {
        properties: {
          height: 10.0,
        },
      },
    });

    expect(tilesetMetadata.setPropertyBySemantic("_HEIGHT", 20.0)).toBe(true);
    expect(tilesetMetadata.getProperty("height")).toBe(20.0);
  });

  it("setPropertyBySemantic returns false if semantic does not exist", function () {
    var buildingClass = new MetadataClass({
      id: "building",
      class: {
        properties: {
          height: {
            type: "FLOAT32",
          },
        },
      },
    });

    var tilesetMetadata = new TilesetMetadata({
      class: buildingClass,
      tileset: {
        properties: {
          height: 10.0,
        },
      },
    });

    expect(tilesetMetadata.setPropertyBySemantic("_HEIGHT", 20.0)).toBe(false);
  });

  it("setPropertyBySemantic throws without semantic", function () {
    var tilesetMetadata = new TilesetMetadata({
      tileset: {},
    });

    expect(function () {
      tilesetMetadata.setPropertyBySemantic();
    }).toThrowDeveloperError();
  });

  it("setPropertyBySemantic throws without value", function () {
    var buildingClass = new MetadataClass({
      id: "building",
      class: {
        properties: {
          height: {
            type: "FLOAT32",
            semantic: "_HEIGHT",
          },
        },
      },
    });

    var tilesetMetadata = new TilesetMetadata({
      class: buildingClass,
      tileset: {
        properties: {
          height: 10.0,
        },
      },
    });

    expect(function () {
      tilesetMetadata.setPropertyBySemantic("_HEIGHT");
    }).toThrowDeveloperError();
  });
});<|MERGE_RESOLUTION|>--- conflicted
+++ resolved
@@ -381,13 +381,8 @@
       },
     });
 
-<<<<<<< HEAD
     var position = new Cartesian3(1.0, 1.0, 1.0);
-    tilesetMetadata.setProperty("position", position);
-=======
-    var position = [1.0, 1.0, 1.0];
     expect(tilesetMetadata.setProperty("position", position)).toBe(true);
->>>>>>> ec023864
     expect(tilesetMetadata.getProperty("position")).toEqual(position);
     expect(tilesetMetadata.getProperty("position")).not.toBe(position); // The value is cloned
   });
