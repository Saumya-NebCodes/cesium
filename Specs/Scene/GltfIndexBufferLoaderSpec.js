--- conflicted
+++ resolved
@@ -803,17 +803,8 @@
       spyOn(Resource.prototype, "fetchArrayBuffer").and.callFake(function () {
         // After we resolve, process again, then destroy
         setTimeout(function () {
-<<<<<<< HEAD
-          loaderProcess(indexBufferLoader, scene);
+          loaderProcess(indexBufferLoader, sceneWithWebgl2);
           indexBufferLoader.destroy();
-=======
-          loaderProcess(indexBufferLoader, sceneWithWebgl2);
-          if (rejectPromise) {
-            reject(new Error());
-          } else {
-            resolve(decodeDracoResults);
-          }
->>>>>>> 96ba179e
         }, 1);
         return Promise.resolve(arrayBuffer);
       });
@@ -834,13 +825,8 @@
       expect(indexBufferLoader.buffer).not.toBeDefined();
 
       indexBufferLoader.load();
-<<<<<<< HEAD
-      loaderProcess(indexBufferLoader, scene);
+      loaderProcess(indexBufferLoader, sceneWithWebgl2);
       return indexBufferLoader.promise.then(function () {
-=======
-      loaderProcess(indexBufferLoader, sceneWithWebgl2);
-      return promise.finally(function () {
->>>>>>> 96ba179e
         expect(decodeBufferView).toHaveBeenCalled(); // Make sure the decode actually starts
 
         expect(indexBufferLoader.buffer).not.toBeDefined();
