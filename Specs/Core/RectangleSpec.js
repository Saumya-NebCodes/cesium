<<<<<<< HEAD
import { Cartesian3 } from '../../Source/Cesium.js';
import { Cartographic } from '../../Source/Cesium.js';
import { Ellipsoid } from '../../Source/Cesium.js';
import { GeographicProjection } from '../../Source/Cesium.js';
import { Math as CesiumMath } from '../../Source/Cesium.js';
import { Proj4Projection } from '../../Source/Cesium.js';
import { Rectangle } from '../../Source/Cesium.js';
import createPackableSpecs from '../createPackableSpecs.js';

describe('Core/Rectangle', function() {

    var west = -0.9;
    var south = 0.5;
    var east = 1.4;
    var north = 1.0;
    var center = new Cartographic((west + east) / 2.0, (south + north) / 2.0);

    var arcticProjection;
    var antarcticProjection;

    beforeAll(function() {
        var epsg3411bounds = Rectangle.fromDegrees(-180.0000, 30.0000, 180.0000, 90.0000);
        var epsg3411wkt = '+proj=stere +lat_0=90 +lat_ts=70 +lon_0=-45 +k=1 +x_0=0 +y_0=0 +a=6378273 +b=6356889.449 +units=m +no_defs';
        arcticProjection = new Proj4Projection({
            wellKnownText : epsg3411wkt,
            wgs84Bounds : epsg3411bounds
        });

        var epsg3031Bounds = Rectangle.fromDegrees(-180.0000, -90.0000, 180.0000, -60.0000);
        var epsg3031wkt = '+proj=stere +lat_0=-90 +lat_ts=-71 +lon_0=0 +k=1 +x_0=0 +y_0=0 +ellps=WGS84 +datum=WGS84 +units=m +no_defs';
        antarcticProjection = new Proj4Projection({
            wellKnownText : epsg3031wkt,
            wgs84Bounds : epsg3031Bounds
        });
    });

    it('default constructor sets expected values.', function() {
        var rectangle = new Rectangle();
        expect(rectangle.west).toEqual(0.0);
        expect(rectangle.south).toEqual(0.0);
        expect(rectangle.north).toEqual(0.0);
        expect(rectangle.east).toEqual(0.0);
    });

    it('constructor sets expected parameter values.', function() {
        var rectangle = new Rectangle(west, south, east, north);
        expect(rectangle.west).toEqual(west);
        expect(rectangle.south).toEqual(south);
        expect(rectangle.east).toEqual(east);
        expect(rectangle.north).toEqual(north);
    });

    it('computeWidth', function() {
        var rectangle = new Rectangle(west, south, east, north);
        var expected = east - west;
        expect(Rectangle.computeWidth(rectangle)).toEqual(expected);
        expect(rectangle.width).toEqual(expected);

        rectangle = new Rectangle(2.0, -1.0, -2.0, 1.0);
        expected = rectangle.east - rectangle.west + CesiumMath.TWO_PI;
        expect(rectangle.width).toEqual(expected);
    });

    it('computeHeight', function() {
        var rectangle = new Rectangle(west, south, east, north);
        var expected = north - south;
        expect(Rectangle.computeHeight(rectangle)).toEqual(expected);
        expect(rectangle.height).toEqual(expected);
    });

    it('fromDegrees produces expected values.', function() {
        var west = -10.0;
        var south = -20.0;
        var east = 10.0;
        var north = 20.0;

        var rectangle = Rectangle.fromDegrees(west, south, east, north);
        expect(rectangle.west).toEqual(CesiumMath.toRadians(west));
        expect(rectangle.south).toEqual(CesiumMath.toRadians(south));
        expect(rectangle.east).toEqual(CesiumMath.toRadians(east));
        expect(rectangle.north).toEqual(CesiumMath.toRadians(north));
    });

    it('fromDegrees works with a result parameter.', function() {
        var west = -10.0;
        var south = -20.0;
        var east = 10.0;
        var north = 20.0;

        var result = new Rectangle();
        var rectangle = Rectangle.fromDegrees(west, south, east, north, result);
        expect(result).toBe(rectangle);
        expect(rectangle.west).toEqual(CesiumMath.toRadians(west));
        expect(rectangle.south).toEqual(CesiumMath.toRadians(south));
        expect(rectangle.east).toEqual(CesiumMath.toRadians(east));
        expect(rectangle.north).toEqual(CesiumMath.toRadians(north));
    });

    it('fromRadians produces expected values.', function() {
        var west = -1.0;
        var south = -2.0;
        var east = 1.0;
        var north = 2.0;

        var rectangle = Rectangle.fromRadians(west, south, east, north);
        expect(rectangle.west).toEqual(west);
        expect(rectangle.south).toEqual(south);
        expect(rectangle.east).toEqual(east);
        expect(rectangle.north).toEqual(north);
    });

    it('fromRadians works with a result parameter.', function() {
        var west = -1.0;
        var south = -2.0;
        var east = 1.0;
        var north = 2.0;

        var result = new Rectangle();
        var rectangle = Rectangle.fromRadians(west, south, east, north, result);
        expect(result).toBe(rectangle);
        expect(rectangle.west).toEqual(west);
        expect(rectangle.south).toEqual(south);
        expect(rectangle.east).toEqual(east);
        expect(rectangle.north).toEqual(north);
    });

    it('fromCartographicArray produces expected values.', function() {
        var minLon = new Cartographic(-0.1, 0.3, 0.0);
        var minLat = new Cartographic(0.0, -0.2, 0.0);
        var maxLon = new Cartographic(0.3, -0.1, 0.0);
        var maxLat = new Cartographic(0.2, 0.4, 0.0);

        var rectangle = Rectangle.fromCartographicArray([minLat, minLon, maxLat, maxLon]);
        expect(rectangle.west).toEqual(minLon.longitude);
        expect(rectangle.south).toEqual(minLat.latitude);
        expect(rectangle.east).toEqual(maxLon.longitude);
        expect(rectangle.north).toEqual(maxLat.latitude);
    });

    it('fromCartographicArray produces rectangle that crosses IDL.', function() {
        var minLon = Cartographic.fromDegrees(-178, 3);
        var minLat = Cartographic.fromDegrees(-179, -4);
        var maxLon = Cartographic.fromDegrees(178, 3);
        var maxLat = Cartographic.fromDegrees(179, 4);

        var rectangle = Rectangle.fromCartographicArray([minLat, minLon, maxLat, maxLon]);
        expect(rectangle.east).toEqual(minLon.longitude);
        expect(rectangle.south).toEqual(minLat.latitude);
        expect(rectangle.west).toEqual(maxLon.longitude);
        expect(rectangle.north).toEqual(maxLat.latitude);
    });

    it('fromCartographicArray works with a result parameter.', function() {
        var minLon = new Cartographic(-0.1, 0.3, 0.0);
        var minLat = new Cartographic(0.0, -0.2, 0.0);
        var maxLon = new Cartographic(0.3, -0.1, 0.0);
        var maxLat = new Cartographic(0.2, 0.4, 0.0);

        var result = new Rectangle();
        var rectangle = Rectangle.fromCartographicArray([minLat, minLon, maxLat, maxLon], result);
        expect(result).toBe(rectangle);
        expect(rectangle.west).toEqual(minLon.longitude);
        expect(rectangle.south).toEqual(minLat.latitude);
        expect(rectangle.east).toEqual(maxLon.longitude);
        expect(rectangle.north).toEqual(maxLat.latitude);
    });

    it('fromCartesianArray produces expected values.', function() {
        var minLon = new Cartographic(-0.1, 0.3, 0.0);
        var minLat = new Cartographic(0.0, -0.2, 0.0);
        var maxLon = new Cartographic(0.3, -0.1, 0.0);
        var maxLat = new Cartographic(0.2, 0.4, 0.0);

        var wgs84 = Ellipsoid.WGS84;

        var rectangle = Rectangle.fromCartesianArray(
            wgs84.cartographicArrayToCartesianArray([minLat, minLon, maxLat, maxLon]), wgs84);
        expect(rectangle.west).toEqualEpsilon(minLon.longitude, CesiumMath.EPSILON15);
        expect(rectangle.south).toEqualEpsilon(minLat.latitude, CesiumMath.EPSILON15);
        expect(rectangle.east).toEqualEpsilon(maxLon.longitude, CesiumMath.EPSILON15);
        expect(rectangle.north).toEqualEpsilon(maxLat.latitude, CesiumMath.EPSILON15);
    });

    it('fromCartesianArray produces rectangle that crosses IDL.', function() {
        var minLon = Cartographic.fromDegrees(-178, 3);
        var minLat = Cartographic.fromDegrees(-179, -4);
        var maxLon = Cartographic.fromDegrees(178, 3);
        var maxLat = Cartographic.fromDegrees(179, 4);

        var wgs84 = Ellipsoid.WGS84;

        var rectangle = Rectangle.fromCartesianArray(
            wgs84.cartographicArrayToCartesianArray([minLat, minLon, maxLat, maxLon]), wgs84);
        expect(rectangle.east).toEqual(minLon.longitude);
        expect(rectangle.south).toEqual(minLat.latitude);
        expect(rectangle.west).toEqual(maxLon.longitude);
        expect(rectangle.north).toEqual(maxLat.latitude);
    });

    it('fromCartesianArray works with a result parameter.', function() {
        var minLon = new Cartographic(-0.1, 0.3, 0.0);
        var minLat = new Cartographic(0.0, -0.2, 0.0);
        var maxLon = new Cartographic(0.3, -0.1, 0.0);
        var maxLat = new Cartographic(0.2, 0.4, 0.0);

        var wgs84 = Ellipsoid.WGS84;

        var result = new Rectangle();
        var rectangle = Rectangle.fromCartesianArray(
            wgs84.cartographicArrayToCartesianArray([minLat, minLon, maxLat, maxLon]), wgs84, result);
        expect(result).toBe(rectangle);
        expect(rectangle.west).toEqualEpsilon(minLon.longitude, CesiumMath.EPSILON15);
        expect(rectangle.south).toEqualEpsilon(minLat.latitude, CesiumMath.EPSILON15);
        expect(rectangle.east).toEqualEpsilon(maxLon.longitude, CesiumMath.EPSILON15);
        expect(rectangle.north).toEqualEpsilon(maxLat.latitude, CesiumMath.EPSILON15);
    });

    it('clone works without a result parameter.', function() {
        var rectangle = new Rectangle(west, south, east, north);
        var returnedResult = rectangle.clone();
        expect(returnedResult).toEqual(rectangle);
        expect(returnedResult).not.toBe(rectangle);
    });

    it('clone works with a result parameter.', function() {
        var rectangle = new Rectangle(west, south, east, north);
        var result = new Rectangle();
        var returnedResult = rectangle.clone(result);
        expect(returnedResult).toEqual(rectangle);
        expect(returnedResult).not.toBe(rectangle);
        expect(returnedResult).toBe(result);
    });

    it('clone works with "this" result parameter.', function() {
        var rectangle = new Rectangle(west, south, east, north);
        var returnedResult = rectangle.clone(rectangle);
        expect(returnedResult).toEqual(new Rectangle(west, south, east, north));
        expect(returnedResult).toBe(rectangle);
    });

    it('clone works without rectangle', function() {
        expect(Rectangle.clone()).not.toBeDefined();
    });

    it('Equals works in all cases', function() {
        var rectangle = new Rectangle(0.1, 0.2, 0.3, 0.4);
        expect(rectangle.equals(new Rectangle(0.1, 0.2, 0.3, 0.4))).toEqual(true);
        expect(rectangle.equals(new Rectangle(0.5, 0.2, 0.3, 0.4))).toEqual(false);
        expect(rectangle.equals(new Rectangle(0.1, 0.5, 0.3, 0.4))).toEqual(false);
        expect(rectangle.equals(new Rectangle(0.1, 0.2, 0.5, 0.4))).toEqual(false);
        expect(rectangle.equals(new Rectangle(0.1, 0.2, 0.3, 0.5))).toEqual(false);
        expect(rectangle.equals(undefined)).toEqual(false);
    });

    it('Static equals works in all cases', function() {
        var rectangle = new Rectangle(0.1, 0.2, 0.3, 0.4);
        expect(Rectangle.equals(rectangle, new Rectangle(0.1, 0.2, 0.3, 0.4))).toEqual(true);
        expect(Rectangle.equals(rectangle, new Rectangle(0.5, 0.2, 0.3, 0.4))).toEqual(false);
        expect(Rectangle.equals(rectangle, new Rectangle(0.1, 0.5, 0.3, 0.4))).toEqual(false);
        expect(Rectangle.equals(rectangle, new Rectangle(0.1, 0.2, 0.5, 0.4))).toEqual(false);
        expect(Rectangle.equals(rectangle, new Rectangle(0.1, 0.2, 0.3, 0.5))).toEqual(false);
        expect(Rectangle.equals(rectangle, undefined)).toEqual(false);
    });

    it('Static equals epsilon works in all cases', function() {
        var rectangle1 = new Rectangle(0.1, 0.2, 0.3, 0.4);
        expect(Rectangle.equalsEpsilon(rectangle1, new Rectangle(0.1, 0.2, 0.3, 0.4), 0.0)).toEqual(true);
        expect(Rectangle.equalsEpsilon(rectangle1, new Rectangle(0.5, 0.2, 0.3, 0.4), 0.0)).toEqual(false);
        expect(Rectangle.equalsEpsilon(rectangle1, new Rectangle(0.1, 0.5, 0.3, 0.4), 0.0)).toEqual(false);
        expect(Rectangle.equalsEpsilon(rectangle1, new Rectangle(0.1, 0.2, 0.5, 0.4), 0.0)).toEqual(false);
        expect(Rectangle.equalsEpsilon(rectangle1, new Rectangle(0.1, 0.2, 0.3, 0.5), 0.0)).toEqual(false);
        expect(Rectangle.equalsEpsilon(rectangle1, new Rectangle(0.5, 0.2, 0.3, 0.4), 0.4)).toEqual(true);
        expect(Rectangle.equalsEpsilon(rectangle1, new Rectangle(0.1, 0.5, 0.3, 0.4), 0.3)).toEqual(true);
        expect(Rectangle.equalsEpsilon(rectangle1, new Rectangle(0.1, 0.2, 0.5, 0.4), 0.2)).toEqual(true);
        expect(Rectangle.equalsEpsilon(rectangle1, new Rectangle(0.1, 0.2, 0.3, 0.5), 0.1)).toEqual(true);
        expect(Rectangle.equalsEpsilon(rectangle1, undefined, 0.0)).toEqual(false);
        expect(Rectangle.equalsEpsilon(undefined, rectangle1, 0.0)).toEqual(false);
        expect(Rectangle.equalsEpsilon(rectangle1, rectangle1, 0.0)).toEqual(true);
    });

    it('Equals epsilon works in all cases', function() {
        var rectangle = new Rectangle(0.1, 0.2, 0.3, 0.4);
        expect(rectangle.equalsEpsilon(new Rectangle(0.1, 0.2, 0.3, 0.4), 0.0)).toEqual(true);
        expect(rectangle.equalsEpsilon(new Rectangle(0.5, 0.2, 0.3, 0.4), 0.0)).toEqual(false);
        expect(rectangle.equalsEpsilon(new Rectangle(0.1, 0.5, 0.3, 0.4), 0.0)).toEqual(false);
        expect(rectangle.equalsEpsilon(new Rectangle(0.1, 0.2, 0.5, 0.4), 0.0)).toEqual(false);
        expect(rectangle.equalsEpsilon(new Rectangle(0.1, 0.2, 0.3, 0.5), 0.0)).toEqual(false);
        expect(rectangle.equalsEpsilon(new Rectangle(0.5, 0.2, 0.3, 0.4), 0.4)).toEqual(true);
        expect(rectangle.equalsEpsilon(new Rectangle(0.1, 0.5, 0.3, 0.4), 0.3)).toEqual(true);
        expect(rectangle.equalsEpsilon(new Rectangle(0.1, 0.2, 0.5, 0.4), 0.2)).toEqual(true);
        expect(rectangle.equalsEpsilon(new Rectangle(0.1, 0.2, 0.3, 0.5), 0.1)).toEqual(true);
        expect(rectangle.equalsEpsilon(undefined, 0.0)).toEqual(false);
    });

    it('fromCartographicArray throws with no array', function() {
        expect(function() {
            Rectangle.fromCartographicArray(undefined, new Rectangle());
        }).toThrowDeveloperError();
    });

    it('fromCartesianArray throws with no array', function() {
        expect(function() {
            Rectangle.fromCartesianArray(undefined, undefined, new Rectangle());
        }).toThrowDeveloperError();
    });

    it('validate throws with no rectangle', function() {
        expect(function() {
            Rectangle.validate();
        }).toThrowDeveloperError();
    });

    it('validate throws with no west', function() {
        var rectangle = new Rectangle(west, south, east, north);
        rectangle.west = undefined;
        expect(function() {
            Rectangle.validate(rectangle);
        }).toThrowDeveloperError();
    });

    it('validate throws with no south', function() {
        var rectangle = new Rectangle(west, south, east, north);
        rectangle.south = undefined;
        expect(function() {
            Rectangle.validate(rectangle);
        }).toThrowDeveloperError();
    });

    it('validate throws with no east', function() {
        var rectangle = new Rectangle(west, south, east, north);
        rectangle.east = undefined;
        expect(function() {
            Rectangle.validate(rectangle);
        }).toThrowDeveloperError();
    });

    it('validate throws with no north', function() {
        var rectangle = new Rectangle(west, south, east, north);
        rectangle.north = undefined;
        expect(function() {
            Rectangle.validate(rectangle);
        }).toThrowDeveloperError();
    });

    it('validate throws with bad west', function() {
        var rectangle = new Rectangle(west, south, east, north);
        rectangle.west = Math.PI * 2;
        expect(function() {
            Rectangle.validate(rectangle);
        }).toThrowDeveloperError();
    });

    it('validate throws with bad south', function() {
        var rectangle = new Rectangle(west, south, east, north);
        rectangle.south = Math.PI * 2;
        expect(function() {
            Rectangle.validate(rectangle);
        }).toThrowDeveloperError();
    });

    it('validate throws with bad east', function() {
        var rectangle = new Rectangle(west, south, east, north);
        rectangle.east = Math.PI * 2;
        expect(function() {
            Rectangle.validate(rectangle);
        }).toThrowDeveloperError();
    });

    it('validate throws with bad north', function() {
        var rectangle = new Rectangle(west, south, east, north);
        rectangle.north = Math.PI * 2;
        expect(function() {
            Rectangle.validate(rectangle);
        }).toThrowDeveloperError();
    });

    it('southwest works without a result parameter', function() {
        var rectangle = new Rectangle(west, south, east, north);
        var returnedResult = Rectangle.southwest(rectangle);
        expect(returnedResult.longitude).toEqual(west);
        expect(returnedResult.latitude).toEqual(south);
    });

    it('southwest works with a result parameter', function() {
        var rectangle = new Rectangle(west, south, east, north);
        var result = new Cartographic();
        var returnedResult = Rectangle.southwest(rectangle, result);
        expect(returnedResult).toBe(result);
        expect(returnedResult.longitude).toEqual(west);
        expect(returnedResult.latitude).toEqual(south);
    });

    it('southwest throws with no rectangle', function() {
        expect(function() {
            Rectangle.southwest();
        }).toThrowDeveloperError();
    });

    it('northwest works without a result parameter', function() {
        var rectangle = new Rectangle(west, south, east, north);
        var returnedResult = Rectangle.northwest(rectangle);
        expect(returnedResult.longitude).toEqual(west);
        expect(returnedResult.latitude).toEqual(north);
    });

    it('northwest works with a result parameter', function() {
        var rectangle = new Rectangle(west, south, east, north);
        var result = new Cartographic();
        var returnedResult = Rectangle.northwest(rectangle, result);
        expect(returnedResult).toBe(result);
        expect(returnedResult.longitude).toEqual(west);
        expect(returnedResult.latitude).toEqual(north);
    });

    it('getNothwest throws with no rectangle', function() {
        expect(function() {
            Rectangle.northwest();
        }).toThrowDeveloperError();
    });

    it('northeast works without a result parameter', function() {
        var rectangle = new Rectangle(west, south, east, north);
        var returnedResult = Rectangle.northeast(rectangle);
        expect(returnedResult.longitude).toEqual(east);
        expect(returnedResult.latitude).toEqual(north);
    });

    it('northeast works with a result parameter', function() {
        var rectangle = new Rectangle(west, south, east, north);
        var result = new Cartographic();
        var returnedResult = Rectangle.northeast(rectangle, result);
        expect(returnedResult).toBe(result);
        expect(returnedResult.longitude).toEqual(east);
        expect(returnedResult.latitude).toEqual(north);
    });

    it('getNotheast throws with no rectangle', function() {
        expect(function() {
            Rectangle.northeast();
        }).toThrowDeveloperError();
    });

    it('southeast works without a result parameter', function() {
        var rectangle = new Rectangle(west, south, east, north);
        var returnedResult = Rectangle.southeast(rectangle);
        expect(returnedResult.longitude).toEqual(east);
        expect(returnedResult.latitude).toEqual(south);
    });

    it('southeast works with a result parameter', function() {
        var rectangle = new Rectangle(west, south, east, north);
        var result = new Cartographic();
        var returnedResult = Rectangle.southeast(rectangle, result);
        expect(returnedResult).toBe(result);
        expect(returnedResult.longitude).toEqual(east);
        expect(returnedResult.latitude).toEqual(south);
    });

    it('southeast throws with no rectangle', function() {
        expect(function() {
            Rectangle.southeast();
        }).toThrowDeveloperError();
    });

    it('center works without a result parameter', function() {
        var rectangle = new Rectangle(west, south, east, north);
        var returnedResult = Rectangle.center(rectangle);
        expect(returnedResult).toEqualEpsilon(center, CesiumMath.EPSILON11);
    });

    it('center works with a result parameter', function() {
        var rectangle = new Rectangle(west, south, east, north);
        var result = new Cartographic();
        var returnedResult = Rectangle.center(rectangle, result);
        expect(result).toBe(returnedResult);
        expect(returnedResult).toEqualEpsilon(center, CesiumMath.EPSILON11);
    });

    it('center works across IDL', function() {
        var rectangle = Rectangle.fromDegrees(170, 0, -170, 0);
        var returnedResult = Rectangle.center(rectangle);
        expect(returnedResult).toEqualEpsilon(Cartographic.fromDegrees(180, 0), CesiumMath.EPSILON11);

        rectangle = Rectangle.fromDegrees(160, 0, -170, 0);
        returnedResult = Rectangle.center(rectangle);
        expect(returnedResult).toEqualEpsilon(Cartographic.fromDegrees(175, 0), CesiumMath.EPSILON11);

        rectangle = Rectangle.fromDegrees(170, 0, -160, 0);
        returnedResult = Rectangle.center(rectangle);
        expect(returnedResult).toEqualEpsilon(Cartographic.fromDegrees(-175, 0), CesiumMath.EPSILON11);

        rectangle = Rectangle.fromDegrees(160, 0, 140, 0);
        returnedResult = Rectangle.center(rectangle);
        expect(returnedResult).toEqualEpsilon(Cartographic.fromDegrees(-30, 0), CesiumMath.EPSILON11);
    });

    it('center throws with no rectangle', function() {
        expect(function() {
            Rectangle.center();
        }).toThrowDeveloperError();
    });

    it('intersection works without a result parameter', function() {
        var rectangle = new Rectangle(0.5, 0.1, 0.75, 0.9);
        var rectangle2 = new Rectangle(0.0, 0.25, 1.0, 0.8);
        var expected = new Rectangle(0.5, 0.25, 0.75, 0.8);
        var returnedResult = Rectangle.intersection(rectangle, rectangle2);
        expect(returnedResult).toEqual(expected);
    });

    it('intersection works with a result parameter', function() {
        var rectangle = new Rectangle(0.5, 0.1, 0.75, 0.9);
        var rectangle2 = new Rectangle(0.0, 0.25, 1.0, 0.8);
        var expected = new Rectangle(0.5, 0.25, 0.75, 0.8);
        var result = new Rectangle();
        var returnedResult = Rectangle.intersection(rectangle, rectangle2, result);
        expect(returnedResult).toEqual(expected);
        expect(result).toBe(returnedResult);
    });

    it('intersection works across the IDL (1)', function() {
        var rectangle1 = Rectangle.fromDegrees(170.0, -10.0, -170.0, 10.0);
        var rectangle2 = Rectangle.fromDegrees(-175.0, 5.0, -160.0, 15.0);
        var expected = Rectangle.fromDegrees(-175.0, 5.0, -170.0, 10.0);
        expect(Rectangle.intersection(rectangle1, rectangle2)).toEqual(expected);
        expect(Rectangle.intersection(rectangle2, rectangle1)).toEqual(expected);
    });

    it('intersection works across the IDL (2)', function() {
        var rectangle1 = Rectangle.fromDegrees(170.0, -10.0, -170.0, 10.0);
        var rectangle2 = Rectangle.fromDegrees(160.0, 5.0, 175.0, 15.0);
        var expected = Rectangle.fromDegrees(170.0, 5.0, 175.0, 10.0);
        expect(Rectangle.intersection(rectangle1, rectangle2)).toEqual(expected);
        expect(Rectangle.intersection(rectangle2, rectangle1)).toEqual(expected);
    });

    it('intersection works across the IDL (3)', function() {
        var rectangle1 = Rectangle.fromDegrees(170.0, -10.0, -170.0, 10.0);
        var rectangle2 = Rectangle.fromDegrees(175.0, 5.0, -175.0, 15.0);
        var expected = Rectangle.fromDegrees(175.0, 5.0, -175.0, 10.0);
        expect(Rectangle.intersection(rectangle1, rectangle2)).toEqual(expected);
        expect(Rectangle.intersection(rectangle2, rectangle1)).toEqual(expected);
    });

    it('intersection returns undefined for a point', function() {
        var rectangle1 = new Rectangle(west, south, east, north);
        var rectangle2 = new Rectangle(east, north, east + 0.1, north + 0.1);
        expect(Rectangle.intersection(rectangle1, rectangle2)).not.toBeDefined();
        expect(Rectangle.intersection(rectangle2, rectangle1)).not.toBeDefined();
    });

    it('intersection returns undefined for a east-west line (1)', function() {
        var rectangle1 = new Rectangle(west, south, east, north);
        var rectangle2 = new Rectangle(west, north, east, north + 0.1);
        expect(Rectangle.intersection(rectangle1, rectangle2)).not.toBeDefined();
        expect(Rectangle.intersection(rectangle2, rectangle1)).not.toBeDefined();
    });

    it('intersection returns undefined for a east-west line (2)', function() {
        var rectangle1 = new Rectangle(west, south, east, north);
        var rectangle2 = new Rectangle(west, south + 0.1, east, south);
        expect(Rectangle.intersection(rectangle1, rectangle2)).not.toBeDefined();
        expect(Rectangle.intersection(rectangle2, rectangle1)).not.toBeDefined();
    });

    it('intersection returns undefined for a north-south line (1)', function() {
        var rectangle1 = new Rectangle(west, south, east, north);
        var rectangle2 = new Rectangle(east, south, east + 0.1, north);
        expect(Rectangle.intersection(rectangle1, rectangle2)).not.toBeDefined();
        expect(Rectangle.intersection(rectangle2, rectangle1)).not.toBeDefined();
    });

    it('intersection returns undefined for a north-south line (2)', function() {
        var rectangle1 = new Rectangle(west, south, east, north);
        var rectangle2 = new Rectangle(west - 0.1, south, west, north);
        expect(Rectangle.intersection(rectangle1, rectangle2)).not.toBeDefined();
        expect(Rectangle.intersection(rectangle2, rectangle1)).not.toBeDefined();
    });

    it('intersection returns undefined for a north-south line (3)', function() {
        var west = CesiumMath.toRadians(170.0);
        var south = CesiumMath.toRadians(-10.0);
        var east = CesiumMath.toRadians(-170.0);
        var north = CesiumMath.toRadians(10.0);

        var rectangle1 = new Rectangle(west, south, east, north);
        var rectangle2 = new Rectangle(east, south, east + 0.1, north);
        expect(Rectangle.intersection(rectangle1, rectangle2)).not.toBeDefined();
        expect(Rectangle.intersection(rectangle2, rectangle1)).not.toBeDefined();
    });

    it('intersection returns undefined for a north-south line (4)', function() {
        var west = CesiumMath.toRadians(170.0);
        var south = CesiumMath.toRadians(-10.0);
        var east = CesiumMath.toRadians(-170.0);
        var north = CesiumMath.toRadians(10.0);

        var rectangle1 = new Rectangle(west, south, east, north);
        var rectangle2 = new Rectangle(west - 0.1, south, west, north);
        expect(Rectangle.intersection(rectangle1, rectangle2)).not.toBeDefined();
        expect(Rectangle.intersection(rectangle2, rectangle1)).not.toBeDefined();
    });

    it('intersection returns undefined if north-south direction is degenerate', function() {
        var rectangle1 = new Rectangle(west, south, east, north);
        var rectangle2 = new Rectangle(west, north + 0.1, east, north + 0.2);
        expect(Rectangle.intersection(rectangle1, rectangle2)).not.toBeDefined();
        expect(Rectangle.intersection(rectangle2, rectangle1)).not.toBeDefined();
    });

    it('intersection returns undefined if east-west direction is degenerate', function() {
        var rectangle1 = new Rectangle(west, south, east, north);
        var rectangle2 = new Rectangle(east + 0.1, south, east + 0.2, north);
        expect(Rectangle.intersection(rectangle1, rectangle2)).not.toBeDefined();
        expect(Rectangle.intersection(rectangle2, rectangle1)).not.toBeDefined();
    });

    it('union works without a result parameter', function() {
        var rectangle1 = new Rectangle(0.5, 0.1, 0.75, 0.9);
        var rectangle2 = new Rectangle(0.4, 0.0, 0.85, 0.8);
        var expected = new Rectangle(0.4, 0.0, 0.85, 0.9);
        var returnedResult = Rectangle.union(rectangle1, rectangle2);
        expect(returnedResult).toEqual(expected);
    });

    it('union works with a result parameter', function() {
        var rectangle1 = new Rectangle(0.5, 0.1, 0.75, 0.9);
        var rectangle2 = new Rectangle(0.4, 0.0, 0.85, 0.8);
        var expected = new Rectangle(0.4, 0.0, 0.85, 0.9);
        var result = new Rectangle(-1.0, -1.0, 10.0, 10.0);
        var returnedResult = Rectangle.union(rectangle1, rectangle2, result);
        expect(result).toBe(returnedResult);
        expect(returnedResult).toEqual(expected);
    });

    it('union works with first rectangle crossing the IDL', function() {
        var rectangle1 = new Rectangle(0.5, 0.1, -0.5, 0.9);
        var rectangle2 = new Rectangle(-0.85, 0.0, -0.4, 0.8);
        var expected = new Rectangle(0.5, 0.0, -0.4, 0.9);
        var returnedResult = Rectangle.union(rectangle1, rectangle2);
        expect(returnedResult).toEqualEpsilon(expected, CesiumMath.EPSILON15);
    });

    it('union works with second rectangle crossing the IDL', function() {
        var rectangle1 = new Rectangle(0.5, 0.1, 0.75, 0.9);
        var rectangle2 = new Rectangle(0.6, 0.0, -0.2, 0.8);
        var expected = new Rectangle(0.5, 0.0, -0.2, 0.9);
        var returnedResult = Rectangle.union(rectangle1, rectangle2);
        expect(returnedResult).toEqualEpsilon(expected, CesiumMath.EPSILON15);
    });

    it('union works with both rectangles crossing the IDL', function() {
        var rectangle1 = new Rectangle(0.5, 0.1, -0.4, 0.9);
        var rectangle2 = new Rectangle(0.4, 0.0, -0.5, 0.8);
        var expected = new Rectangle(0.4, 0.0, -0.4, 0.9);
        var returnedResult = Rectangle.union(rectangle1, rectangle2);
        expect(returnedResult).toEqualEpsilon(expected, CesiumMath.EPSILON15);
    });

    it('expand works if rectangle needs to grow right', function() {
        var rectangle = new Rectangle(0.5, 0.1, 0.75, 0.9);
        var cartographic = new Cartographic(0.85, 0.5);
        var expected = new Rectangle(0.5, 0.1, 0.85, 0.9);
        var result = Rectangle.expand(rectangle, cartographic);
        expect(result).toEqual(expected);
    });

    it('expand works if rectangle needs to grow left', function() {
        var rectangle = new Rectangle(0.5, 0.1, 0.75, 0.9);
        var cartographic = new Cartographic(0.4, 0.5);
        var expected = new Rectangle(0.4, 0.1, 0.75, 0.9);
        var result = Rectangle.expand(rectangle, cartographic);
        expect(result).toEqual(expected);
    });

    it('expand works if rectangle needs to grow up', function() {
        var rectangle = new Rectangle(0.5, 0.1, 0.75, 0.9);
        var cartographic = new Cartographic(0.6, 1.0);
        var expected = new Rectangle(0.5, 0.1, 0.75, 1.0);
        var result = Rectangle.expand(rectangle, cartographic);
        expect(result).toEqual(expected);
    });

    it('expand works if rectangle needs to grow down', function() {
        var rectangle = new Rectangle(0.5, 0.1, 0.75, 0.9);
        var cartographic = new Cartographic(0.6, 0.0);
        var expected = new Rectangle(0.5, 0.0, 0.75, 0.9);
        var result = Rectangle.expand(rectangle, cartographic);
        expect(result).toEqual(expected);
    });

    it('expand works if rectangle does not need to grow', function() {
        var rectangle = new Rectangle(0.5, 0.1, 0.75, 0.9);
        var cartographic = new Cartographic(0.6, 0.5);
        var expected = new Rectangle(0.5, 0.1, 0.75, 0.9);
        var result = Rectangle.expand(rectangle, cartographic);
        expect(result).toEqual(expected);
    });

    it('expand works with a result parameter', function() {
        var rectangle = new Rectangle(0.5, 0.1, 0.75, 0.9);
        var cartographic = new Cartographic(0.85, 1.0);
        var expected = new Rectangle(0.5, 0.1, 0.85, 1.0);
        var result = new Rectangle();
        var returnedResult = Rectangle.expand(rectangle, cartographic, result);
        expect(returnedResult).toBe(returnedResult);
        expect(result).toEqual(expected);
    });

    it('contains works', function() {
        var rectangle = new Rectangle(west, south, east, north);
        expect(Rectangle.contains(rectangle, new Cartographic(west, south))).toEqual(true);
        expect(Rectangle.contains(rectangle, new Cartographic(west, north))).toEqual(true);
        expect(Rectangle.contains(rectangle, new Cartographic(east, south))).toEqual(true);
        expect(Rectangle.contains(rectangle, new Cartographic(east, north))).toEqual(true);
        expect(Rectangle.contains(rectangle, Rectangle.center(rectangle))).toEqual(true);
        expect(Rectangle.contains(rectangle, new Cartographic(west - 0.1, south))).toEqual(false);
        expect(Rectangle.contains(rectangle, new Cartographic(west, north + 0.1))).toEqual(false);
        expect(Rectangle.contains(rectangle, new Cartographic(east, south - 0.1))).toEqual(false);
        expect(Rectangle.contains(rectangle, new Cartographic(east + 0.1, north))).toEqual(false);
    });

    it('contains works with rectangle across the IDL', function() {
        var west = CesiumMath.toRadians(170.0);
        var south = CesiumMath.toRadians(-10.0);
        var east = CesiumMath.toRadians(-170.0);
        var north = CesiumMath.toRadians(10.0);

        var rectangle = new Rectangle(west, south, east, north);
        expect(Rectangle.contains(rectangle, new Cartographic(west, south))).toEqual(true);
        expect(Rectangle.contains(rectangle, new Cartographic(west, north))).toEqual(true);
        expect(Rectangle.contains(rectangle, new Cartographic(east, south))).toEqual(true);
        expect(Rectangle.contains(rectangle, new Cartographic(east, north))).toEqual(true);
        expect(Rectangle.contains(rectangle, Rectangle.center(rectangle))).toEqual(true);
        expect(Rectangle.contains(rectangle, new Cartographic(west - 0.1, south))).toEqual(false);
        expect(Rectangle.contains(rectangle, new Cartographic(west, north + 0.1))).toEqual(false);
        expect(Rectangle.contains(rectangle, new Cartographic(east, south - 0.1))).toEqual(false);
        expect(Rectangle.contains(rectangle, new Cartographic(east + 0.1, north))).toEqual(false);
    });

    it('subsample works south of the equator', function() {
        var west = 0.1;
        var south = -0.3;
        var east = 0.2;
        var north = -0.4;
        var rectangle = new Rectangle(west, south, east, north);
        var returnedResult = Rectangle.subsample(rectangle);
        expect(returnedResult).toEqual([Ellipsoid.WGS84.cartographicToCartesian(Rectangle.northwest(rectangle)),
                                        Ellipsoid.WGS84.cartographicToCartesian(Rectangle.northeast(rectangle)),
                                        Ellipsoid.WGS84.cartographicToCartesian(Rectangle.southeast(rectangle)),
                                        Ellipsoid.WGS84.cartographicToCartesian(Rectangle.southwest(rectangle))]);
    });

    it('subsample works with a result parameter', function() {
        var west = 0.1;
        var south = -0.3;
        var east = 0.2;
        var north = -0.4;
        var rectangle = new Rectangle(west, south, east, north);
        var cartesian0 = new Cartesian3();
        var results = [cartesian0];
        var returnedResult = Rectangle.subsample(rectangle, Ellipsoid.WGS84, 0.0, results);
        expect(results).toBe(returnedResult);
        expect(results[0]).toBe(cartesian0);
        expect(returnedResult).toEqual([Ellipsoid.WGS84.cartographicToCartesian(Rectangle.northwest(rectangle)),
                                        Ellipsoid.WGS84.cartographicToCartesian(Rectangle.northeast(rectangle)),
                                        Ellipsoid.WGS84.cartographicToCartesian(Rectangle.southeast(rectangle)),
                                        Ellipsoid.WGS84.cartographicToCartesian(Rectangle.southwest(rectangle))]);
    });

    it('subsample works north of the equator', function() {
        var west = 0.1;
        var south = 0.3;
        var east = 0.2;
        var north = 0.4;
        var rectangle = new Rectangle(west, south, east, north);
        var returnedResult = Rectangle.subsample(rectangle);
        expect(returnedResult).toEqual([Ellipsoid.WGS84.cartographicToCartesian(Rectangle.northwest(rectangle)),
                                        Ellipsoid.WGS84.cartographicToCartesian(Rectangle.northeast(rectangle)),
                                        Ellipsoid.WGS84.cartographicToCartesian(Rectangle.southeast(rectangle)),
                                        Ellipsoid.WGS84.cartographicToCartesian(Rectangle.southwest(rectangle))]);
    });

    it('subsample works on the equator', function() {
        var west = 0.1;
        var south = -0.1;
        var east = 0.2;
        var north = 0.0;
        var rectangle = new Rectangle(west, south, east, north);
        var returnedResult = Rectangle.subsample(rectangle);
        expect(returnedResult.length).toEqual(6);
        expect(returnedResult[0]).toEqual(Ellipsoid.WGS84.cartographicToCartesian(Rectangle.northwest(rectangle)));
        expect(returnedResult[1]).toEqual(Ellipsoid.WGS84.cartographicToCartesian(Rectangle.northeast(rectangle)));
        expect(returnedResult[2]).toEqual(Ellipsoid.WGS84.cartographicToCartesian(Rectangle.southeast(rectangle)));
        expect(returnedResult[3]).toEqual(Ellipsoid.WGS84.cartographicToCartesian(Rectangle.southwest(rectangle)));

        var cartographic4 = Ellipsoid.WGS84.cartesianToCartographic(returnedResult[4]);
        expect(cartographic4.latitude).toEqual(0.0);
        expect(cartographic4.longitude).toEqualEpsilon(west, CesiumMath.EPSILON16);

        var cartographic5 = Ellipsoid.WGS84.cartesianToCartographic(returnedResult[5]);
        expect(cartographic5.latitude).toEqual(0.0);
        expect(cartographic5.longitude).toEqualEpsilon(east, CesiumMath.EPSILON16);
    });

    it('subsample works at a height above the ellipsoid', function() {
        var west = 0.1;
        var south = -0.3;
        var east = 0.2;
        var north = -0.4;
        var rectangle = new Rectangle(west, south, east, north);
        var height = 100000.0;
        var returnedResult = Rectangle.subsample(rectangle, Ellipsoid.WGS84, height);

        var nw = Rectangle.northwest(rectangle);
        nw.height = height;
        var ne = Rectangle.northeast(rectangle);
        ne.height = height;
        var se = Rectangle.southeast(rectangle);
        se.height = height;
        var sw = Rectangle.southwest(rectangle);
        sw.height = height;

        expect(returnedResult).toEqual([Ellipsoid.WGS84.cartographicToCartesian(nw),
                                        Ellipsoid.WGS84.cartographicToCartesian(ne),
                                        Ellipsoid.WGS84.cartographicToCartesian(se),
                                        Ellipsoid.WGS84.cartographicToCartesian(sw)]);
    });

    it('subsample throws with no rectangle', function() {
        expect(function() {
            Rectangle.subsample();
        }).toThrowDeveloperError();
    });

    it('equalsEpsilon throws with no epsilon', function() {
        var rectangle = new Rectangle(west, south, east, north);
        var other = new Rectangle();
        expect(function() {
            rectangle.equalsEpsilon(other, undefined);
        }).toThrowDeveloperError();
    });

    it('intersection throws with no rectangle', function() {
        expect(function() {
            Rectangle.intersection(undefined);
        }).toThrowDeveloperError();
    });

    it('intersection throws with no otherRectangle', function() {
        var rectangle = new Rectangle(west, south, east, north);
        expect(function() {
            Rectangle.intersection(rectangle, undefined);
        }).toThrowDeveloperError();
    });

    it('union throws with no rectangle', function() {
        expect(function() {
            Rectangle.union(undefined);
        }).toThrowDeveloperError();
    });

    it('union throws with no otherRectangle', function() {
        var rectangle = new Rectangle(west, south, east, north);
        expect(function() {
            Rectangle.intersection(rectangle, undefined);
        }).toThrowDeveloperError();
    });

    it('expand throws with no rectangle', function() {
        expect(function() {
            Rectangle.expand(undefined);
        }).toThrowDeveloperError();
    });

    it('expand throws with no cartographic', function() {
        var rectangle = new Rectangle(west, south, east, north);
        expect(function() {
            Rectangle.expand(rectangle, undefined);
        }).toThrowDeveloperError();
    });

    it('contains throws with no cartographic', function() {
        var rectangle = new Rectangle(west, south, east, north);
        expect(function() {
            Rectangle.contains(rectangle, undefined);
        }).toThrowDeveloperError();
    });

    it('approximates the projected extents of a cartographic Rectangle', function() {
        var projection = new GeographicProjection();
        var cartographicRectangle = Rectangle.fromDegrees(-90, -45, 90, 45);
        var projectedRectangle = Rectangle.approximateProjectedExtents({
            cartographicRectangle : cartographicRectangle,
            mapProjection : projection
        });
        expect(projectedRectangle.west).toEqualEpsilon(-CesiumMath.PI_OVER_TWO * Ellipsoid.WGS84.maximumRadius, CesiumMath.EPSILON7);
        expect(projectedRectangle.east).toEqualEpsilon(CesiumMath.PI_OVER_TWO * Ellipsoid.WGS84.maximumRadius, CesiumMath.EPSILON7);
        expect(projectedRectangle.south).toEqualEpsilon(-CesiumMath.PI_OVER_FOUR * Ellipsoid.WGS84.maximumRadius, CesiumMath.EPSILON7);
        expect(projectedRectangle.north).toEqualEpsilon(CesiumMath.PI_OVER_FOUR * Ellipsoid.WGS84.maximumRadius, CesiumMath.EPSILON7);
    });

    it('approximates the cartographic extents of a projected Rectangle', function() {
        var projection = new GeographicProjection();

        var west = -CesiumMath.PI_OVER_TWO * Ellipsoid.WGS84.maximumRadius;
        var east = CesiumMath.PI_OVER_TWO * Ellipsoid.WGS84.maximumRadius;
        var south = -CesiumMath.PI_OVER_FOUR * Ellipsoid.WGS84.maximumRadius;
        var north = CesiumMath.PI_OVER_FOUR * Ellipsoid.WGS84.maximumRadius;

        var projectedRectangle = new Rectangle(west, south, east, north);
        var cartographicRectangle = Rectangle.approximateCartographicExtents({
            projectedRectangle : projectedRectangle,
            mapProjection : projection
        });
        expect(cartographicRectangle.west).toEqualEpsilon(-CesiumMath.PI_OVER_TWO, CesiumMath.EPSILON7);
        expect(cartographicRectangle.east).toEqualEpsilon(CesiumMath.PI_OVER_TWO, CesiumMath.EPSILON7);
        expect(cartographicRectangle.south).toEqualEpsilon(-CesiumMath.PI_OVER_FOUR, CesiumMath.EPSILON7);
        expect(cartographicRectangle.north).toEqualEpsilon(CesiumMath.PI_OVER_FOUR, CesiumMath.EPSILON7);
    });

    it('detects poles when approximating cartographic extents of projected Rectangles', function() {
        // Rectangle around North pole in EPSG:3411 and around South pole in EPSG:3031
        var west = -300000;
        var east = 300000;
        var south = -300000;
        var north = 300000;
        var projectedRectangle = new Rectangle(west, south, east, north);

        var cartographicRectangleArctic = Rectangle.approximateCartographicExtents({
            projectedRectangle : projectedRectangle,
            mapProjection : arcticProjection
        });
        expect(cartographicRectangleArctic.north).toEqual(CesiumMath.PI_OVER_TWO);
        expect(cartographicRectangleArctic.east).toEqual(CesiumMath.PI);
        expect(cartographicRectangleArctic.west).toEqual(-CesiumMath.PI);

        var cartographicRectangleAntarctic = Rectangle.approximateCartographicExtents({
            projectedRectangle : projectedRectangle,
            mapProjection : antarcticProjection
        });
        expect(cartographicRectangleAntarctic.south).toEqual(-CesiumMath.PI_OVER_TWO);
        expect(cartographicRectangleAntarctic.east).toEqual(CesiumMath.PI);
        expect(cartographicRectangleAntarctic.west).toEqual(-CesiumMath.PI);

    });

    it('detects rectangles crossing the IDL when approximating cartographic extents of projected Rectangles', function() {
        // Rectangle in EPSG:3411 that crosses the IDL
        var west = -1300000;
        var east = -700000;
        var south = 700000;
        var north = 1300000;
        var projectedRectangle = new Rectangle(west, south, east, north);

        var cartographicRectangle = Rectangle.approximateCartographicExtents({
            projectedRectangle : projectedRectangle,
            mapProjection : arcticProjection
        });
        expect(cartographicRectangle.west > cartographicRectangle.east).toBe(true);
        expect(cartographicRectangle.width < CesiumMath.PI).toBe(true);
    });

    var rectangle = new Rectangle(west, south, east, north);
    var packedInstance = [west, south, east, north];
    createPackableSpecs(Rectangle, rectangle, packedInstance);
=======
import { Cartesian3 } from "../../Source/Cesium.js";
import { Cartographic } from "../../Source/Cesium.js";
import { Ellipsoid } from "../../Source/Cesium.js";
import { Math as CesiumMath } from "../../Source/Cesium.js";
import { Rectangle } from "../../Source/Cesium.js";
import createPackableSpecs from "../createPackableSpecs.js";

describe("Core/Rectangle", function () {
  var west = -0.9;
  var south = 0.5;
  var east = 1.4;
  var north = 1.0;
  var center = new Cartographic((west + east) / 2.0, (south + north) / 2.0);

  it("default constructor sets expected values.", function () {
    var rectangle = new Rectangle();
    expect(rectangle.west).toEqual(0.0);
    expect(rectangle.south).toEqual(0.0);
    expect(rectangle.north).toEqual(0.0);
    expect(rectangle.east).toEqual(0.0);
  });

  it("constructor sets expected parameter values.", function () {
    var rectangle = new Rectangle(west, south, east, north);
    expect(rectangle.west).toEqual(west);
    expect(rectangle.south).toEqual(south);
    expect(rectangle.east).toEqual(east);
    expect(rectangle.north).toEqual(north);
  });

  it("computeWidth", function () {
    var rectangle = new Rectangle(west, south, east, north);
    var expected = east - west;
    expect(Rectangle.computeWidth(rectangle)).toEqual(expected);
    expect(rectangle.width).toEqual(expected);

    rectangle = new Rectangle(2.0, -1.0, -2.0, 1.0);
    expected = rectangle.east - rectangle.west + CesiumMath.TWO_PI;
    expect(rectangle.width).toEqual(expected);
  });

  it("computeHeight", function () {
    var rectangle = new Rectangle(west, south, east, north);
    var expected = north - south;
    expect(Rectangle.computeHeight(rectangle)).toEqual(expected);
    expect(rectangle.height).toEqual(expected);
  });

  it("fromDegrees produces expected values.", function () {
    var west = -10.0;
    var south = -20.0;
    var east = 10.0;
    var north = 20.0;

    var rectangle = Rectangle.fromDegrees(west, south, east, north);
    expect(rectangle.west).toEqual(CesiumMath.toRadians(west));
    expect(rectangle.south).toEqual(CesiumMath.toRadians(south));
    expect(rectangle.east).toEqual(CesiumMath.toRadians(east));
    expect(rectangle.north).toEqual(CesiumMath.toRadians(north));
  });

  it("fromDegrees works with a result parameter.", function () {
    var west = -10.0;
    var south = -20.0;
    var east = 10.0;
    var north = 20.0;

    var result = new Rectangle();
    var rectangle = Rectangle.fromDegrees(west, south, east, north, result);
    expect(result).toBe(rectangle);
    expect(rectangle.west).toEqual(CesiumMath.toRadians(west));
    expect(rectangle.south).toEqual(CesiumMath.toRadians(south));
    expect(rectangle.east).toEqual(CesiumMath.toRadians(east));
    expect(rectangle.north).toEqual(CesiumMath.toRadians(north));
  });

  it("fromRadians produces expected values.", function () {
    var west = -1.0;
    var south = -2.0;
    var east = 1.0;
    var north = 2.0;

    var rectangle = Rectangle.fromRadians(west, south, east, north);
    expect(rectangle.west).toEqual(west);
    expect(rectangle.south).toEqual(south);
    expect(rectangle.east).toEqual(east);
    expect(rectangle.north).toEqual(north);
  });

  it("fromRadians works with a result parameter.", function () {
    var west = -1.0;
    var south = -2.0;
    var east = 1.0;
    var north = 2.0;

    var result = new Rectangle();
    var rectangle = Rectangle.fromRadians(west, south, east, north, result);
    expect(result).toBe(rectangle);
    expect(rectangle.west).toEqual(west);
    expect(rectangle.south).toEqual(south);
    expect(rectangle.east).toEqual(east);
    expect(rectangle.north).toEqual(north);
  });

  it("fromCartographicArray produces expected values.", function () {
    var minLon = new Cartographic(-0.1, 0.3, 0.0);
    var minLat = new Cartographic(0.0, -0.2, 0.0);
    var maxLon = new Cartographic(0.3, -0.1, 0.0);
    var maxLat = new Cartographic(0.2, 0.4, 0.0);

    var rectangle = Rectangle.fromCartographicArray([
      minLat,
      minLon,
      maxLat,
      maxLon,
    ]);
    expect(rectangle.west).toEqual(minLon.longitude);
    expect(rectangle.south).toEqual(minLat.latitude);
    expect(rectangle.east).toEqual(maxLon.longitude);
    expect(rectangle.north).toEqual(maxLat.latitude);
  });

  it("fromCartographicArray produces rectangle that crosses IDL.", function () {
    var minLon = Cartographic.fromDegrees(-178, 3);
    var minLat = Cartographic.fromDegrees(-179, -4);
    var maxLon = Cartographic.fromDegrees(178, 3);
    var maxLat = Cartographic.fromDegrees(179, 4);

    var rectangle = Rectangle.fromCartographicArray([
      minLat,
      minLon,
      maxLat,
      maxLon,
    ]);
    expect(rectangle.east).toEqual(minLon.longitude);
    expect(rectangle.south).toEqual(minLat.latitude);
    expect(rectangle.west).toEqual(maxLon.longitude);
    expect(rectangle.north).toEqual(maxLat.latitude);
  });

  it("fromCartographicArray works with a result parameter.", function () {
    var minLon = new Cartographic(-0.1, 0.3, 0.0);
    var minLat = new Cartographic(0.0, -0.2, 0.0);
    var maxLon = new Cartographic(0.3, -0.1, 0.0);
    var maxLat = new Cartographic(0.2, 0.4, 0.0);

    var result = new Rectangle();
    var rectangle = Rectangle.fromCartographicArray(
      [minLat, minLon, maxLat, maxLon],
      result
    );
    expect(result).toBe(rectangle);
    expect(rectangle.west).toEqual(minLon.longitude);
    expect(rectangle.south).toEqual(minLat.latitude);
    expect(rectangle.east).toEqual(maxLon.longitude);
    expect(rectangle.north).toEqual(maxLat.latitude);
  });

  it("fromCartesianArray produces expected values.", function () {
    var minLon = new Cartographic(-0.1, 0.3, 0.0);
    var minLat = new Cartographic(0.0, -0.2, 0.0);
    var maxLon = new Cartographic(0.3, -0.1, 0.0);
    var maxLat = new Cartographic(0.2, 0.4, 0.0);

    var wgs84 = Ellipsoid.WGS84;

    var rectangle = Rectangle.fromCartesianArray(
      wgs84.cartographicArrayToCartesianArray([minLat, minLon, maxLat, maxLon]),
      wgs84
    );
    expect(rectangle.west).toEqualEpsilon(
      minLon.longitude,
      CesiumMath.EPSILON15
    );
    expect(rectangle.south).toEqualEpsilon(
      minLat.latitude,
      CesiumMath.EPSILON15
    );
    expect(rectangle.east).toEqualEpsilon(
      maxLon.longitude,
      CesiumMath.EPSILON15
    );
    expect(rectangle.north).toEqualEpsilon(
      maxLat.latitude,
      CesiumMath.EPSILON15
    );
  });

  it("fromCartesianArray produces rectangle that crosses IDL.", function () {
    var minLon = Cartographic.fromDegrees(-178, 3);
    var minLat = Cartographic.fromDegrees(-179, -4);
    var maxLon = Cartographic.fromDegrees(178, 3);
    var maxLat = Cartographic.fromDegrees(179, 4);

    var wgs84 = Ellipsoid.WGS84;

    var rectangle = Rectangle.fromCartesianArray(
      wgs84.cartographicArrayToCartesianArray([minLat, minLon, maxLat, maxLon]),
      wgs84
    );
    expect(rectangle.east).toEqual(minLon.longitude);
    expect(rectangle.south).toEqual(minLat.latitude);
    expect(rectangle.west).toEqual(maxLon.longitude);
    expect(rectangle.north).toEqual(maxLat.latitude);
  });

  it("fromCartesianArray works with a result parameter.", function () {
    var minLon = new Cartographic(-0.1, 0.3, 0.0);
    var minLat = new Cartographic(0.0, -0.2, 0.0);
    var maxLon = new Cartographic(0.3, -0.1, 0.0);
    var maxLat = new Cartographic(0.2, 0.4, 0.0);

    var wgs84 = Ellipsoid.WGS84;

    var result = new Rectangle();
    var rectangle = Rectangle.fromCartesianArray(
      wgs84.cartographicArrayToCartesianArray([minLat, minLon, maxLat, maxLon]),
      wgs84,
      result
    );
    expect(result).toBe(rectangle);
    expect(rectangle.west).toEqualEpsilon(
      minLon.longitude,
      CesiumMath.EPSILON15
    );
    expect(rectangle.south).toEqualEpsilon(
      minLat.latitude,
      CesiumMath.EPSILON15
    );
    expect(rectangle.east).toEqualEpsilon(
      maxLon.longitude,
      CesiumMath.EPSILON15
    );
    expect(rectangle.north).toEqualEpsilon(
      maxLat.latitude,
      CesiumMath.EPSILON15
    );
  });

  it("clone works without a result parameter.", function () {
    var rectangle = new Rectangle(west, south, east, north);
    var returnedResult = rectangle.clone();
    expect(returnedResult).toEqual(rectangle);
    expect(returnedResult).not.toBe(rectangle);
  });

  it("clone works with a result parameter.", function () {
    var rectangle = new Rectangle(west, south, east, north);
    var result = new Rectangle();
    var returnedResult = rectangle.clone(result);
    expect(returnedResult).toEqual(rectangle);
    expect(returnedResult).not.toBe(rectangle);
    expect(returnedResult).toBe(result);
  });

  it('clone works with "this" result parameter.', function () {
    var rectangle = new Rectangle(west, south, east, north);
    var returnedResult = rectangle.clone(rectangle);
    expect(returnedResult).toEqual(new Rectangle(west, south, east, north));
    expect(returnedResult).toBe(rectangle);
  });

  it("clone works without rectangle", function () {
    expect(Rectangle.clone()).not.toBeDefined();
  });

  it("Equals works in all cases", function () {
    var rectangle = new Rectangle(0.1, 0.2, 0.3, 0.4);
    expect(rectangle.equals(new Rectangle(0.1, 0.2, 0.3, 0.4))).toEqual(true);
    expect(rectangle.equals(new Rectangle(0.5, 0.2, 0.3, 0.4))).toEqual(false);
    expect(rectangle.equals(new Rectangle(0.1, 0.5, 0.3, 0.4))).toEqual(false);
    expect(rectangle.equals(new Rectangle(0.1, 0.2, 0.5, 0.4))).toEqual(false);
    expect(rectangle.equals(new Rectangle(0.1, 0.2, 0.3, 0.5))).toEqual(false);
    expect(rectangle.equals(undefined)).toEqual(false);
  });

  it("Static equals works in all cases", function () {
    var rectangle = new Rectangle(0.1, 0.2, 0.3, 0.4);
    expect(
      Rectangle.equals(rectangle, new Rectangle(0.1, 0.2, 0.3, 0.4))
    ).toEqual(true);
    expect(
      Rectangle.equals(rectangle, new Rectangle(0.5, 0.2, 0.3, 0.4))
    ).toEqual(false);
    expect(
      Rectangle.equals(rectangle, new Rectangle(0.1, 0.5, 0.3, 0.4))
    ).toEqual(false);
    expect(
      Rectangle.equals(rectangle, new Rectangle(0.1, 0.2, 0.5, 0.4))
    ).toEqual(false);
    expect(
      Rectangle.equals(rectangle, new Rectangle(0.1, 0.2, 0.3, 0.5))
    ).toEqual(false);
    expect(Rectangle.equals(rectangle, undefined)).toEqual(false);
  });

  it("Static equals epsilon works in all cases", function () {
    var rectangle1 = new Rectangle(0.1, 0.2, 0.3, 0.4);
    expect(
      Rectangle.equalsEpsilon(
        rectangle1,
        new Rectangle(0.1, 0.2, 0.3, 0.4),
        0.0
      )
    ).toEqual(true);
    expect(
      Rectangle.equalsEpsilon(
        rectangle1,
        new Rectangle(0.5, 0.2, 0.3, 0.4),
        0.0
      )
    ).toEqual(false);
    expect(
      Rectangle.equalsEpsilon(
        rectangle1,
        new Rectangle(0.1, 0.5, 0.3, 0.4),
        0.0
      )
    ).toEqual(false);
    expect(
      Rectangle.equalsEpsilon(
        rectangle1,
        new Rectangle(0.1, 0.2, 0.5, 0.4),
        0.0
      )
    ).toEqual(false);
    expect(
      Rectangle.equalsEpsilon(
        rectangle1,
        new Rectangle(0.1, 0.2, 0.3, 0.5),
        0.0
      )
    ).toEqual(false);
    expect(
      Rectangle.equalsEpsilon(
        rectangle1,
        new Rectangle(0.5, 0.2, 0.3, 0.4),
        0.4
      )
    ).toEqual(true);
    expect(
      Rectangle.equalsEpsilon(
        rectangle1,
        new Rectangle(0.1, 0.5, 0.3, 0.4),
        0.3
      )
    ).toEqual(true);
    expect(
      Rectangle.equalsEpsilon(
        rectangle1,
        new Rectangle(0.1, 0.2, 0.5, 0.4),
        0.2
      )
    ).toEqual(true);
    expect(
      Rectangle.equalsEpsilon(
        rectangle1,
        new Rectangle(0.1, 0.2, 0.3, 0.5),
        0.1
      )
    ).toEqual(true);
    expect(Rectangle.equalsEpsilon(rectangle1, undefined, 0.0)).toEqual(false);
    expect(Rectangle.equalsEpsilon(undefined, rectangle1, 0.0)).toEqual(false);
    expect(Rectangle.equalsEpsilon(rectangle1, rectangle1, 0.0)).toEqual(true);
  });

  it("Equals epsilon works in all cases", function () {
    var rectangle = new Rectangle(0.1, 0.2, 0.3, 0.4);
    expect(
      rectangle.equalsEpsilon(new Rectangle(0.1, 0.2, 0.3, 0.4), 0.0)
    ).toEqual(true);
    expect(
      rectangle.equalsEpsilon(new Rectangle(0.5, 0.2, 0.3, 0.4), 0.0)
    ).toEqual(false);
    expect(
      rectangle.equalsEpsilon(new Rectangle(0.1, 0.5, 0.3, 0.4), 0.0)
    ).toEqual(false);
    expect(
      rectangle.equalsEpsilon(new Rectangle(0.1, 0.2, 0.5, 0.4), 0.0)
    ).toEqual(false);
    expect(
      rectangle.equalsEpsilon(new Rectangle(0.1, 0.2, 0.3, 0.5), 0.0)
    ).toEqual(false);
    expect(
      rectangle.equalsEpsilon(new Rectangle(0.5, 0.2, 0.3, 0.4), 0.4)
    ).toEqual(true);
    expect(
      rectangle.equalsEpsilon(new Rectangle(0.1, 0.5, 0.3, 0.4), 0.3)
    ).toEqual(true);
    expect(
      rectangle.equalsEpsilon(new Rectangle(0.1, 0.2, 0.5, 0.4), 0.2)
    ).toEqual(true);
    expect(
      rectangle.equalsEpsilon(new Rectangle(0.1, 0.2, 0.3, 0.5), 0.1)
    ).toEqual(true);
    expect(rectangle.equalsEpsilon(undefined, 0.0)).toEqual(false);
  });

  it("fromCartographicArray throws with no array", function () {
    expect(function () {
      Rectangle.fromCartographicArray(undefined, new Rectangle());
    }).toThrowDeveloperError();
  });

  it("fromCartesianArray throws with no array", function () {
    expect(function () {
      Rectangle.fromCartesianArray(undefined, undefined, new Rectangle());
    }).toThrowDeveloperError();
  });

  it("validate throws with no rectangle", function () {
    expect(function () {
      Rectangle.validate();
    }).toThrowDeveloperError();
  });

  it("validate throws with no west", function () {
    var rectangle = new Rectangle(west, south, east, north);
    rectangle.west = undefined;
    expect(function () {
      Rectangle.validate(rectangle);
    }).toThrowDeveloperError();
  });

  it("validate throws with no south", function () {
    var rectangle = new Rectangle(west, south, east, north);
    rectangle.south = undefined;
    expect(function () {
      Rectangle.validate(rectangle);
    }).toThrowDeveloperError();
  });

  it("validate throws with no east", function () {
    var rectangle = new Rectangle(west, south, east, north);
    rectangle.east = undefined;
    expect(function () {
      Rectangle.validate(rectangle);
    }).toThrowDeveloperError();
  });

  it("validate throws with no north", function () {
    var rectangle = new Rectangle(west, south, east, north);
    rectangle.north = undefined;
    expect(function () {
      Rectangle.validate(rectangle);
    }).toThrowDeveloperError();
  });

  it("validate throws with bad west", function () {
    var rectangle = new Rectangle(west, south, east, north);
    rectangle.west = Math.PI * 2;
    expect(function () {
      Rectangle.validate(rectangle);
    }).toThrowDeveloperError();
  });

  it("validate throws with bad south", function () {
    var rectangle = new Rectangle(west, south, east, north);
    rectangle.south = Math.PI * 2;
    expect(function () {
      Rectangle.validate(rectangle);
    }).toThrowDeveloperError();
  });

  it("validate throws with bad east", function () {
    var rectangle = new Rectangle(west, south, east, north);
    rectangle.east = Math.PI * 2;
    expect(function () {
      Rectangle.validate(rectangle);
    }).toThrowDeveloperError();
  });

  it("validate throws with bad north", function () {
    var rectangle = new Rectangle(west, south, east, north);
    rectangle.north = Math.PI * 2;
    expect(function () {
      Rectangle.validate(rectangle);
    }).toThrowDeveloperError();
  });

  it("southwest works without a result parameter", function () {
    var rectangle = new Rectangle(west, south, east, north);
    var returnedResult = Rectangle.southwest(rectangle);
    expect(returnedResult.longitude).toEqual(west);
    expect(returnedResult.latitude).toEqual(south);
  });

  it("southwest works with a result parameter", function () {
    var rectangle = new Rectangle(west, south, east, north);
    var result = new Cartographic();
    var returnedResult = Rectangle.southwest(rectangle, result);
    expect(returnedResult).toBe(result);
    expect(returnedResult.longitude).toEqual(west);
    expect(returnedResult.latitude).toEqual(south);
  });

  it("southwest throws with no rectangle", function () {
    expect(function () {
      Rectangle.southwest();
    }).toThrowDeveloperError();
  });

  it("northwest works without a result parameter", function () {
    var rectangle = new Rectangle(west, south, east, north);
    var returnedResult = Rectangle.northwest(rectangle);
    expect(returnedResult.longitude).toEqual(west);
    expect(returnedResult.latitude).toEqual(north);
  });

  it("northwest works with a result parameter", function () {
    var rectangle = new Rectangle(west, south, east, north);
    var result = new Cartographic();
    var returnedResult = Rectangle.northwest(rectangle, result);
    expect(returnedResult).toBe(result);
    expect(returnedResult.longitude).toEqual(west);
    expect(returnedResult.latitude).toEqual(north);
  });

  it("getNothwest throws with no rectangle", function () {
    expect(function () {
      Rectangle.northwest();
    }).toThrowDeveloperError();
  });

  it("northeast works without a result parameter", function () {
    var rectangle = new Rectangle(west, south, east, north);
    var returnedResult = Rectangle.northeast(rectangle);
    expect(returnedResult.longitude).toEqual(east);
    expect(returnedResult.latitude).toEqual(north);
  });

  it("northeast works with a result parameter", function () {
    var rectangle = new Rectangle(west, south, east, north);
    var result = new Cartographic();
    var returnedResult = Rectangle.northeast(rectangle, result);
    expect(returnedResult).toBe(result);
    expect(returnedResult.longitude).toEqual(east);
    expect(returnedResult.latitude).toEqual(north);
  });

  it("getNotheast throws with no rectangle", function () {
    expect(function () {
      Rectangle.northeast();
    }).toThrowDeveloperError();
  });

  it("southeast works without a result parameter", function () {
    var rectangle = new Rectangle(west, south, east, north);
    var returnedResult = Rectangle.southeast(rectangle);
    expect(returnedResult.longitude).toEqual(east);
    expect(returnedResult.latitude).toEqual(south);
  });

  it("southeast works with a result parameter", function () {
    var rectangle = new Rectangle(west, south, east, north);
    var result = new Cartographic();
    var returnedResult = Rectangle.southeast(rectangle, result);
    expect(returnedResult).toBe(result);
    expect(returnedResult.longitude).toEqual(east);
    expect(returnedResult.latitude).toEqual(south);
  });

  it("southeast throws with no rectangle", function () {
    expect(function () {
      Rectangle.southeast();
    }).toThrowDeveloperError();
  });

  it("center works without a result parameter", function () {
    var rectangle = new Rectangle(west, south, east, north);
    var returnedResult = Rectangle.center(rectangle);
    expect(returnedResult).toEqualEpsilon(center, CesiumMath.EPSILON11);
  });

  it("center works with a result parameter", function () {
    var rectangle = new Rectangle(west, south, east, north);
    var result = new Cartographic();
    var returnedResult = Rectangle.center(rectangle, result);
    expect(result).toBe(returnedResult);
    expect(returnedResult).toEqualEpsilon(center, CesiumMath.EPSILON11);
  });

  it("center works across IDL", function () {
    var rectangle = Rectangle.fromDegrees(170, 0, -170, 0);
    var returnedResult = Rectangle.center(rectangle);
    expect(returnedResult).toEqualEpsilon(
      Cartographic.fromDegrees(180, 0),
      CesiumMath.EPSILON11
    );

    rectangle = Rectangle.fromDegrees(160, 0, -170, 0);
    returnedResult = Rectangle.center(rectangle);
    expect(returnedResult).toEqualEpsilon(
      Cartographic.fromDegrees(175, 0),
      CesiumMath.EPSILON11
    );

    rectangle = Rectangle.fromDegrees(170, 0, -160, 0);
    returnedResult = Rectangle.center(rectangle);
    expect(returnedResult).toEqualEpsilon(
      Cartographic.fromDegrees(-175, 0),
      CesiumMath.EPSILON11
    );

    rectangle = Rectangle.fromDegrees(160, 0, 140, 0);
    returnedResult = Rectangle.center(rectangle);
    expect(returnedResult).toEqualEpsilon(
      Cartographic.fromDegrees(-30, 0),
      CesiumMath.EPSILON11
    );
  });

  it("center throws with no rectangle", function () {
    expect(function () {
      Rectangle.center();
    }).toThrowDeveloperError();
  });

  it("intersection works without a result parameter", function () {
    var rectangle = new Rectangle(0.5, 0.1, 0.75, 0.9);
    var rectangle2 = new Rectangle(0.0, 0.25, 1.0, 0.8);
    var expected = new Rectangle(0.5, 0.25, 0.75, 0.8);
    var returnedResult = Rectangle.intersection(rectangle, rectangle2);
    expect(returnedResult).toEqual(expected);
  });

  it("intersection works with a result parameter", function () {
    var rectangle = new Rectangle(0.5, 0.1, 0.75, 0.9);
    var rectangle2 = new Rectangle(0.0, 0.25, 1.0, 0.8);
    var expected = new Rectangle(0.5, 0.25, 0.75, 0.8);
    var result = new Rectangle();
    var returnedResult = Rectangle.intersection(rectangle, rectangle2, result);
    expect(returnedResult).toEqual(expected);
    expect(result).toBe(returnedResult);
  });

  it("intersection works across the IDL (1)", function () {
    var rectangle1 = Rectangle.fromDegrees(170.0, -10.0, -170.0, 10.0);
    var rectangle2 = Rectangle.fromDegrees(-175.0, 5.0, -160.0, 15.0);
    var expected = Rectangle.fromDegrees(-175.0, 5.0, -170.0, 10.0);
    expect(Rectangle.intersection(rectangle1, rectangle2)).toEqual(expected);
    expect(Rectangle.intersection(rectangle2, rectangle1)).toEqual(expected);
  });

  it("intersection works across the IDL (2)", function () {
    var rectangle1 = Rectangle.fromDegrees(170.0, -10.0, -170.0, 10.0);
    var rectangle2 = Rectangle.fromDegrees(160.0, 5.0, 175.0, 15.0);
    var expected = Rectangle.fromDegrees(170.0, 5.0, 175.0, 10.0);
    expect(Rectangle.intersection(rectangle1, rectangle2)).toEqual(expected);
    expect(Rectangle.intersection(rectangle2, rectangle1)).toEqual(expected);
  });

  it("intersection works across the IDL (3)", function () {
    var rectangle1 = Rectangle.fromDegrees(170.0, -10.0, -170.0, 10.0);
    var rectangle2 = Rectangle.fromDegrees(175.0, 5.0, -175.0, 15.0);
    var expected = Rectangle.fromDegrees(175.0, 5.0, -175.0, 10.0);
    expect(Rectangle.intersection(rectangle1, rectangle2)).toEqual(expected);
    expect(Rectangle.intersection(rectangle2, rectangle1)).toEqual(expected);
  });

  it("intersection returns undefined for a point", function () {
    var rectangle1 = new Rectangle(west, south, east, north);
    var rectangle2 = new Rectangle(east, north, east + 0.1, north + 0.1);
    expect(Rectangle.intersection(rectangle1, rectangle2)).not.toBeDefined();
    expect(Rectangle.intersection(rectangle2, rectangle1)).not.toBeDefined();
  });

  it("intersection returns undefined for a east-west line (1)", function () {
    var rectangle1 = new Rectangle(west, south, east, north);
    var rectangle2 = new Rectangle(west, north, east, north + 0.1);
    expect(Rectangle.intersection(rectangle1, rectangle2)).not.toBeDefined();
    expect(Rectangle.intersection(rectangle2, rectangle1)).not.toBeDefined();
  });

  it("intersection returns undefined for a east-west line (2)", function () {
    var rectangle1 = new Rectangle(west, south, east, north);
    var rectangle2 = new Rectangle(west, south + 0.1, east, south);
    expect(Rectangle.intersection(rectangle1, rectangle2)).not.toBeDefined();
    expect(Rectangle.intersection(rectangle2, rectangle1)).not.toBeDefined();
  });

  it("intersection returns undefined for a north-south line (1)", function () {
    var rectangle1 = new Rectangle(west, south, east, north);
    var rectangle2 = new Rectangle(east, south, east + 0.1, north);
    expect(Rectangle.intersection(rectangle1, rectangle2)).not.toBeDefined();
    expect(Rectangle.intersection(rectangle2, rectangle1)).not.toBeDefined();
  });

  it("intersection returns undefined for a north-south line (2)", function () {
    var rectangle1 = new Rectangle(west, south, east, north);
    var rectangle2 = new Rectangle(west - 0.1, south, west, north);
    expect(Rectangle.intersection(rectangle1, rectangle2)).not.toBeDefined();
    expect(Rectangle.intersection(rectangle2, rectangle1)).not.toBeDefined();
  });

  it("intersection returns undefined for a north-south line (3)", function () {
    var west = CesiumMath.toRadians(170.0);
    var south = CesiumMath.toRadians(-10.0);
    var east = CesiumMath.toRadians(-170.0);
    var north = CesiumMath.toRadians(10.0);

    var rectangle1 = new Rectangle(west, south, east, north);
    var rectangle2 = new Rectangle(east, south, east + 0.1, north);
    expect(Rectangle.intersection(rectangle1, rectangle2)).not.toBeDefined();
    expect(Rectangle.intersection(rectangle2, rectangle1)).not.toBeDefined();
  });

  it("intersection returns undefined for a north-south line (4)", function () {
    var west = CesiumMath.toRadians(170.0);
    var south = CesiumMath.toRadians(-10.0);
    var east = CesiumMath.toRadians(-170.0);
    var north = CesiumMath.toRadians(10.0);

    var rectangle1 = new Rectangle(west, south, east, north);
    var rectangle2 = new Rectangle(west - 0.1, south, west, north);
    expect(Rectangle.intersection(rectangle1, rectangle2)).not.toBeDefined();
    expect(Rectangle.intersection(rectangle2, rectangle1)).not.toBeDefined();
  });

  it("intersection returns undefined if north-south direction is degenerate", function () {
    var rectangle1 = new Rectangle(west, south, east, north);
    var rectangle2 = new Rectangle(west, north + 0.1, east, north + 0.2);
    expect(Rectangle.intersection(rectangle1, rectangle2)).not.toBeDefined();
    expect(Rectangle.intersection(rectangle2, rectangle1)).not.toBeDefined();
  });

  it("intersection returns undefined if east-west direction is degenerate", function () {
    var rectangle1 = new Rectangle(west, south, east, north);
    var rectangle2 = new Rectangle(east + 0.1, south, east + 0.2, north);
    expect(Rectangle.intersection(rectangle1, rectangle2)).not.toBeDefined();
    expect(Rectangle.intersection(rectangle2, rectangle1)).not.toBeDefined();
  });

  it("union works without a result parameter", function () {
    var rectangle1 = new Rectangle(0.5, 0.1, 0.75, 0.9);
    var rectangle2 = new Rectangle(0.4, 0.0, 0.85, 0.8);
    var expected = new Rectangle(0.4, 0.0, 0.85, 0.9);
    var returnedResult = Rectangle.union(rectangle1, rectangle2);
    expect(returnedResult).toEqual(expected);
  });

  it("union works with a result parameter", function () {
    var rectangle1 = new Rectangle(0.5, 0.1, 0.75, 0.9);
    var rectangle2 = new Rectangle(0.4, 0.0, 0.85, 0.8);
    var expected = new Rectangle(0.4, 0.0, 0.85, 0.9);
    var result = new Rectangle(-1.0, -1.0, 10.0, 10.0);
    var returnedResult = Rectangle.union(rectangle1, rectangle2, result);
    expect(result).toBe(returnedResult);
    expect(returnedResult).toEqual(expected);
  });

  it("union works with first rectangle crossing the IDL", function () {
    var rectangle1 = new Rectangle(0.5, 0.1, -0.5, 0.9);
    var rectangle2 = new Rectangle(-0.85, 0.0, -0.4, 0.8);
    var expected = new Rectangle(0.5, 0.0, -0.4, 0.9);
    var returnedResult = Rectangle.union(rectangle1, rectangle2);
    expect(returnedResult).toEqualEpsilon(expected, CesiumMath.EPSILON15);
  });

  it("union works with second rectangle crossing the IDL", function () {
    var rectangle1 = new Rectangle(0.5, 0.1, 0.75, 0.9);
    var rectangle2 = new Rectangle(0.6, 0.0, -0.2, 0.8);
    var expected = new Rectangle(0.5, 0.0, -0.2, 0.9);
    var returnedResult = Rectangle.union(rectangle1, rectangle2);
    expect(returnedResult).toEqualEpsilon(expected, CesiumMath.EPSILON15);
  });

  it("union works with both rectangles crossing the IDL", function () {
    var rectangle1 = new Rectangle(0.5, 0.1, -0.4, 0.9);
    var rectangle2 = new Rectangle(0.4, 0.0, -0.5, 0.8);
    var expected = new Rectangle(0.4, 0.0, -0.4, 0.9);
    var returnedResult = Rectangle.union(rectangle1, rectangle2);
    expect(returnedResult).toEqualEpsilon(expected, CesiumMath.EPSILON15);
  });

  it("expand works if rectangle needs to grow right", function () {
    var rectangle = new Rectangle(0.5, 0.1, 0.75, 0.9);
    var cartographic = new Cartographic(0.85, 0.5);
    var expected = new Rectangle(0.5, 0.1, 0.85, 0.9);
    var result = Rectangle.expand(rectangle, cartographic);
    expect(result).toEqual(expected);
  });

  it("expand works if rectangle needs to grow left", function () {
    var rectangle = new Rectangle(0.5, 0.1, 0.75, 0.9);
    var cartographic = new Cartographic(0.4, 0.5);
    var expected = new Rectangle(0.4, 0.1, 0.75, 0.9);
    var result = Rectangle.expand(rectangle, cartographic);
    expect(result).toEqual(expected);
  });

  it("expand works if rectangle needs to grow up", function () {
    var rectangle = new Rectangle(0.5, 0.1, 0.75, 0.9);
    var cartographic = new Cartographic(0.6, 1.0);
    var expected = new Rectangle(0.5, 0.1, 0.75, 1.0);
    var result = Rectangle.expand(rectangle, cartographic);
    expect(result).toEqual(expected);
  });

  it("expand works if rectangle needs to grow down", function () {
    var rectangle = new Rectangle(0.5, 0.1, 0.75, 0.9);
    var cartographic = new Cartographic(0.6, 0.0);
    var expected = new Rectangle(0.5, 0.0, 0.75, 0.9);
    var result = Rectangle.expand(rectangle, cartographic);
    expect(result).toEqual(expected);
  });

  it("expand works if rectangle does not need to grow", function () {
    var rectangle = new Rectangle(0.5, 0.1, 0.75, 0.9);
    var cartographic = new Cartographic(0.6, 0.5);
    var expected = new Rectangle(0.5, 0.1, 0.75, 0.9);
    var result = Rectangle.expand(rectangle, cartographic);
    expect(result).toEqual(expected);
  });

  it("expand works with a result parameter", function () {
    var rectangle = new Rectangle(0.5, 0.1, 0.75, 0.9);
    var cartographic = new Cartographic(0.85, 1.0);
    var expected = new Rectangle(0.5, 0.1, 0.85, 1.0);
    var result = new Rectangle();
    var returnedResult = Rectangle.expand(rectangle, cartographic, result);
    expect(returnedResult).toBe(returnedResult);
    expect(result).toEqual(expected);
  });

  it("contains works", function () {
    var rectangle = new Rectangle(west, south, east, north);
    expect(
      Rectangle.contains(rectangle, new Cartographic(west, south))
    ).toEqual(true);
    expect(
      Rectangle.contains(rectangle, new Cartographic(west, north))
    ).toEqual(true);
    expect(
      Rectangle.contains(rectangle, new Cartographic(east, south))
    ).toEqual(true);
    expect(
      Rectangle.contains(rectangle, new Cartographic(east, north))
    ).toEqual(true);
    expect(Rectangle.contains(rectangle, Rectangle.center(rectangle))).toEqual(
      true
    );
    expect(
      Rectangle.contains(rectangle, new Cartographic(west - 0.1, south))
    ).toEqual(false);
    expect(
      Rectangle.contains(rectangle, new Cartographic(west, north + 0.1))
    ).toEqual(false);
    expect(
      Rectangle.contains(rectangle, new Cartographic(east, south - 0.1))
    ).toEqual(false);
    expect(
      Rectangle.contains(rectangle, new Cartographic(east + 0.1, north))
    ).toEqual(false);
  });

  it("contains works with rectangle across the IDL", function () {
    var west = CesiumMath.toRadians(170.0);
    var south = CesiumMath.toRadians(-10.0);
    var east = CesiumMath.toRadians(-170.0);
    var north = CesiumMath.toRadians(10.0);

    var rectangle = new Rectangle(west, south, east, north);
    expect(
      Rectangle.contains(rectangle, new Cartographic(west, south))
    ).toEqual(true);
    expect(
      Rectangle.contains(rectangle, new Cartographic(west, north))
    ).toEqual(true);
    expect(
      Rectangle.contains(rectangle, new Cartographic(east, south))
    ).toEqual(true);
    expect(
      Rectangle.contains(rectangle, new Cartographic(east, north))
    ).toEqual(true);
    expect(Rectangle.contains(rectangle, Rectangle.center(rectangle))).toEqual(
      true
    );
    expect(
      Rectangle.contains(rectangle, new Cartographic(west - 0.1, south))
    ).toEqual(false);
    expect(
      Rectangle.contains(rectangle, new Cartographic(west, north + 0.1))
    ).toEqual(false);
    expect(
      Rectangle.contains(rectangle, new Cartographic(east, south - 0.1))
    ).toEqual(false);
    expect(
      Rectangle.contains(rectangle, new Cartographic(east + 0.1, north))
    ).toEqual(false);
  });

  it("subsample works south of the equator", function () {
    var west = 0.1;
    var south = -0.3;
    var east = 0.2;
    var north = -0.4;
    var rectangle = new Rectangle(west, south, east, north);
    var returnedResult = Rectangle.subsample(rectangle);
    expect(returnedResult).toEqual([
      Ellipsoid.WGS84.cartographicToCartesian(Rectangle.northwest(rectangle)),
      Ellipsoid.WGS84.cartographicToCartesian(Rectangle.northeast(rectangle)),
      Ellipsoid.WGS84.cartographicToCartesian(Rectangle.southeast(rectangle)),
      Ellipsoid.WGS84.cartographicToCartesian(Rectangle.southwest(rectangle)),
    ]);
  });

  it("subsample works with a result parameter", function () {
    var west = 0.1;
    var south = -0.3;
    var east = 0.2;
    var north = -0.4;
    var rectangle = new Rectangle(west, south, east, north);
    var cartesian0 = new Cartesian3();
    var results = [cartesian0];
    var returnedResult = Rectangle.subsample(
      rectangle,
      Ellipsoid.WGS84,
      0.0,
      results
    );
    expect(results).toBe(returnedResult);
    expect(results[0]).toBe(cartesian0);
    expect(returnedResult).toEqual([
      Ellipsoid.WGS84.cartographicToCartesian(Rectangle.northwest(rectangle)),
      Ellipsoid.WGS84.cartographicToCartesian(Rectangle.northeast(rectangle)),
      Ellipsoid.WGS84.cartographicToCartesian(Rectangle.southeast(rectangle)),
      Ellipsoid.WGS84.cartographicToCartesian(Rectangle.southwest(rectangle)),
    ]);
  });

  it("subsample works north of the equator", function () {
    var west = 0.1;
    var south = 0.3;
    var east = 0.2;
    var north = 0.4;
    var rectangle = new Rectangle(west, south, east, north);
    var returnedResult = Rectangle.subsample(rectangle);
    expect(returnedResult).toEqual([
      Ellipsoid.WGS84.cartographicToCartesian(Rectangle.northwest(rectangle)),
      Ellipsoid.WGS84.cartographicToCartesian(Rectangle.northeast(rectangle)),
      Ellipsoid.WGS84.cartographicToCartesian(Rectangle.southeast(rectangle)),
      Ellipsoid.WGS84.cartographicToCartesian(Rectangle.southwest(rectangle)),
    ]);
  });

  it("subsample works on the equator", function () {
    var west = 0.1;
    var south = -0.1;
    var east = 0.2;
    var north = 0.0;
    var rectangle = new Rectangle(west, south, east, north);
    var returnedResult = Rectangle.subsample(rectangle);
    expect(returnedResult.length).toEqual(6);
    expect(returnedResult[0]).toEqual(
      Ellipsoid.WGS84.cartographicToCartesian(Rectangle.northwest(rectangle))
    );
    expect(returnedResult[1]).toEqual(
      Ellipsoid.WGS84.cartographicToCartesian(Rectangle.northeast(rectangle))
    );
    expect(returnedResult[2]).toEqual(
      Ellipsoid.WGS84.cartographicToCartesian(Rectangle.southeast(rectangle))
    );
    expect(returnedResult[3]).toEqual(
      Ellipsoid.WGS84.cartographicToCartesian(Rectangle.southwest(rectangle))
    );

    var cartographic4 = Ellipsoid.WGS84.cartesianToCartographic(
      returnedResult[4]
    );
    expect(cartographic4.latitude).toEqual(0.0);
    expect(cartographic4.longitude).toEqualEpsilon(west, CesiumMath.EPSILON16);

    var cartographic5 = Ellipsoid.WGS84.cartesianToCartographic(
      returnedResult[5]
    );
    expect(cartographic5.latitude).toEqual(0.0);
    expect(cartographic5.longitude).toEqualEpsilon(east, CesiumMath.EPSILON16);
  });

  it("subsample works at a height above the ellipsoid", function () {
    var west = 0.1;
    var south = -0.3;
    var east = 0.2;
    var north = -0.4;
    var rectangle = new Rectangle(west, south, east, north);
    var height = 100000.0;
    var returnedResult = Rectangle.subsample(
      rectangle,
      Ellipsoid.WGS84,
      height
    );

    var nw = Rectangle.northwest(rectangle);
    nw.height = height;
    var ne = Rectangle.northeast(rectangle);
    ne.height = height;
    var se = Rectangle.southeast(rectangle);
    se.height = height;
    var sw = Rectangle.southwest(rectangle);
    sw.height = height;

    expect(returnedResult).toEqual([
      Ellipsoid.WGS84.cartographicToCartesian(nw),
      Ellipsoid.WGS84.cartographicToCartesian(ne),
      Ellipsoid.WGS84.cartographicToCartesian(se),
      Ellipsoid.WGS84.cartographicToCartesian(sw),
    ]);
  });

  it("subsample throws with no rectangle", function () {
    expect(function () {
      Rectangle.subsample();
    }).toThrowDeveloperError();
  });

  it("equalsEpsilon throws with no epsilon", function () {
    var rectangle = new Rectangle(west, south, east, north);
    var other = new Rectangle();
    expect(function () {
      rectangle.equalsEpsilon(other, undefined);
    }).toThrowDeveloperError();
  });

  it("intersection throws with no rectangle", function () {
    expect(function () {
      Rectangle.intersection(undefined);
    }).toThrowDeveloperError();
  });

  it("intersection throws with no otherRectangle", function () {
    var rectangle = new Rectangle(west, south, east, north);
    expect(function () {
      Rectangle.intersection(rectangle, undefined);
    }).toThrowDeveloperError();
  });

  it("union throws with no rectangle", function () {
    expect(function () {
      Rectangle.union(undefined);
    }).toThrowDeveloperError();
  });

  it("union throws with no otherRectangle", function () {
    var rectangle = new Rectangle(west, south, east, north);
    expect(function () {
      Rectangle.intersection(rectangle, undefined);
    }).toThrowDeveloperError();
  });

  it("expand throws with no rectangle", function () {
    expect(function () {
      Rectangle.expand(undefined);
    }).toThrowDeveloperError();
  });

  it("expand throws with no cartographic", function () {
    var rectangle = new Rectangle(west, south, east, north);
    expect(function () {
      Rectangle.expand(rectangle, undefined);
    }).toThrowDeveloperError();
  });

  it("contains throws with no cartographic", function () {
    var rectangle = new Rectangle(west, south, east, north);
    expect(function () {
      Rectangle.contains(rectangle, undefined);
    }).toThrowDeveloperError();
  });

  var rectangle = new Rectangle(west, south, east, north);
  var packedInstance = [west, south, east, north];
  createPackableSpecs(Rectangle, rectangle, packedInstance);
>>>>>>> 2fd0e8f7
});<|MERGE_RESOLUTION|>--- conflicted
+++ resolved
@@ -1,975 +1,9 @@
-<<<<<<< HEAD
-import { Cartesian3 } from '../../Source/Cesium.js';
-import { Cartographic } from '../../Source/Cesium.js';
-import { Ellipsoid } from '../../Source/Cesium.js';
-import { GeographicProjection } from '../../Source/Cesium.js';
-import { Math as CesiumMath } from '../../Source/Cesium.js';
-import { Proj4Projection } from '../../Source/Cesium.js';
-import { Rectangle } from '../../Source/Cesium.js';
-import createPackableSpecs from '../createPackableSpecs.js';
-
-describe('Core/Rectangle', function() {
-
-    var west = -0.9;
-    var south = 0.5;
-    var east = 1.4;
-    var north = 1.0;
-    var center = new Cartographic((west + east) / 2.0, (south + north) / 2.0);
-
-    var arcticProjection;
-    var antarcticProjection;
-
-    beforeAll(function() {
-        var epsg3411bounds = Rectangle.fromDegrees(-180.0000, 30.0000, 180.0000, 90.0000);
-        var epsg3411wkt = '+proj=stere +lat_0=90 +lat_ts=70 +lon_0=-45 +k=1 +x_0=0 +y_0=0 +a=6378273 +b=6356889.449 +units=m +no_defs';
-        arcticProjection = new Proj4Projection({
-            wellKnownText : epsg3411wkt,
-            wgs84Bounds : epsg3411bounds
-        });
-
-        var epsg3031Bounds = Rectangle.fromDegrees(-180.0000, -90.0000, 180.0000, -60.0000);
-        var epsg3031wkt = '+proj=stere +lat_0=-90 +lat_ts=-71 +lon_0=0 +k=1 +x_0=0 +y_0=0 +ellps=WGS84 +datum=WGS84 +units=m +no_defs';
-        antarcticProjection = new Proj4Projection({
-            wellKnownText : epsg3031wkt,
-            wgs84Bounds : epsg3031Bounds
-        });
-    });
-
-    it('default constructor sets expected values.', function() {
-        var rectangle = new Rectangle();
-        expect(rectangle.west).toEqual(0.0);
-        expect(rectangle.south).toEqual(0.0);
-        expect(rectangle.north).toEqual(0.0);
-        expect(rectangle.east).toEqual(0.0);
-    });
-
-    it('constructor sets expected parameter values.', function() {
-        var rectangle = new Rectangle(west, south, east, north);
-        expect(rectangle.west).toEqual(west);
-        expect(rectangle.south).toEqual(south);
-        expect(rectangle.east).toEqual(east);
-        expect(rectangle.north).toEqual(north);
-    });
-
-    it('computeWidth', function() {
-        var rectangle = new Rectangle(west, south, east, north);
-        var expected = east - west;
-        expect(Rectangle.computeWidth(rectangle)).toEqual(expected);
-        expect(rectangle.width).toEqual(expected);
-
-        rectangle = new Rectangle(2.0, -1.0, -2.0, 1.0);
-        expected = rectangle.east - rectangle.west + CesiumMath.TWO_PI;
-        expect(rectangle.width).toEqual(expected);
-    });
-
-    it('computeHeight', function() {
-        var rectangle = new Rectangle(west, south, east, north);
-        var expected = north - south;
-        expect(Rectangle.computeHeight(rectangle)).toEqual(expected);
-        expect(rectangle.height).toEqual(expected);
-    });
-
-    it('fromDegrees produces expected values.', function() {
-        var west = -10.0;
-        var south = -20.0;
-        var east = 10.0;
-        var north = 20.0;
-
-        var rectangle = Rectangle.fromDegrees(west, south, east, north);
-        expect(rectangle.west).toEqual(CesiumMath.toRadians(west));
-        expect(rectangle.south).toEqual(CesiumMath.toRadians(south));
-        expect(rectangle.east).toEqual(CesiumMath.toRadians(east));
-        expect(rectangle.north).toEqual(CesiumMath.toRadians(north));
-    });
-
-    it('fromDegrees works with a result parameter.', function() {
-        var west = -10.0;
-        var south = -20.0;
-        var east = 10.0;
-        var north = 20.0;
-
-        var result = new Rectangle();
-        var rectangle = Rectangle.fromDegrees(west, south, east, north, result);
-        expect(result).toBe(rectangle);
-        expect(rectangle.west).toEqual(CesiumMath.toRadians(west));
-        expect(rectangle.south).toEqual(CesiumMath.toRadians(south));
-        expect(rectangle.east).toEqual(CesiumMath.toRadians(east));
-        expect(rectangle.north).toEqual(CesiumMath.toRadians(north));
-    });
-
-    it('fromRadians produces expected values.', function() {
-        var west = -1.0;
-        var south = -2.0;
-        var east = 1.0;
-        var north = 2.0;
-
-        var rectangle = Rectangle.fromRadians(west, south, east, north);
-        expect(rectangle.west).toEqual(west);
-        expect(rectangle.south).toEqual(south);
-        expect(rectangle.east).toEqual(east);
-        expect(rectangle.north).toEqual(north);
-    });
-
-    it('fromRadians works with a result parameter.', function() {
-        var west = -1.0;
-        var south = -2.0;
-        var east = 1.0;
-        var north = 2.0;
-
-        var result = new Rectangle();
-        var rectangle = Rectangle.fromRadians(west, south, east, north, result);
-        expect(result).toBe(rectangle);
-        expect(rectangle.west).toEqual(west);
-        expect(rectangle.south).toEqual(south);
-        expect(rectangle.east).toEqual(east);
-        expect(rectangle.north).toEqual(north);
-    });
-
-    it('fromCartographicArray produces expected values.', function() {
-        var minLon = new Cartographic(-0.1, 0.3, 0.0);
-        var minLat = new Cartographic(0.0, -0.2, 0.0);
-        var maxLon = new Cartographic(0.3, -0.1, 0.0);
-        var maxLat = new Cartographic(0.2, 0.4, 0.0);
-
-        var rectangle = Rectangle.fromCartographicArray([minLat, minLon, maxLat, maxLon]);
-        expect(rectangle.west).toEqual(minLon.longitude);
-        expect(rectangle.south).toEqual(minLat.latitude);
-        expect(rectangle.east).toEqual(maxLon.longitude);
-        expect(rectangle.north).toEqual(maxLat.latitude);
-    });
-
-    it('fromCartographicArray produces rectangle that crosses IDL.', function() {
-        var minLon = Cartographic.fromDegrees(-178, 3);
-        var minLat = Cartographic.fromDegrees(-179, -4);
-        var maxLon = Cartographic.fromDegrees(178, 3);
-        var maxLat = Cartographic.fromDegrees(179, 4);
-
-        var rectangle = Rectangle.fromCartographicArray([minLat, minLon, maxLat, maxLon]);
-        expect(rectangle.east).toEqual(minLon.longitude);
-        expect(rectangle.south).toEqual(minLat.latitude);
-        expect(rectangle.west).toEqual(maxLon.longitude);
-        expect(rectangle.north).toEqual(maxLat.latitude);
-    });
-
-    it('fromCartographicArray works with a result parameter.', function() {
-        var minLon = new Cartographic(-0.1, 0.3, 0.0);
-        var minLat = new Cartographic(0.0, -0.2, 0.0);
-        var maxLon = new Cartographic(0.3, -0.1, 0.0);
-        var maxLat = new Cartographic(0.2, 0.4, 0.0);
-
-        var result = new Rectangle();
-        var rectangle = Rectangle.fromCartographicArray([minLat, minLon, maxLat, maxLon], result);
-        expect(result).toBe(rectangle);
-        expect(rectangle.west).toEqual(minLon.longitude);
-        expect(rectangle.south).toEqual(minLat.latitude);
-        expect(rectangle.east).toEqual(maxLon.longitude);
-        expect(rectangle.north).toEqual(maxLat.latitude);
-    });
-
-    it('fromCartesianArray produces expected values.', function() {
-        var minLon = new Cartographic(-0.1, 0.3, 0.0);
-        var minLat = new Cartographic(0.0, -0.2, 0.0);
-        var maxLon = new Cartographic(0.3, -0.1, 0.0);
-        var maxLat = new Cartographic(0.2, 0.4, 0.0);
-
-        var wgs84 = Ellipsoid.WGS84;
-
-        var rectangle = Rectangle.fromCartesianArray(
-            wgs84.cartographicArrayToCartesianArray([minLat, minLon, maxLat, maxLon]), wgs84);
-        expect(rectangle.west).toEqualEpsilon(minLon.longitude, CesiumMath.EPSILON15);
-        expect(rectangle.south).toEqualEpsilon(minLat.latitude, CesiumMath.EPSILON15);
-        expect(rectangle.east).toEqualEpsilon(maxLon.longitude, CesiumMath.EPSILON15);
-        expect(rectangle.north).toEqualEpsilon(maxLat.latitude, CesiumMath.EPSILON15);
-    });
-
-    it('fromCartesianArray produces rectangle that crosses IDL.', function() {
-        var minLon = Cartographic.fromDegrees(-178, 3);
-        var minLat = Cartographic.fromDegrees(-179, -4);
-        var maxLon = Cartographic.fromDegrees(178, 3);
-        var maxLat = Cartographic.fromDegrees(179, 4);
-
-        var wgs84 = Ellipsoid.WGS84;
-
-        var rectangle = Rectangle.fromCartesianArray(
-            wgs84.cartographicArrayToCartesianArray([minLat, minLon, maxLat, maxLon]), wgs84);
-        expect(rectangle.east).toEqual(minLon.longitude);
-        expect(rectangle.south).toEqual(minLat.latitude);
-        expect(rectangle.west).toEqual(maxLon.longitude);
-        expect(rectangle.north).toEqual(maxLat.latitude);
-    });
-
-    it('fromCartesianArray works with a result parameter.', function() {
-        var minLon = new Cartographic(-0.1, 0.3, 0.0);
-        var minLat = new Cartographic(0.0, -0.2, 0.0);
-        var maxLon = new Cartographic(0.3, -0.1, 0.0);
-        var maxLat = new Cartographic(0.2, 0.4, 0.0);
-
-        var wgs84 = Ellipsoid.WGS84;
-
-        var result = new Rectangle();
-        var rectangle = Rectangle.fromCartesianArray(
-            wgs84.cartographicArrayToCartesianArray([minLat, minLon, maxLat, maxLon]), wgs84, result);
-        expect(result).toBe(rectangle);
-        expect(rectangle.west).toEqualEpsilon(minLon.longitude, CesiumMath.EPSILON15);
-        expect(rectangle.south).toEqualEpsilon(minLat.latitude, CesiumMath.EPSILON15);
-        expect(rectangle.east).toEqualEpsilon(maxLon.longitude, CesiumMath.EPSILON15);
-        expect(rectangle.north).toEqualEpsilon(maxLat.latitude, CesiumMath.EPSILON15);
-    });
-
-    it('clone works without a result parameter.', function() {
-        var rectangle = new Rectangle(west, south, east, north);
-        var returnedResult = rectangle.clone();
-        expect(returnedResult).toEqual(rectangle);
-        expect(returnedResult).not.toBe(rectangle);
-    });
-
-    it('clone works with a result parameter.', function() {
-        var rectangle = new Rectangle(west, south, east, north);
-        var result = new Rectangle();
-        var returnedResult = rectangle.clone(result);
-        expect(returnedResult).toEqual(rectangle);
-        expect(returnedResult).not.toBe(rectangle);
-        expect(returnedResult).toBe(result);
-    });
-
-    it('clone works with "this" result parameter.', function() {
-        var rectangle = new Rectangle(west, south, east, north);
-        var returnedResult = rectangle.clone(rectangle);
-        expect(returnedResult).toEqual(new Rectangle(west, south, east, north));
-        expect(returnedResult).toBe(rectangle);
-    });
-
-    it('clone works without rectangle', function() {
-        expect(Rectangle.clone()).not.toBeDefined();
-    });
-
-    it('Equals works in all cases', function() {
-        var rectangle = new Rectangle(0.1, 0.2, 0.3, 0.4);
-        expect(rectangle.equals(new Rectangle(0.1, 0.2, 0.3, 0.4))).toEqual(true);
-        expect(rectangle.equals(new Rectangle(0.5, 0.2, 0.3, 0.4))).toEqual(false);
-        expect(rectangle.equals(new Rectangle(0.1, 0.5, 0.3, 0.4))).toEqual(false);
-        expect(rectangle.equals(new Rectangle(0.1, 0.2, 0.5, 0.4))).toEqual(false);
-        expect(rectangle.equals(new Rectangle(0.1, 0.2, 0.3, 0.5))).toEqual(false);
-        expect(rectangle.equals(undefined)).toEqual(false);
-    });
-
-    it('Static equals works in all cases', function() {
-        var rectangle = new Rectangle(0.1, 0.2, 0.3, 0.4);
-        expect(Rectangle.equals(rectangle, new Rectangle(0.1, 0.2, 0.3, 0.4))).toEqual(true);
-        expect(Rectangle.equals(rectangle, new Rectangle(0.5, 0.2, 0.3, 0.4))).toEqual(false);
-        expect(Rectangle.equals(rectangle, new Rectangle(0.1, 0.5, 0.3, 0.4))).toEqual(false);
-        expect(Rectangle.equals(rectangle, new Rectangle(0.1, 0.2, 0.5, 0.4))).toEqual(false);
-        expect(Rectangle.equals(rectangle, new Rectangle(0.1, 0.2, 0.3, 0.5))).toEqual(false);
-        expect(Rectangle.equals(rectangle, undefined)).toEqual(false);
-    });
-
-    it('Static equals epsilon works in all cases', function() {
-        var rectangle1 = new Rectangle(0.1, 0.2, 0.3, 0.4);
-        expect(Rectangle.equalsEpsilon(rectangle1, new Rectangle(0.1, 0.2, 0.3, 0.4), 0.0)).toEqual(true);
-        expect(Rectangle.equalsEpsilon(rectangle1, new Rectangle(0.5, 0.2, 0.3, 0.4), 0.0)).toEqual(false);
-        expect(Rectangle.equalsEpsilon(rectangle1, new Rectangle(0.1, 0.5, 0.3, 0.4), 0.0)).toEqual(false);
-        expect(Rectangle.equalsEpsilon(rectangle1, new Rectangle(0.1, 0.2, 0.5, 0.4), 0.0)).toEqual(false);
-        expect(Rectangle.equalsEpsilon(rectangle1, new Rectangle(0.1, 0.2, 0.3, 0.5), 0.0)).toEqual(false);
-        expect(Rectangle.equalsEpsilon(rectangle1, new Rectangle(0.5, 0.2, 0.3, 0.4), 0.4)).toEqual(true);
-        expect(Rectangle.equalsEpsilon(rectangle1, new Rectangle(0.1, 0.5, 0.3, 0.4), 0.3)).toEqual(true);
-        expect(Rectangle.equalsEpsilon(rectangle1, new Rectangle(0.1, 0.2, 0.5, 0.4), 0.2)).toEqual(true);
-        expect(Rectangle.equalsEpsilon(rectangle1, new Rectangle(0.1, 0.2, 0.3, 0.5), 0.1)).toEqual(true);
-        expect(Rectangle.equalsEpsilon(rectangle1, undefined, 0.0)).toEqual(false);
-        expect(Rectangle.equalsEpsilon(undefined, rectangle1, 0.0)).toEqual(false);
-        expect(Rectangle.equalsEpsilon(rectangle1, rectangle1, 0.0)).toEqual(true);
-    });
-
-    it('Equals epsilon works in all cases', function() {
-        var rectangle = new Rectangle(0.1, 0.2, 0.3, 0.4);
-        expect(rectangle.equalsEpsilon(new Rectangle(0.1, 0.2, 0.3, 0.4), 0.0)).toEqual(true);
-        expect(rectangle.equalsEpsilon(new Rectangle(0.5, 0.2, 0.3, 0.4), 0.0)).toEqual(false);
-        expect(rectangle.equalsEpsilon(new Rectangle(0.1, 0.5, 0.3, 0.4), 0.0)).toEqual(false);
-        expect(rectangle.equalsEpsilon(new Rectangle(0.1, 0.2, 0.5, 0.4), 0.0)).toEqual(false);
-        expect(rectangle.equalsEpsilon(new Rectangle(0.1, 0.2, 0.3, 0.5), 0.0)).toEqual(false);
-        expect(rectangle.equalsEpsilon(new Rectangle(0.5, 0.2, 0.3, 0.4), 0.4)).toEqual(true);
-        expect(rectangle.equalsEpsilon(new Rectangle(0.1, 0.5, 0.3, 0.4), 0.3)).toEqual(true);
-        expect(rectangle.equalsEpsilon(new Rectangle(0.1, 0.2, 0.5, 0.4), 0.2)).toEqual(true);
-        expect(rectangle.equalsEpsilon(new Rectangle(0.1, 0.2, 0.3, 0.5), 0.1)).toEqual(true);
-        expect(rectangle.equalsEpsilon(undefined, 0.0)).toEqual(false);
-    });
-
-    it('fromCartographicArray throws with no array', function() {
-        expect(function() {
-            Rectangle.fromCartographicArray(undefined, new Rectangle());
-        }).toThrowDeveloperError();
-    });
-
-    it('fromCartesianArray throws with no array', function() {
-        expect(function() {
-            Rectangle.fromCartesianArray(undefined, undefined, new Rectangle());
-        }).toThrowDeveloperError();
-    });
-
-    it('validate throws with no rectangle', function() {
-        expect(function() {
-            Rectangle.validate();
-        }).toThrowDeveloperError();
-    });
-
-    it('validate throws with no west', function() {
-        var rectangle = new Rectangle(west, south, east, north);
-        rectangle.west = undefined;
-        expect(function() {
-            Rectangle.validate(rectangle);
-        }).toThrowDeveloperError();
-    });
-
-    it('validate throws with no south', function() {
-        var rectangle = new Rectangle(west, south, east, north);
-        rectangle.south = undefined;
-        expect(function() {
-            Rectangle.validate(rectangle);
-        }).toThrowDeveloperError();
-    });
-
-    it('validate throws with no east', function() {
-        var rectangle = new Rectangle(west, south, east, north);
-        rectangle.east = undefined;
-        expect(function() {
-            Rectangle.validate(rectangle);
-        }).toThrowDeveloperError();
-    });
-
-    it('validate throws with no north', function() {
-        var rectangle = new Rectangle(west, south, east, north);
-        rectangle.north = undefined;
-        expect(function() {
-            Rectangle.validate(rectangle);
-        }).toThrowDeveloperError();
-    });
-
-    it('validate throws with bad west', function() {
-        var rectangle = new Rectangle(west, south, east, north);
-        rectangle.west = Math.PI * 2;
-        expect(function() {
-            Rectangle.validate(rectangle);
-        }).toThrowDeveloperError();
-    });
-
-    it('validate throws with bad south', function() {
-        var rectangle = new Rectangle(west, south, east, north);
-        rectangle.south = Math.PI * 2;
-        expect(function() {
-            Rectangle.validate(rectangle);
-        }).toThrowDeveloperError();
-    });
-
-    it('validate throws with bad east', function() {
-        var rectangle = new Rectangle(west, south, east, north);
-        rectangle.east = Math.PI * 2;
-        expect(function() {
-            Rectangle.validate(rectangle);
-        }).toThrowDeveloperError();
-    });
-
-    it('validate throws with bad north', function() {
-        var rectangle = new Rectangle(west, south, east, north);
-        rectangle.north = Math.PI * 2;
-        expect(function() {
-            Rectangle.validate(rectangle);
-        }).toThrowDeveloperError();
-    });
-
-    it('southwest works without a result parameter', function() {
-        var rectangle = new Rectangle(west, south, east, north);
-        var returnedResult = Rectangle.southwest(rectangle);
-        expect(returnedResult.longitude).toEqual(west);
-        expect(returnedResult.latitude).toEqual(south);
-    });
-
-    it('southwest works with a result parameter', function() {
-        var rectangle = new Rectangle(west, south, east, north);
-        var result = new Cartographic();
-        var returnedResult = Rectangle.southwest(rectangle, result);
-        expect(returnedResult).toBe(result);
-        expect(returnedResult.longitude).toEqual(west);
-        expect(returnedResult.latitude).toEqual(south);
-    });
-
-    it('southwest throws with no rectangle', function() {
-        expect(function() {
-            Rectangle.southwest();
-        }).toThrowDeveloperError();
-    });
-
-    it('northwest works without a result parameter', function() {
-        var rectangle = new Rectangle(west, south, east, north);
-        var returnedResult = Rectangle.northwest(rectangle);
-        expect(returnedResult.longitude).toEqual(west);
-        expect(returnedResult.latitude).toEqual(north);
-    });
-
-    it('northwest works with a result parameter', function() {
-        var rectangle = new Rectangle(west, south, east, north);
-        var result = new Cartographic();
-        var returnedResult = Rectangle.northwest(rectangle, result);
-        expect(returnedResult).toBe(result);
-        expect(returnedResult.longitude).toEqual(west);
-        expect(returnedResult.latitude).toEqual(north);
-    });
-
-    it('getNothwest throws with no rectangle', function() {
-        expect(function() {
-            Rectangle.northwest();
-        }).toThrowDeveloperError();
-    });
-
-    it('northeast works without a result parameter', function() {
-        var rectangle = new Rectangle(west, south, east, north);
-        var returnedResult = Rectangle.northeast(rectangle);
-        expect(returnedResult.longitude).toEqual(east);
-        expect(returnedResult.latitude).toEqual(north);
-    });
-
-    it('northeast works with a result parameter', function() {
-        var rectangle = new Rectangle(west, south, east, north);
-        var result = new Cartographic();
-        var returnedResult = Rectangle.northeast(rectangle, result);
-        expect(returnedResult).toBe(result);
-        expect(returnedResult.longitude).toEqual(east);
-        expect(returnedResult.latitude).toEqual(north);
-    });
-
-    it('getNotheast throws with no rectangle', function() {
-        expect(function() {
-            Rectangle.northeast();
-        }).toThrowDeveloperError();
-    });
-
-    it('southeast works without a result parameter', function() {
-        var rectangle = new Rectangle(west, south, east, north);
-        var returnedResult = Rectangle.southeast(rectangle);
-        expect(returnedResult.longitude).toEqual(east);
-        expect(returnedResult.latitude).toEqual(south);
-    });
-
-    it('southeast works with a result parameter', function() {
-        var rectangle = new Rectangle(west, south, east, north);
-        var result = new Cartographic();
-        var returnedResult = Rectangle.southeast(rectangle, result);
-        expect(returnedResult).toBe(result);
-        expect(returnedResult.longitude).toEqual(east);
-        expect(returnedResult.latitude).toEqual(south);
-    });
-
-    it('southeast throws with no rectangle', function() {
-        expect(function() {
-            Rectangle.southeast();
-        }).toThrowDeveloperError();
-    });
-
-    it('center works without a result parameter', function() {
-        var rectangle = new Rectangle(west, south, east, north);
-        var returnedResult = Rectangle.center(rectangle);
-        expect(returnedResult).toEqualEpsilon(center, CesiumMath.EPSILON11);
-    });
-
-    it('center works with a result parameter', function() {
-        var rectangle = new Rectangle(west, south, east, north);
-        var result = new Cartographic();
-        var returnedResult = Rectangle.center(rectangle, result);
-        expect(result).toBe(returnedResult);
-        expect(returnedResult).toEqualEpsilon(center, CesiumMath.EPSILON11);
-    });
-
-    it('center works across IDL', function() {
-        var rectangle = Rectangle.fromDegrees(170, 0, -170, 0);
-        var returnedResult = Rectangle.center(rectangle);
-        expect(returnedResult).toEqualEpsilon(Cartographic.fromDegrees(180, 0), CesiumMath.EPSILON11);
-
-        rectangle = Rectangle.fromDegrees(160, 0, -170, 0);
-        returnedResult = Rectangle.center(rectangle);
-        expect(returnedResult).toEqualEpsilon(Cartographic.fromDegrees(175, 0), CesiumMath.EPSILON11);
-
-        rectangle = Rectangle.fromDegrees(170, 0, -160, 0);
-        returnedResult = Rectangle.center(rectangle);
-        expect(returnedResult).toEqualEpsilon(Cartographic.fromDegrees(-175, 0), CesiumMath.EPSILON11);
-
-        rectangle = Rectangle.fromDegrees(160, 0, 140, 0);
-        returnedResult = Rectangle.center(rectangle);
-        expect(returnedResult).toEqualEpsilon(Cartographic.fromDegrees(-30, 0), CesiumMath.EPSILON11);
-    });
-
-    it('center throws with no rectangle', function() {
-        expect(function() {
-            Rectangle.center();
-        }).toThrowDeveloperError();
-    });
-
-    it('intersection works without a result parameter', function() {
-        var rectangle = new Rectangle(0.5, 0.1, 0.75, 0.9);
-        var rectangle2 = new Rectangle(0.0, 0.25, 1.0, 0.8);
-        var expected = new Rectangle(0.5, 0.25, 0.75, 0.8);
-        var returnedResult = Rectangle.intersection(rectangle, rectangle2);
-        expect(returnedResult).toEqual(expected);
-    });
-
-    it('intersection works with a result parameter', function() {
-        var rectangle = new Rectangle(0.5, 0.1, 0.75, 0.9);
-        var rectangle2 = new Rectangle(0.0, 0.25, 1.0, 0.8);
-        var expected = new Rectangle(0.5, 0.25, 0.75, 0.8);
-        var result = new Rectangle();
-        var returnedResult = Rectangle.intersection(rectangle, rectangle2, result);
-        expect(returnedResult).toEqual(expected);
-        expect(result).toBe(returnedResult);
-    });
-
-    it('intersection works across the IDL (1)', function() {
-        var rectangle1 = Rectangle.fromDegrees(170.0, -10.0, -170.0, 10.0);
-        var rectangle2 = Rectangle.fromDegrees(-175.0, 5.0, -160.0, 15.0);
-        var expected = Rectangle.fromDegrees(-175.0, 5.0, -170.0, 10.0);
-        expect(Rectangle.intersection(rectangle1, rectangle2)).toEqual(expected);
-        expect(Rectangle.intersection(rectangle2, rectangle1)).toEqual(expected);
-    });
-
-    it('intersection works across the IDL (2)', function() {
-        var rectangle1 = Rectangle.fromDegrees(170.0, -10.0, -170.0, 10.0);
-        var rectangle2 = Rectangle.fromDegrees(160.0, 5.0, 175.0, 15.0);
-        var expected = Rectangle.fromDegrees(170.0, 5.0, 175.0, 10.0);
-        expect(Rectangle.intersection(rectangle1, rectangle2)).toEqual(expected);
-        expect(Rectangle.intersection(rectangle2, rectangle1)).toEqual(expected);
-    });
-
-    it('intersection works across the IDL (3)', function() {
-        var rectangle1 = Rectangle.fromDegrees(170.0, -10.0, -170.0, 10.0);
-        var rectangle2 = Rectangle.fromDegrees(175.0, 5.0, -175.0, 15.0);
-        var expected = Rectangle.fromDegrees(175.0, 5.0, -175.0, 10.0);
-        expect(Rectangle.intersection(rectangle1, rectangle2)).toEqual(expected);
-        expect(Rectangle.intersection(rectangle2, rectangle1)).toEqual(expected);
-    });
-
-    it('intersection returns undefined for a point', function() {
-        var rectangle1 = new Rectangle(west, south, east, north);
-        var rectangle2 = new Rectangle(east, north, east + 0.1, north + 0.1);
-        expect(Rectangle.intersection(rectangle1, rectangle2)).not.toBeDefined();
-        expect(Rectangle.intersection(rectangle2, rectangle1)).not.toBeDefined();
-    });
-
-    it('intersection returns undefined for a east-west line (1)', function() {
-        var rectangle1 = new Rectangle(west, south, east, north);
-        var rectangle2 = new Rectangle(west, north, east, north + 0.1);
-        expect(Rectangle.intersection(rectangle1, rectangle2)).not.toBeDefined();
-        expect(Rectangle.intersection(rectangle2, rectangle1)).not.toBeDefined();
-    });
-
-    it('intersection returns undefined for a east-west line (2)', function() {
-        var rectangle1 = new Rectangle(west, south, east, north);
-        var rectangle2 = new Rectangle(west, south + 0.1, east, south);
-        expect(Rectangle.intersection(rectangle1, rectangle2)).not.toBeDefined();
-        expect(Rectangle.intersection(rectangle2, rectangle1)).not.toBeDefined();
-    });
-
-    it('intersection returns undefined for a north-south line (1)', function() {
-        var rectangle1 = new Rectangle(west, south, east, north);
-        var rectangle2 = new Rectangle(east, south, east + 0.1, north);
-        expect(Rectangle.intersection(rectangle1, rectangle2)).not.toBeDefined();
-        expect(Rectangle.intersection(rectangle2, rectangle1)).not.toBeDefined();
-    });
-
-    it('intersection returns undefined for a north-south line (2)', function() {
-        var rectangle1 = new Rectangle(west, south, east, north);
-        var rectangle2 = new Rectangle(west - 0.1, south, west, north);
-        expect(Rectangle.intersection(rectangle1, rectangle2)).not.toBeDefined();
-        expect(Rectangle.intersection(rectangle2, rectangle1)).not.toBeDefined();
-    });
-
-    it('intersection returns undefined for a north-south line (3)', function() {
-        var west = CesiumMath.toRadians(170.0);
-        var south = CesiumMath.toRadians(-10.0);
-        var east = CesiumMath.toRadians(-170.0);
-        var north = CesiumMath.toRadians(10.0);
-
-        var rectangle1 = new Rectangle(west, south, east, north);
-        var rectangle2 = new Rectangle(east, south, east + 0.1, north);
-        expect(Rectangle.intersection(rectangle1, rectangle2)).not.toBeDefined();
-        expect(Rectangle.intersection(rectangle2, rectangle1)).not.toBeDefined();
-    });
-
-    it('intersection returns undefined for a north-south line (4)', function() {
-        var west = CesiumMath.toRadians(170.0);
-        var south = CesiumMath.toRadians(-10.0);
-        var east = CesiumMath.toRadians(-170.0);
-        var north = CesiumMath.toRadians(10.0);
-
-        var rectangle1 = new Rectangle(west, south, east, north);
-        var rectangle2 = new Rectangle(west - 0.1, south, west, north);
-        expect(Rectangle.intersection(rectangle1, rectangle2)).not.toBeDefined();
-        expect(Rectangle.intersection(rectangle2, rectangle1)).not.toBeDefined();
-    });
-
-    it('intersection returns undefined if north-south direction is degenerate', function() {
-        var rectangle1 = new Rectangle(west, south, east, north);
-        var rectangle2 = new Rectangle(west, north + 0.1, east, north + 0.2);
-        expect(Rectangle.intersection(rectangle1, rectangle2)).not.toBeDefined();
-        expect(Rectangle.intersection(rectangle2, rectangle1)).not.toBeDefined();
-    });
-
-    it('intersection returns undefined if east-west direction is degenerate', function() {
-        var rectangle1 = new Rectangle(west, south, east, north);
-        var rectangle2 = new Rectangle(east + 0.1, south, east + 0.2, north);
-        expect(Rectangle.intersection(rectangle1, rectangle2)).not.toBeDefined();
-        expect(Rectangle.intersection(rectangle2, rectangle1)).not.toBeDefined();
-    });
-
-    it('union works without a result parameter', function() {
-        var rectangle1 = new Rectangle(0.5, 0.1, 0.75, 0.9);
-        var rectangle2 = new Rectangle(0.4, 0.0, 0.85, 0.8);
-        var expected = new Rectangle(0.4, 0.0, 0.85, 0.9);
-        var returnedResult = Rectangle.union(rectangle1, rectangle2);
-        expect(returnedResult).toEqual(expected);
-    });
-
-    it('union works with a result parameter', function() {
-        var rectangle1 = new Rectangle(0.5, 0.1, 0.75, 0.9);
-        var rectangle2 = new Rectangle(0.4, 0.0, 0.85, 0.8);
-        var expected = new Rectangle(0.4, 0.0, 0.85, 0.9);
-        var result = new Rectangle(-1.0, -1.0, 10.0, 10.0);
-        var returnedResult = Rectangle.union(rectangle1, rectangle2, result);
-        expect(result).toBe(returnedResult);
-        expect(returnedResult).toEqual(expected);
-    });
-
-    it('union works with first rectangle crossing the IDL', function() {
-        var rectangle1 = new Rectangle(0.5, 0.1, -0.5, 0.9);
-        var rectangle2 = new Rectangle(-0.85, 0.0, -0.4, 0.8);
-        var expected = new Rectangle(0.5, 0.0, -0.4, 0.9);
-        var returnedResult = Rectangle.union(rectangle1, rectangle2);
-        expect(returnedResult).toEqualEpsilon(expected, CesiumMath.EPSILON15);
-    });
-
-    it('union works with second rectangle crossing the IDL', function() {
-        var rectangle1 = new Rectangle(0.5, 0.1, 0.75, 0.9);
-        var rectangle2 = new Rectangle(0.6, 0.0, -0.2, 0.8);
-        var expected = new Rectangle(0.5, 0.0, -0.2, 0.9);
-        var returnedResult = Rectangle.union(rectangle1, rectangle2);
-        expect(returnedResult).toEqualEpsilon(expected, CesiumMath.EPSILON15);
-    });
-
-    it('union works with both rectangles crossing the IDL', function() {
-        var rectangle1 = new Rectangle(0.5, 0.1, -0.4, 0.9);
-        var rectangle2 = new Rectangle(0.4, 0.0, -0.5, 0.8);
-        var expected = new Rectangle(0.4, 0.0, -0.4, 0.9);
-        var returnedResult = Rectangle.union(rectangle1, rectangle2);
-        expect(returnedResult).toEqualEpsilon(expected, CesiumMath.EPSILON15);
-    });
-
-    it('expand works if rectangle needs to grow right', function() {
-        var rectangle = new Rectangle(0.5, 0.1, 0.75, 0.9);
-        var cartographic = new Cartographic(0.85, 0.5);
-        var expected = new Rectangle(0.5, 0.1, 0.85, 0.9);
-        var result = Rectangle.expand(rectangle, cartographic);
-        expect(result).toEqual(expected);
-    });
-
-    it('expand works if rectangle needs to grow left', function() {
-        var rectangle = new Rectangle(0.5, 0.1, 0.75, 0.9);
-        var cartographic = new Cartographic(0.4, 0.5);
-        var expected = new Rectangle(0.4, 0.1, 0.75, 0.9);
-        var result = Rectangle.expand(rectangle, cartographic);
-        expect(result).toEqual(expected);
-    });
-
-    it('expand works if rectangle needs to grow up', function() {
-        var rectangle = new Rectangle(0.5, 0.1, 0.75, 0.9);
-        var cartographic = new Cartographic(0.6, 1.0);
-        var expected = new Rectangle(0.5, 0.1, 0.75, 1.0);
-        var result = Rectangle.expand(rectangle, cartographic);
-        expect(result).toEqual(expected);
-    });
-
-    it('expand works if rectangle needs to grow down', function() {
-        var rectangle = new Rectangle(0.5, 0.1, 0.75, 0.9);
-        var cartographic = new Cartographic(0.6, 0.0);
-        var expected = new Rectangle(0.5, 0.0, 0.75, 0.9);
-        var result = Rectangle.expand(rectangle, cartographic);
-        expect(result).toEqual(expected);
-    });
-
-    it('expand works if rectangle does not need to grow', function() {
-        var rectangle = new Rectangle(0.5, 0.1, 0.75, 0.9);
-        var cartographic = new Cartographic(0.6, 0.5);
-        var expected = new Rectangle(0.5, 0.1, 0.75, 0.9);
-        var result = Rectangle.expand(rectangle, cartographic);
-        expect(result).toEqual(expected);
-    });
-
-    it('expand works with a result parameter', function() {
-        var rectangle = new Rectangle(0.5, 0.1, 0.75, 0.9);
-        var cartographic = new Cartographic(0.85, 1.0);
-        var expected = new Rectangle(0.5, 0.1, 0.85, 1.0);
-        var result = new Rectangle();
-        var returnedResult = Rectangle.expand(rectangle, cartographic, result);
-        expect(returnedResult).toBe(returnedResult);
-        expect(result).toEqual(expected);
-    });
-
-    it('contains works', function() {
-        var rectangle = new Rectangle(west, south, east, north);
-        expect(Rectangle.contains(rectangle, new Cartographic(west, south))).toEqual(true);
-        expect(Rectangle.contains(rectangle, new Cartographic(west, north))).toEqual(true);
-        expect(Rectangle.contains(rectangle, new Cartographic(east, south))).toEqual(true);
-        expect(Rectangle.contains(rectangle, new Cartographic(east, north))).toEqual(true);
-        expect(Rectangle.contains(rectangle, Rectangle.center(rectangle))).toEqual(true);
-        expect(Rectangle.contains(rectangle, new Cartographic(west - 0.1, south))).toEqual(false);
-        expect(Rectangle.contains(rectangle, new Cartographic(west, north + 0.1))).toEqual(false);
-        expect(Rectangle.contains(rectangle, new Cartographic(east, south - 0.1))).toEqual(false);
-        expect(Rectangle.contains(rectangle, new Cartographic(east + 0.1, north))).toEqual(false);
-    });
-
-    it('contains works with rectangle across the IDL', function() {
-        var west = CesiumMath.toRadians(170.0);
-        var south = CesiumMath.toRadians(-10.0);
-        var east = CesiumMath.toRadians(-170.0);
-        var north = CesiumMath.toRadians(10.0);
-
-        var rectangle = new Rectangle(west, south, east, north);
-        expect(Rectangle.contains(rectangle, new Cartographic(west, south))).toEqual(true);
-        expect(Rectangle.contains(rectangle, new Cartographic(west, north))).toEqual(true);
-        expect(Rectangle.contains(rectangle, new Cartographic(east, south))).toEqual(true);
-        expect(Rectangle.contains(rectangle, new Cartographic(east, north))).toEqual(true);
-        expect(Rectangle.contains(rectangle, Rectangle.center(rectangle))).toEqual(true);
-        expect(Rectangle.contains(rectangle, new Cartographic(west - 0.1, south))).toEqual(false);
-        expect(Rectangle.contains(rectangle, new Cartographic(west, north + 0.1))).toEqual(false);
-        expect(Rectangle.contains(rectangle, new Cartographic(east, south - 0.1))).toEqual(false);
-        expect(Rectangle.contains(rectangle, new Cartographic(east + 0.1, north))).toEqual(false);
-    });
-
-    it('subsample works south of the equator', function() {
-        var west = 0.1;
-        var south = -0.3;
-        var east = 0.2;
-        var north = -0.4;
-        var rectangle = new Rectangle(west, south, east, north);
-        var returnedResult = Rectangle.subsample(rectangle);
-        expect(returnedResult).toEqual([Ellipsoid.WGS84.cartographicToCartesian(Rectangle.northwest(rectangle)),
-                                        Ellipsoid.WGS84.cartographicToCartesian(Rectangle.northeast(rectangle)),
-                                        Ellipsoid.WGS84.cartographicToCartesian(Rectangle.southeast(rectangle)),
-                                        Ellipsoid.WGS84.cartographicToCartesian(Rectangle.southwest(rectangle))]);
-    });
-
-    it('subsample works with a result parameter', function() {
-        var west = 0.1;
-        var south = -0.3;
-        var east = 0.2;
-        var north = -0.4;
-        var rectangle = new Rectangle(west, south, east, north);
-        var cartesian0 = new Cartesian3();
-        var results = [cartesian0];
-        var returnedResult = Rectangle.subsample(rectangle, Ellipsoid.WGS84, 0.0, results);
-        expect(results).toBe(returnedResult);
-        expect(results[0]).toBe(cartesian0);
-        expect(returnedResult).toEqual([Ellipsoid.WGS84.cartographicToCartesian(Rectangle.northwest(rectangle)),
-                                        Ellipsoid.WGS84.cartographicToCartesian(Rectangle.northeast(rectangle)),
-                                        Ellipsoid.WGS84.cartographicToCartesian(Rectangle.southeast(rectangle)),
-                                        Ellipsoid.WGS84.cartographicToCartesian(Rectangle.southwest(rectangle))]);
-    });
-
-    it('subsample works north of the equator', function() {
-        var west = 0.1;
-        var south = 0.3;
-        var east = 0.2;
-        var north = 0.4;
-        var rectangle = new Rectangle(west, south, east, north);
-        var returnedResult = Rectangle.subsample(rectangle);
-        expect(returnedResult).toEqual([Ellipsoid.WGS84.cartographicToCartesian(Rectangle.northwest(rectangle)),
-                                        Ellipsoid.WGS84.cartographicToCartesian(Rectangle.northeast(rectangle)),
-                                        Ellipsoid.WGS84.cartographicToCartesian(Rectangle.southeast(rectangle)),
-                                        Ellipsoid.WGS84.cartographicToCartesian(Rectangle.southwest(rectangle))]);
-    });
-
-    it('subsample works on the equator', function() {
-        var west = 0.1;
-        var south = -0.1;
-        var east = 0.2;
-        var north = 0.0;
-        var rectangle = new Rectangle(west, south, east, north);
-        var returnedResult = Rectangle.subsample(rectangle);
-        expect(returnedResult.length).toEqual(6);
-        expect(returnedResult[0]).toEqual(Ellipsoid.WGS84.cartographicToCartesian(Rectangle.northwest(rectangle)));
-        expect(returnedResult[1]).toEqual(Ellipsoid.WGS84.cartographicToCartesian(Rectangle.northeast(rectangle)));
-        expect(returnedResult[2]).toEqual(Ellipsoid.WGS84.cartographicToCartesian(Rectangle.southeast(rectangle)));
-        expect(returnedResult[3]).toEqual(Ellipsoid.WGS84.cartographicToCartesian(Rectangle.southwest(rectangle)));
-
-        var cartographic4 = Ellipsoid.WGS84.cartesianToCartographic(returnedResult[4]);
-        expect(cartographic4.latitude).toEqual(0.0);
-        expect(cartographic4.longitude).toEqualEpsilon(west, CesiumMath.EPSILON16);
-
-        var cartographic5 = Ellipsoid.WGS84.cartesianToCartographic(returnedResult[5]);
-        expect(cartographic5.latitude).toEqual(0.0);
-        expect(cartographic5.longitude).toEqualEpsilon(east, CesiumMath.EPSILON16);
-    });
-
-    it('subsample works at a height above the ellipsoid', function() {
-        var west = 0.1;
-        var south = -0.3;
-        var east = 0.2;
-        var north = -0.4;
-        var rectangle = new Rectangle(west, south, east, north);
-        var height = 100000.0;
-        var returnedResult = Rectangle.subsample(rectangle, Ellipsoid.WGS84, height);
-
-        var nw = Rectangle.northwest(rectangle);
-        nw.height = height;
-        var ne = Rectangle.northeast(rectangle);
-        ne.height = height;
-        var se = Rectangle.southeast(rectangle);
-        se.height = height;
-        var sw = Rectangle.southwest(rectangle);
-        sw.height = height;
-
-        expect(returnedResult).toEqual([Ellipsoid.WGS84.cartographicToCartesian(nw),
-                                        Ellipsoid.WGS84.cartographicToCartesian(ne),
-                                        Ellipsoid.WGS84.cartographicToCartesian(se),
-                                        Ellipsoid.WGS84.cartographicToCartesian(sw)]);
-    });
-
-    it('subsample throws with no rectangle', function() {
-        expect(function() {
-            Rectangle.subsample();
-        }).toThrowDeveloperError();
-    });
-
-    it('equalsEpsilon throws with no epsilon', function() {
-        var rectangle = new Rectangle(west, south, east, north);
-        var other = new Rectangle();
-        expect(function() {
-            rectangle.equalsEpsilon(other, undefined);
-        }).toThrowDeveloperError();
-    });
-
-    it('intersection throws with no rectangle', function() {
-        expect(function() {
-            Rectangle.intersection(undefined);
-        }).toThrowDeveloperError();
-    });
-
-    it('intersection throws with no otherRectangle', function() {
-        var rectangle = new Rectangle(west, south, east, north);
-        expect(function() {
-            Rectangle.intersection(rectangle, undefined);
-        }).toThrowDeveloperError();
-    });
-
-    it('union throws with no rectangle', function() {
-        expect(function() {
-            Rectangle.union(undefined);
-        }).toThrowDeveloperError();
-    });
-
-    it('union throws with no otherRectangle', function() {
-        var rectangle = new Rectangle(west, south, east, north);
-        expect(function() {
-            Rectangle.intersection(rectangle, undefined);
-        }).toThrowDeveloperError();
-    });
-
-    it('expand throws with no rectangle', function() {
-        expect(function() {
-            Rectangle.expand(undefined);
-        }).toThrowDeveloperError();
-    });
-
-    it('expand throws with no cartographic', function() {
-        var rectangle = new Rectangle(west, south, east, north);
-        expect(function() {
-            Rectangle.expand(rectangle, undefined);
-        }).toThrowDeveloperError();
-    });
-
-    it('contains throws with no cartographic', function() {
-        var rectangle = new Rectangle(west, south, east, north);
-        expect(function() {
-            Rectangle.contains(rectangle, undefined);
-        }).toThrowDeveloperError();
-    });
-
-    it('approximates the projected extents of a cartographic Rectangle', function() {
-        var projection = new GeographicProjection();
-        var cartographicRectangle = Rectangle.fromDegrees(-90, -45, 90, 45);
-        var projectedRectangle = Rectangle.approximateProjectedExtents({
-            cartographicRectangle : cartographicRectangle,
-            mapProjection : projection
-        });
-        expect(projectedRectangle.west).toEqualEpsilon(-CesiumMath.PI_OVER_TWO * Ellipsoid.WGS84.maximumRadius, CesiumMath.EPSILON7);
-        expect(projectedRectangle.east).toEqualEpsilon(CesiumMath.PI_OVER_TWO * Ellipsoid.WGS84.maximumRadius, CesiumMath.EPSILON7);
-        expect(projectedRectangle.south).toEqualEpsilon(-CesiumMath.PI_OVER_FOUR * Ellipsoid.WGS84.maximumRadius, CesiumMath.EPSILON7);
-        expect(projectedRectangle.north).toEqualEpsilon(CesiumMath.PI_OVER_FOUR * Ellipsoid.WGS84.maximumRadius, CesiumMath.EPSILON7);
-    });
-
-    it('approximates the cartographic extents of a projected Rectangle', function() {
-        var projection = new GeographicProjection();
-
-        var west = -CesiumMath.PI_OVER_TWO * Ellipsoid.WGS84.maximumRadius;
-        var east = CesiumMath.PI_OVER_TWO * Ellipsoid.WGS84.maximumRadius;
-        var south = -CesiumMath.PI_OVER_FOUR * Ellipsoid.WGS84.maximumRadius;
-        var north = CesiumMath.PI_OVER_FOUR * Ellipsoid.WGS84.maximumRadius;
-
-        var projectedRectangle = new Rectangle(west, south, east, north);
-        var cartographicRectangle = Rectangle.approximateCartographicExtents({
-            projectedRectangle : projectedRectangle,
-            mapProjection : projection
-        });
-        expect(cartographicRectangle.west).toEqualEpsilon(-CesiumMath.PI_OVER_TWO, CesiumMath.EPSILON7);
-        expect(cartographicRectangle.east).toEqualEpsilon(CesiumMath.PI_OVER_TWO, CesiumMath.EPSILON7);
-        expect(cartographicRectangle.south).toEqualEpsilon(-CesiumMath.PI_OVER_FOUR, CesiumMath.EPSILON7);
-        expect(cartographicRectangle.north).toEqualEpsilon(CesiumMath.PI_OVER_FOUR, CesiumMath.EPSILON7);
-    });
-
-    it('detects poles when approximating cartographic extents of projected Rectangles', function() {
-        // Rectangle around North pole in EPSG:3411 and around South pole in EPSG:3031
-        var west = -300000;
-        var east = 300000;
-        var south = -300000;
-        var north = 300000;
-        var projectedRectangle = new Rectangle(west, south, east, north);
-
-        var cartographicRectangleArctic = Rectangle.approximateCartographicExtents({
-            projectedRectangle : projectedRectangle,
-            mapProjection : arcticProjection
-        });
-        expect(cartographicRectangleArctic.north).toEqual(CesiumMath.PI_OVER_TWO);
-        expect(cartographicRectangleArctic.east).toEqual(CesiumMath.PI);
-        expect(cartographicRectangleArctic.west).toEqual(-CesiumMath.PI);
-
-        var cartographicRectangleAntarctic = Rectangle.approximateCartographicExtents({
-            projectedRectangle : projectedRectangle,
-            mapProjection : antarcticProjection
-        });
-        expect(cartographicRectangleAntarctic.south).toEqual(-CesiumMath.PI_OVER_TWO);
-        expect(cartographicRectangleAntarctic.east).toEqual(CesiumMath.PI);
-        expect(cartographicRectangleAntarctic.west).toEqual(-CesiumMath.PI);
-
-    });
-
-    it('detects rectangles crossing the IDL when approximating cartographic extents of projected Rectangles', function() {
-        // Rectangle in EPSG:3411 that crosses the IDL
-        var west = -1300000;
-        var east = -700000;
-        var south = 700000;
-        var north = 1300000;
-        var projectedRectangle = new Rectangle(west, south, east, north);
-
-        var cartographicRectangle = Rectangle.approximateCartographicExtents({
-            projectedRectangle : projectedRectangle,
-            mapProjection : arcticProjection
-        });
-        expect(cartographicRectangle.west > cartographicRectangle.east).toBe(true);
-        expect(cartographicRectangle.width < CesiumMath.PI).toBe(true);
-    });
-
-    var rectangle = new Rectangle(west, south, east, north);
-    var packedInstance = [west, south, east, north];
-    createPackableSpecs(Rectangle, rectangle, packedInstance);
-=======
 import { Cartesian3 } from "../../Source/Cesium.js";
 import { Cartographic } from "../../Source/Cesium.js";
 import { Ellipsoid } from "../../Source/Cesium.js";
+import { GeographicProjection } from "../../Source/Cesium.js";
 import { Math as CesiumMath } from "../../Source/Cesium.js";
+import { Proj4Projection } from "../../Source/Cesium.js";
 import { Rectangle } from "../../Source/Cesium.js";
 import createPackableSpecs from "../createPackableSpecs.js";
 
@@ -979,6 +13,27 @@
   var east = 1.4;
   var north = 1.0;
   var center = new Cartographic((west + east) / 2.0, (south + north) / 2.0);
+
+  var arcticProjection;
+  var antarcticProjection;
+
+  beforeAll(function () {
+    var epsg3411bounds = Rectangle.fromDegrees(-180.0, 30.0, 180.0, 90.0);
+    var epsg3411wkt =
+      "+proj=stere +lat_0=90 +lat_ts=70 +lon_0=-45 +k=1 +x_0=0 +y_0=0 +a=6378273 +b=6356889.449 +units=m +no_defs";
+    arcticProjection = new Proj4Projection({
+      wellKnownText: epsg3411wkt,
+      wgs84Bounds: epsg3411bounds,
+    });
+
+    var epsg3031Bounds = Rectangle.fromDegrees(-180.0, -90.0, 180.0, -60.0);
+    var epsg3031wkt =
+      "+proj=stere +lat_0=-90 +lat_ts=-71 +lon_0=0 +k=1 +x_0=0 +y_0=0 +ellps=WGS84 +datum=WGS84 +units=m +no_defs";
+    antarcticProjection = new Proj4Projection({
+      wellKnownText: epsg3031wkt,
+      wgs84Bounds: epsg3031Bounds,
+    });
+  });
 
   it("default constructor sets expected values.", function () {
     var rectangle = new Rectangle();
@@ -2036,8 +1091,108 @@
     }).toThrowDeveloperError();
   });
 
+  it("approximates the projected extents of a cartographic Rectangle", function () {
+    var projection = new GeographicProjection();
+    var cartographicRectangle = Rectangle.fromDegrees(-90, -45, 90, 45);
+    var projectedRectangle = Rectangle.approximateProjectedExtents({
+      cartographicRectangle: cartographicRectangle,
+      mapProjection: projection,
+    });
+    expect(projectedRectangle.west).toEqualEpsilon(
+      -CesiumMath.PI_OVER_TWO * Ellipsoid.WGS84.maximumRadius,
+      CesiumMath.EPSILON7
+    );
+    expect(projectedRectangle.east).toEqualEpsilon(
+      CesiumMath.PI_OVER_TWO * Ellipsoid.WGS84.maximumRadius,
+      CesiumMath.EPSILON7
+    );
+    expect(projectedRectangle.south).toEqualEpsilon(
+      -CesiumMath.PI_OVER_FOUR * Ellipsoid.WGS84.maximumRadius,
+      CesiumMath.EPSILON7
+    );
+    expect(projectedRectangle.north).toEqualEpsilon(
+      CesiumMath.PI_OVER_FOUR * Ellipsoid.WGS84.maximumRadius,
+      CesiumMath.EPSILON7
+    );
+  });
+
+  it("approximates the cartographic extents of a projected Rectangle", function () {
+    var projection = new GeographicProjection();
+
+    var west = -CesiumMath.PI_OVER_TWO * Ellipsoid.WGS84.maximumRadius;
+    var east = CesiumMath.PI_OVER_TWO * Ellipsoid.WGS84.maximumRadius;
+    var south = -CesiumMath.PI_OVER_FOUR * Ellipsoid.WGS84.maximumRadius;
+    var north = CesiumMath.PI_OVER_FOUR * Ellipsoid.WGS84.maximumRadius;
+
+    var projectedRectangle = new Rectangle(west, south, east, north);
+    var cartographicRectangle = Rectangle.approximateCartographicExtents({
+      projectedRectangle: projectedRectangle,
+      mapProjection: projection,
+    });
+    expect(cartographicRectangle.west).toEqualEpsilon(
+      -CesiumMath.PI_OVER_TWO,
+      CesiumMath.EPSILON7
+    );
+    expect(cartographicRectangle.east).toEqualEpsilon(
+      CesiumMath.PI_OVER_TWO,
+      CesiumMath.EPSILON7
+    );
+    expect(cartographicRectangle.south).toEqualEpsilon(
+      -CesiumMath.PI_OVER_FOUR,
+      CesiumMath.EPSILON7
+    );
+    expect(cartographicRectangle.north).toEqualEpsilon(
+      CesiumMath.PI_OVER_FOUR,
+      CesiumMath.EPSILON7
+    );
+  });
+
+  it("detects poles when approximating cartographic extents of projected Rectangles", function () {
+    // Rectangle around North pole in EPSG:3411 and around South pole in EPSG:3031
+    var west = -300000;
+    var east = 300000;
+    var south = -300000;
+    var north = 300000;
+    var projectedRectangle = new Rectangle(west, south, east, north);
+
+    var cartographicRectangleArctic = Rectangle.approximateCartographicExtents({
+      projectedRectangle: projectedRectangle,
+      mapProjection: arcticProjection,
+    });
+    expect(cartographicRectangleArctic.north).toEqual(CesiumMath.PI_OVER_TWO);
+    expect(cartographicRectangleArctic.east).toEqual(CesiumMath.PI);
+    expect(cartographicRectangleArctic.west).toEqual(-CesiumMath.PI);
+
+    var cartographicRectangleAntarctic = Rectangle.approximateCartographicExtents(
+      {
+        projectedRectangle: projectedRectangle,
+        mapProjection: antarcticProjection,
+      }
+    );
+    expect(cartographicRectangleAntarctic.south).toEqual(
+      -CesiumMath.PI_OVER_TWO
+    );
+    expect(cartographicRectangleAntarctic.east).toEqual(CesiumMath.PI);
+    expect(cartographicRectangleAntarctic.west).toEqual(-CesiumMath.PI);
+  });
+
+  it("detects rectangles crossing the IDL when approximating cartographic extents of projected Rectangles", function () {
+    // Rectangle in EPSG:3411 that crosses the IDL
+    var west = -1300000;
+    var east = -700000;
+    var south = 700000;
+    var north = 1300000;
+    var projectedRectangle = new Rectangle(west, south, east, north);
+
+    var cartographicRectangle = Rectangle.approximateCartographicExtents({
+      projectedRectangle: projectedRectangle,
+      mapProjection: arcticProjection,
+    });
+    expect(cartographicRectangle.west > cartographicRectangle.east).toBe(true);
+    expect(cartographicRectangle.width < CesiumMath.PI).toBe(true);
+  });
+
   var rectangle = new Rectangle(west, south, east, north);
   var packedInstance = [west, south, east, north];
   createPackableSpecs(Rectangle, rectangle, packedInstance);
->>>>>>> 2fd0e8f7
 });