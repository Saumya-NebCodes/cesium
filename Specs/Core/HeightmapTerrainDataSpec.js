<<<<<<< HEAD
import { GeographicProjection } from '../../Source/Cesium.js';
import { GeographicTilingScheme } from '../../Source/Cesium.js';
import { HeightmapEncoding } from '../../Source/Cesium.js';
import { HeightmapTerrainData } from '../../Source/Cesium.js';
import { TerrainData } from '../../Source/Cesium.js';

describe('Core/HeightmapTerrainData', function() {

     it('conforms to TerrainData interface', function() {
         expect(HeightmapTerrainData).toConformToInterface(TerrainData);
     });

     describe('constructor', function() {
         it('requires buffer', function() {
             expect(function() {
                 return new HeightmapTerrainData();
             }).toThrowDeveloperError();

             expect(function() {
                 return new HeightmapTerrainData({
                     width : 5,
                     height : 5
                 });
             }).toThrowDeveloperError();
         });

         it('requires width', function() {
             expect(function() {
                 return new HeightmapTerrainData({
                     buffer : new Float32Array(25),
                     height : 5
                 });
             }).toThrowDeveloperError();
         });

         it('requires height', function() {
             expect(function() {
                 return new HeightmapTerrainData({
                     buffer : new Float32Array(25),
                     width : 5
                 });
             }).toThrowDeveloperError();
         });

         it('non-LERC encoded buffers sets correct buffer type', function() {
            var data = new HeightmapTerrainData({
                buffer : new Uint16Array(25),
                width : 5,
                height : 5
            });

            expect(data._encoding).toBe(HeightmapEncoding.NONE);
            expect(data._bufferType).toBe(Uint16Array);
         });

         it('LERC encoded buffers sets correct buffer type', function() {
            var data = new HeightmapTerrainData({
                buffer : new Uint16Array(25),
                width : 5,
                height : 5,
                encoding: HeightmapEncoding.LERC
            });

            expect(data._encoding).toBe(HeightmapEncoding.LERC);
            expect(data._bufferType).toBe(Float32Array);
         });
     });

     describe('createMesh', function() {
         var data;
         var tilingScheme;
         var geographicProjection = new GeographicProjection();
         var serializedMapProjection = geographicProjection.serialize();

         beforeEach(function() {
             tilingScheme = new GeographicTilingScheme();
             data = new HeightmapTerrainData({
                 buffer : new Float32Array(25),
                 width : 5,
                 height : 5
             });
         });

         it('requires tilingScheme', function() {
             expect(function() {
                 data.createMesh(undefined, 0, 0, 0, serializedMapProjection);
             }).toThrowDeveloperError();
         });

         it('requires x', function() {
             expect(function() {
                 data.createMesh(tilingScheme, undefined, 0, 0, serializedMapProjection);
             }).toThrowDeveloperError();
         });

         it('requires y', function() {
             expect(function() {
                 data.createMesh(tilingScheme, 0, undefined, 0, serializedMapProjection);
             }).toThrowDeveloperError();
         });

         it('requires level', function() {
             expect(function() {
                 data.createMesh(tilingScheme, 0, 0, undefined, serializedMapProjection);
             }).toThrowDeveloperError();
         });

         it('requires serializedMapProjection', function() {
            expect(function() {
                data.createMesh(tilingScheme, 0, 0, 0, undefined);
            }).toThrowDeveloperError();
        });
     });

     describe('upsample', function() {
         var data;
         var tilingScheme;

         var geographicProjection = new GeographicProjection();
         var serializedMapProjection = geographicProjection.serialize();

         beforeEach(function() {
             tilingScheme = new GeographicTilingScheme();
             data = new HeightmapTerrainData({
                 buffer : new Float32Array([1.0, 2.0, 3.0, 4.0, 5.0, 6.0, 7.0, 8.0, 9.0]),
                 width : 3,
                 height : 3
             });
         });

         it('requires tilingScheme', function() {
             expect(function() {
                 data.upsample(undefined, 0, 0, 0, 0, 0, 0);
             }).toThrowDeveloperError();
         });

         it('requires thisX', function() {
             expect(function() {
                 data.upsample(tilingScheme, undefined, 0, 0, 0, 0, 0);
             }).toThrowDeveloperError();
         });

         it('requires thisY', function() {
             expect(function() {
                 data.upsample(tilingScheme, 0, undefined, 0, 0, 0, 0);
             }).toThrowDeveloperError();
         });

         it('requires thisLevel', function() {
             expect(function() {
                 data.upsample(tilingScheme, 0, 0, undefined, 0, 0, 0);
             }).toThrowDeveloperError();
         });

         it('requires descendantX', function() {
             expect(function() {
                 data.upsample(tilingScheme, 0, 0, 0, undefined, 0, 0);
             }).toThrowDeveloperError();
         });

         it('requires descendantY', function() {
             expect(function() {
                 data.upsample(tilingScheme, 0, 0, 0, 0, undefined, 0);
             }).toThrowDeveloperError();
         });

         it('requires descendantLevel', function() {
             expect(function() {
                 data.upsample(tilingScheme, 0, 0, 0, 0, 0, undefined);
             }).toThrowDeveloperError();
         });

         it('can only upsample cross one level', function() {
             expect(function() {
                 data.upsample(tilingScheme, 0, 0, 0, 0, 0, 2);
             }).toThrowDeveloperError();
         });

         it('upsamples', function() {
             data = new HeightmapTerrainData({
                 buffer : new Float32Array([1.0, 2.0, 3.0, 4.0, 5.0, 6.0, 7.0, 8.0, 9.0, 10.0, 11.0, 12.0, 13.0, 14.0, 15.0, 16.0]),
                 width : 4,
                 height : 4
             });

             return data.createMesh(tilingScheme, 0, 0, 0, serializedMapProjection, 1).then(function() {
                 return data.upsample(tilingScheme, 0, 0, 0, 0, 0, 1);
             }).then(function(upsampled) {
                 expect(upsampled.wasCreatedByUpsampling()).toBe(true);
                 expect(upsampled._width).toBe(4);
                 expect(upsampled._height).toBe(4);
                 expect(upsampled._buffer).toEqual([1.0, 1.5, 2.0, 2.5, 3.0, 3.5, 4.0, 4.5, 5.0, 5.5, 6.0, 6.5, 7.0, 7.5, 8.0, 8.5]);
             });
         });

         it('upsample works with a stride', function() {
             data = new HeightmapTerrainData({
                 buffer : new Uint8Array([1, 1, 10, 2, 1, 10, 3, 1, 10, 4, 1, 10, 5, 1, 10, 6, 1, 10, 7, 1, 10, 8, 1, 10, 9, 1, 10, 10, 1, 10, 11, 1, 10, 12, 1, 10, 13, 1, 10, 14, 1, 10, 15, 1, 10, 16, 1, 10]),
                 width : 4,
                 height : 4,
                 structure : {
                     stride : 3,
                     elementsPerHeight : 2
                 }
             });

             return data.createMesh(tilingScheme, 0, 0, 0, serializedMapProjection, 1).then(function() {
                 return data.upsample(tilingScheme, 0, 0, 0, 0, 0, 1);
             }).then(function(upsampled) {
                 expect(upsampled.wasCreatedByUpsampling()).toBe(true);
                 expect(upsampled._width).toBe(4);
                 expect(upsampled._height).toBe(4);
                 expect(upsampled._buffer).toEqual([1, 1, 0, 1, 1, 0, 2, 1, 0, 2, 1, 0, 3, 1, 0, 3, 1, 0, 4, 1, 0, 4, 1, 0, 5, 1, 0, 5, 1, 0, 6, 1, 0, 6, 1, 0, 7, 1, 0, 7, 1, 0, 8, 1, 0, 8, 1, 0]);
             });
         });

         it('upsample works with a big endian stride', function() {
             data = new HeightmapTerrainData({
                 buffer : new Uint8Array([1, 1, 10, 1, 2, 10, 1, 3, 10, 1, 4, 10, 1, 5, 10, 1, 6, 10, 1, 7, 10, 1, 8, 10, 1, 9, 10, 1, 10, 10, 1, 11, 10, 1, 12, 10, 1, 13, 10, 1, 14, 10, 1, 15, 10, 1, 16, 10]),
                 width : 4,
                 height : 4,
                 structure : {
                     stride : 3,
                     elementsPerHeight : 2,
                     isBigEndian : true
                 }
             });

             return data.createMesh(tilingScheme, 0, 0, 0, serializedMapProjection, 1).then(function() {
                 return data.upsample(tilingScheme, 0, 0, 0, 0, 0, 1);
             }).then(function(upsampled) {
                 expect(upsampled.wasCreatedByUpsampling()).toBe(true);
                 expect(upsampled._width).toBe(4);
                 expect(upsampled._height).toBe(4);
                 expect(upsampled._buffer).toEqual([1, 1, 0, 1, 1, 0, 1, 2, 0, 1, 2, 0, 1, 3, 0, 1, 3, 0, 1, 4, 0, 1, 4, 0, 1, 5, 0, 1, 5, 0, 1, 6, 0, 1, 6, 0, 1, 7, 0, 1, 7, 0, 1, 8, 0, 1, 8, 0]);
             });
         });

         it('upsample works for an eastern child', function() {
             data = new HeightmapTerrainData({
                 buffer : new Float32Array([1.0, 2.0, 3.0, 4.0, 5.0, 6.0, 7.0, 8.0, 9.0, 10.0, 11.0, 12.0, 13.0, 14.0, 15.0, 16.0]),
                 width : 4,
                 height : 4
             });

             return data.createMesh(tilingScheme, 0, 0, 0, serializedMapProjection, 1).then(function() {
                 return data.upsample(tilingScheme, 0, 0, 0, 1, 0, 1);
             }).then(function(upsampled) {
                 expect(upsampled.wasCreatedByUpsampling()).toBe(true);
                 expect(upsampled._width).toBe(4);
                 expect(upsampled._height).toBe(4);
                 expect(upsampled._buffer).toEqual([2.5, 3.0, 3.5, 4.0, 4.5, 5.0, 5.5, 6.0, 6.5, 7.0, 7.5, 8.0, 8.5, 9.0, 9.5, 10.0]);
             });
         });

         it('upsample works with a stride for an eastern child', function() {
             data = new HeightmapTerrainData({
                 buffer : new Uint8Array([1, 1, 10, 2, 1, 10, 3, 1, 10, 4, 1, 10, 5, 1, 10, 6, 1, 10, 7, 1, 10, 8, 1, 10, 9, 1, 10, 10, 1, 10, 11, 1, 10, 12, 1, 10, 13, 1, 10, 14, 1, 10, 15, 1, 10, 16, 1, 10]),
                 width : 4,
                 height : 4,
                 structure : {
                     stride : 3,
                     elementsPerHeight : 2
                 }
             });

             return data.createMesh(tilingScheme, 0, 0, 0, serializedMapProjection, 1).then(function() {
                 return data.upsample(tilingScheme, 0, 0, 0, 1, 0, 1);
             }).then(function(upsampled) {
                 expect(upsampled.wasCreatedByUpsampling()).toBe(true);
                 expect(upsampled._width).toBe(4);
                 expect(upsampled._height).toBe(4);
                 expect(upsampled._buffer).toEqual([2, 1, 0, 3, 1, 0, 3, 1, 0, 4, 1, 0, 4, 1, 0, 5, 1, 0, 5, 1, 0, 6, 1, 0, 6, 1, 0, 7, 1, 0, 7, 1, 0, 8, 1, 0, 8, 1, 0, 9, 1, 0, 9, 1, 0, 10, 1, 0]);
             });
         });

         it('upsample clamps out of range data', function() {
             data = new HeightmapTerrainData({
                 buffer : new Float32Array([-1.0, -2.0, -3.0, -4.0, 5.0, 6.0, 7.0, 8.0, 9.0, 10.0, 11.0, 12.0, 13.0, 14.0, 15.0, 16.0]),
                 width : 4,
                 height : 4,
                 structure : {
                     stride: 1,
                     elementsPerHeight: 1,
                     lowestEncodedHeight : 1,
                     highestEncodedHeight : 7
                 }
             });

             return data.createMesh(tilingScheme, 0, 0, 0, serializedMapProjection, 1).then(function() {
                 return data.upsample(tilingScheme, 0, 0, 0, 0, 0, 1);
             }).then(function(upsampled) {
                 expect(upsampled.wasCreatedByUpsampling()).toBe(true);
                 expect(upsampled._width).toBe(4);
                 expect(upsampled._height).toBe(4);
                 expect(upsampled._buffer).toEqual([1, 1, 1, 1, 2, 1.5, 2, 1.5, 5, 5.5, 6, 6.5, 7, 7, 7, 7]);
             });
         });
     });

     describe('isChildAvailable', function() {
         var data;

         beforeEach(function() {
             data = new HeightmapTerrainData({
                 buffer : new Float32Array([1.0, 2.0, 3.0, 4.0, 5.0, 6.0, 7.0, 8.0, 9.0]),
                 width : 3,
                 height : 3
             });
         });

         it('requires thisX', function() {
             expect(function() {
                 data.isChildAvailable(undefined, 0, 0, 0);
             }).toThrowDeveloperError();
         });

         it('requires thisY', function() {
             expect(function() {
                 data.isChildAvailable(0, undefined, 0, 0);
             }).toThrowDeveloperError();
         });

         it('requires childX', function() {
             expect(function() {
                 data.isChildAvailable(0, 0, undefined, 0);
             }).toThrowDeveloperError();
         });

         it('requires childY', function() {
             expect(function() {
                 data.isChildAvailable(0, 0, 0, undefined);
             }).toThrowDeveloperError();
         });
     });
=======
import { GeographicTilingScheme } from "../../Source/Cesium.js";
import { HeightmapEncoding } from "../../Source/Cesium.js";
import { HeightmapTerrainData } from "../../Source/Cesium.js";
import { TerrainData } from "../../Source/Cesium.js";

describe("Core/HeightmapTerrainData", function () {
  it("conforms to TerrainData interface", function () {
    expect(HeightmapTerrainData).toConformToInterface(TerrainData);
  });

  describe("constructor", function () {
    it("requires buffer", function () {
      expect(function () {
        return new HeightmapTerrainData();
      }).toThrowDeveloperError();

      expect(function () {
        return new HeightmapTerrainData({
          width: 5,
          height: 5,
        });
      }).toThrowDeveloperError();
    });

    it("requires width", function () {
      expect(function () {
        return new HeightmapTerrainData({
          buffer: new Float32Array(25),
          height: 5,
        });
      }).toThrowDeveloperError();
    });

    it("requires height", function () {
      expect(function () {
        return new HeightmapTerrainData({
          buffer: new Float32Array(25),
          width: 5,
        });
      }).toThrowDeveloperError();
    });

    it("non-LERC encoded buffers sets correct buffer type", function () {
      var data = new HeightmapTerrainData({
        buffer: new Uint16Array(25),
        width: 5,
        height: 5,
      });

      expect(data._encoding).toBe(HeightmapEncoding.NONE);
      expect(data._bufferType).toBe(Uint16Array);
    });

    it("LERC encoded buffers sets correct buffer type", function () {
      var data = new HeightmapTerrainData({
        buffer: new Uint16Array(25),
        width: 5,
        height: 5,
        encoding: HeightmapEncoding.LERC,
      });

      expect(data._encoding).toBe(HeightmapEncoding.LERC);
      expect(data._bufferType).toBe(Float32Array);
    });
  });

  describe("createMesh", function () {
    var data;
    var tilingScheme;

    beforeEach(function () {
      tilingScheme = new GeographicTilingScheme();
      data = new HeightmapTerrainData({
        buffer: new Float32Array(25),
        width: 5,
        height: 5,
      });
    });

    it("requires tilingScheme", function () {
      expect(function () {
        data.createMesh(undefined, 0, 0, 0);
      }).toThrowDeveloperError();
    });

    it("requires x", function () {
      expect(function () {
        data.createMesh(tilingScheme, undefined, 0, 0);
      }).toThrowDeveloperError();
    });

    it("requires y", function () {
      expect(function () {
        data.createMesh(tilingScheme, 0, undefined, 0);
      }).toThrowDeveloperError();
    });

    it("requires level", function () {
      expect(function () {
        data.createMesh(tilingScheme, 0, 0, undefined);
      }).toThrowDeveloperError();
    });
  });

  describe("upsample", function () {
    var data;
    var tilingScheme;

    beforeEach(function () {
      tilingScheme = new GeographicTilingScheme();
      data = new HeightmapTerrainData({
        buffer: new Float32Array([1.0, 2.0, 3.0, 4.0, 5.0, 6.0, 7.0, 8.0, 9.0]),
        width: 3,
        height: 3,
      });
    });

    it("requires tilingScheme", function () {
      expect(function () {
        data.upsample(undefined, 0, 0, 0, 0, 0, 0);
      }).toThrowDeveloperError();
    });

    it("requires thisX", function () {
      expect(function () {
        data.upsample(tilingScheme, undefined, 0, 0, 0, 0, 0);
      }).toThrowDeveloperError();
    });

    it("requires thisY", function () {
      expect(function () {
        data.upsample(tilingScheme, 0, undefined, 0, 0, 0, 0);
      }).toThrowDeveloperError();
    });

    it("requires thisLevel", function () {
      expect(function () {
        data.upsample(tilingScheme, 0, 0, undefined, 0, 0, 0);
      }).toThrowDeveloperError();
    });

    it("requires descendantX", function () {
      expect(function () {
        data.upsample(tilingScheme, 0, 0, 0, undefined, 0, 0);
      }).toThrowDeveloperError();
    });

    it("requires descendantY", function () {
      expect(function () {
        data.upsample(tilingScheme, 0, 0, 0, 0, undefined, 0);
      }).toThrowDeveloperError();
    });

    it("requires descendantLevel", function () {
      expect(function () {
        data.upsample(tilingScheme, 0, 0, 0, 0, 0, undefined);
      }).toThrowDeveloperError();
    });

    it("can only upsample cross one level", function () {
      expect(function () {
        data.upsample(tilingScheme, 0, 0, 0, 0, 0, 2);
      }).toThrowDeveloperError();
    });

    it("upsamples", function () {
      data = new HeightmapTerrainData({
        buffer: new Float32Array([
          1.0,
          2.0,
          3.0,
          4.0,
          5.0,
          6.0,
          7.0,
          8.0,
          9.0,
          10.0,
          11.0,
          12.0,
          13.0,
          14.0,
          15.0,
          16.0,
        ]),
        width: 4,
        height: 4,
      });

      return data
        .createMesh(tilingScheme, 0, 0, 0, 1)
        .then(function () {
          return data.upsample(tilingScheme, 0, 0, 0, 0, 0, 1);
        })
        .then(function (upsampled) {
          expect(upsampled.wasCreatedByUpsampling()).toBe(true);
          expect(upsampled._width).toBe(4);
          expect(upsampled._height).toBe(4);
          expect(upsampled._buffer).toEqual([
            1.0,
            1.5,
            2.0,
            2.5,
            3.0,
            3.5,
            4.0,
            4.5,
            5.0,
            5.5,
            6.0,
            6.5,
            7.0,
            7.5,
            8.0,
            8.5,
          ]);
        });
    });

    it("upsample works with a stride", function () {
      data = new HeightmapTerrainData({
        buffer: new Uint8Array([
          1,
          1,
          10,
          2,
          1,
          10,
          3,
          1,
          10,
          4,
          1,
          10,
          5,
          1,
          10,
          6,
          1,
          10,
          7,
          1,
          10,
          8,
          1,
          10,
          9,
          1,
          10,
          10,
          1,
          10,
          11,
          1,
          10,
          12,
          1,
          10,
          13,
          1,
          10,
          14,
          1,
          10,
          15,
          1,
          10,
          16,
          1,
          10,
        ]),
        width: 4,
        height: 4,
        structure: {
          stride: 3,
          elementsPerHeight: 2,
        },
      });

      return data
        .createMesh(tilingScheme, 0, 0, 0, 1)
        .then(function () {
          return data.upsample(tilingScheme, 0, 0, 0, 0, 0, 1);
        })
        .then(function (upsampled) {
          expect(upsampled.wasCreatedByUpsampling()).toBe(true);
          expect(upsampled._width).toBe(4);
          expect(upsampled._height).toBe(4);
          expect(upsampled._buffer).toEqual([
            1,
            1,
            0,
            1,
            1,
            0,
            2,
            1,
            0,
            2,
            1,
            0,
            3,
            1,
            0,
            3,
            1,
            0,
            4,
            1,
            0,
            4,
            1,
            0,
            5,
            1,
            0,
            5,
            1,
            0,
            6,
            1,
            0,
            6,
            1,
            0,
            7,
            1,
            0,
            7,
            1,
            0,
            8,
            1,
            0,
            8,
            1,
            0,
          ]);
        });
    });

    it("upsample works with a big endian stride", function () {
      data = new HeightmapTerrainData({
        buffer: new Uint8Array([
          1,
          1,
          10,
          1,
          2,
          10,
          1,
          3,
          10,
          1,
          4,
          10,
          1,
          5,
          10,
          1,
          6,
          10,
          1,
          7,
          10,
          1,
          8,
          10,
          1,
          9,
          10,
          1,
          10,
          10,
          1,
          11,
          10,
          1,
          12,
          10,
          1,
          13,
          10,
          1,
          14,
          10,
          1,
          15,
          10,
          1,
          16,
          10,
        ]),
        width: 4,
        height: 4,
        structure: {
          stride: 3,
          elementsPerHeight: 2,
          isBigEndian: true,
        },
      });

      return data
        .createMesh(tilingScheme, 0, 0, 0, 1)
        .then(function () {
          return data.upsample(tilingScheme, 0, 0, 0, 0, 0, 1);
        })
        .then(function (upsampled) {
          expect(upsampled.wasCreatedByUpsampling()).toBe(true);
          expect(upsampled._width).toBe(4);
          expect(upsampled._height).toBe(4);
          expect(upsampled._buffer).toEqual([
            1,
            1,
            0,
            1,
            1,
            0,
            1,
            2,
            0,
            1,
            2,
            0,
            1,
            3,
            0,
            1,
            3,
            0,
            1,
            4,
            0,
            1,
            4,
            0,
            1,
            5,
            0,
            1,
            5,
            0,
            1,
            6,
            0,
            1,
            6,
            0,
            1,
            7,
            0,
            1,
            7,
            0,
            1,
            8,
            0,
            1,
            8,
            0,
          ]);
        });
    });

    it("upsample works for an eastern child", function () {
      data = new HeightmapTerrainData({
        buffer: new Float32Array([
          1.0,
          2.0,
          3.0,
          4.0,
          5.0,
          6.0,
          7.0,
          8.0,
          9.0,
          10.0,
          11.0,
          12.0,
          13.0,
          14.0,
          15.0,
          16.0,
        ]),
        width: 4,
        height: 4,
      });

      return data
        .createMesh(tilingScheme, 0, 0, 0, 1)
        .then(function () {
          return data.upsample(tilingScheme, 0, 0, 0, 1, 0, 1);
        })
        .then(function (upsampled) {
          expect(upsampled.wasCreatedByUpsampling()).toBe(true);
          expect(upsampled._width).toBe(4);
          expect(upsampled._height).toBe(4);
          expect(upsampled._buffer).toEqual([
            2.5,
            3.0,
            3.5,
            4.0,
            4.5,
            5.0,
            5.5,
            6.0,
            6.5,
            7.0,
            7.5,
            8.0,
            8.5,
            9.0,
            9.5,
            10.0,
          ]);
        });
    });

    it("upsample works with a stride for an eastern child", function () {
      data = new HeightmapTerrainData({
        buffer: new Uint8Array([
          1,
          1,
          10,
          2,
          1,
          10,
          3,
          1,
          10,
          4,
          1,
          10,
          5,
          1,
          10,
          6,
          1,
          10,
          7,
          1,
          10,
          8,
          1,
          10,
          9,
          1,
          10,
          10,
          1,
          10,
          11,
          1,
          10,
          12,
          1,
          10,
          13,
          1,
          10,
          14,
          1,
          10,
          15,
          1,
          10,
          16,
          1,
          10,
        ]),
        width: 4,
        height: 4,
        structure: {
          stride: 3,
          elementsPerHeight: 2,
        },
      });

      return data
        .createMesh(tilingScheme, 0, 0, 0, 1)
        .then(function () {
          return data.upsample(tilingScheme, 0, 0, 0, 1, 0, 1);
        })
        .then(function (upsampled) {
          expect(upsampled.wasCreatedByUpsampling()).toBe(true);
          expect(upsampled._width).toBe(4);
          expect(upsampled._height).toBe(4);
          expect(upsampled._buffer).toEqual([
            2,
            1,
            0,
            3,
            1,
            0,
            3,
            1,
            0,
            4,
            1,
            0,
            4,
            1,
            0,
            5,
            1,
            0,
            5,
            1,
            0,
            6,
            1,
            0,
            6,
            1,
            0,
            7,
            1,
            0,
            7,
            1,
            0,
            8,
            1,
            0,
            8,
            1,
            0,
            9,
            1,
            0,
            9,
            1,
            0,
            10,
            1,
            0,
          ]);
        });
    });

    it("upsample clamps out of range data", function () {
      data = new HeightmapTerrainData({
        buffer: new Float32Array([
          -1.0,
          -2.0,
          -3.0,
          -4.0,
          5.0,
          6.0,
          7.0,
          8.0,
          9.0,
          10.0,
          11.0,
          12.0,
          13.0,
          14.0,
          15.0,
          16.0,
        ]),
        width: 4,
        height: 4,
        structure: {
          stride: 1,
          elementsPerHeight: 1,
          lowestEncodedHeight: 1,
          highestEncodedHeight: 7,
        },
      });

      return data
        .createMesh(tilingScheme, 0, 0, 0, 1)
        .then(function () {
          return data.upsample(tilingScheme, 0, 0, 0, 0, 0, 1);
        })
        .then(function (upsampled) {
          expect(upsampled.wasCreatedByUpsampling()).toBe(true);
          expect(upsampled._width).toBe(4);
          expect(upsampled._height).toBe(4);
          expect(upsampled._buffer).toEqual([
            1,
            1,
            1,
            1,
            2,
            1.5,
            2,
            1.5,
            5,
            5.5,
            6,
            6.5,
            7,
            7,
            7,
            7,
          ]);
        });
    });
  });

  describe("isChildAvailable", function () {
    var data;

    beforeEach(function () {
      data = new HeightmapTerrainData({
        buffer: new Float32Array([1.0, 2.0, 3.0, 4.0, 5.0, 6.0, 7.0, 8.0, 9.0]),
        width: 3,
        height: 3,
      });
    });

    it("requires thisX", function () {
      expect(function () {
        data.isChildAvailable(undefined, 0, 0, 0);
      }).toThrowDeveloperError();
    });

    it("requires thisY", function () {
      expect(function () {
        data.isChildAvailable(0, undefined, 0, 0);
      }).toThrowDeveloperError();
    });

    it("requires childX", function () {
      expect(function () {
        data.isChildAvailable(0, 0, undefined, 0);
      }).toThrowDeveloperError();
    });

    it("requires childY", function () {
      expect(function () {
        data.isChildAvailable(0, 0, 0, undefined);
      }).toThrowDeveloperError();
    });
  });
>>>>>>> 2fd0e8f7
});<|MERGE_RESOLUTION|>--- conflicted
+++ resolved
@@ -1,340 +1,4 @@
-<<<<<<< HEAD
-import { GeographicProjection } from '../../Source/Cesium.js';
-import { GeographicTilingScheme } from '../../Source/Cesium.js';
-import { HeightmapEncoding } from '../../Source/Cesium.js';
-import { HeightmapTerrainData } from '../../Source/Cesium.js';
-import { TerrainData } from '../../Source/Cesium.js';
-
-describe('Core/HeightmapTerrainData', function() {
-
-     it('conforms to TerrainData interface', function() {
-         expect(HeightmapTerrainData).toConformToInterface(TerrainData);
-     });
-
-     describe('constructor', function() {
-         it('requires buffer', function() {
-             expect(function() {
-                 return new HeightmapTerrainData();
-             }).toThrowDeveloperError();
-
-             expect(function() {
-                 return new HeightmapTerrainData({
-                     width : 5,
-                     height : 5
-                 });
-             }).toThrowDeveloperError();
-         });
-
-         it('requires width', function() {
-             expect(function() {
-                 return new HeightmapTerrainData({
-                     buffer : new Float32Array(25),
-                     height : 5
-                 });
-             }).toThrowDeveloperError();
-         });
-
-         it('requires height', function() {
-             expect(function() {
-                 return new HeightmapTerrainData({
-                     buffer : new Float32Array(25),
-                     width : 5
-                 });
-             }).toThrowDeveloperError();
-         });
-
-         it('non-LERC encoded buffers sets correct buffer type', function() {
-            var data = new HeightmapTerrainData({
-                buffer : new Uint16Array(25),
-                width : 5,
-                height : 5
-            });
-
-            expect(data._encoding).toBe(HeightmapEncoding.NONE);
-            expect(data._bufferType).toBe(Uint16Array);
-         });
-
-         it('LERC encoded buffers sets correct buffer type', function() {
-            var data = new HeightmapTerrainData({
-                buffer : new Uint16Array(25),
-                width : 5,
-                height : 5,
-                encoding: HeightmapEncoding.LERC
-            });
-
-            expect(data._encoding).toBe(HeightmapEncoding.LERC);
-            expect(data._bufferType).toBe(Float32Array);
-         });
-     });
-
-     describe('createMesh', function() {
-         var data;
-         var tilingScheme;
-         var geographicProjection = new GeographicProjection();
-         var serializedMapProjection = geographicProjection.serialize();
-
-         beforeEach(function() {
-             tilingScheme = new GeographicTilingScheme();
-             data = new HeightmapTerrainData({
-                 buffer : new Float32Array(25),
-                 width : 5,
-                 height : 5
-             });
-         });
-
-         it('requires tilingScheme', function() {
-             expect(function() {
-                 data.createMesh(undefined, 0, 0, 0, serializedMapProjection);
-             }).toThrowDeveloperError();
-         });
-
-         it('requires x', function() {
-             expect(function() {
-                 data.createMesh(tilingScheme, undefined, 0, 0, serializedMapProjection);
-             }).toThrowDeveloperError();
-         });
-
-         it('requires y', function() {
-             expect(function() {
-                 data.createMesh(tilingScheme, 0, undefined, 0, serializedMapProjection);
-             }).toThrowDeveloperError();
-         });
-
-         it('requires level', function() {
-             expect(function() {
-                 data.createMesh(tilingScheme, 0, 0, undefined, serializedMapProjection);
-             }).toThrowDeveloperError();
-         });
-
-         it('requires serializedMapProjection', function() {
-            expect(function() {
-                data.createMesh(tilingScheme, 0, 0, 0, undefined);
-            }).toThrowDeveloperError();
-        });
-     });
-
-     describe('upsample', function() {
-         var data;
-         var tilingScheme;
-
-         var geographicProjection = new GeographicProjection();
-         var serializedMapProjection = geographicProjection.serialize();
-
-         beforeEach(function() {
-             tilingScheme = new GeographicTilingScheme();
-             data = new HeightmapTerrainData({
-                 buffer : new Float32Array([1.0, 2.0, 3.0, 4.0, 5.0, 6.0, 7.0, 8.0, 9.0]),
-                 width : 3,
-                 height : 3
-             });
-         });
-
-         it('requires tilingScheme', function() {
-             expect(function() {
-                 data.upsample(undefined, 0, 0, 0, 0, 0, 0);
-             }).toThrowDeveloperError();
-         });
-
-         it('requires thisX', function() {
-             expect(function() {
-                 data.upsample(tilingScheme, undefined, 0, 0, 0, 0, 0);
-             }).toThrowDeveloperError();
-         });
-
-         it('requires thisY', function() {
-             expect(function() {
-                 data.upsample(tilingScheme, 0, undefined, 0, 0, 0, 0);
-             }).toThrowDeveloperError();
-         });
-
-         it('requires thisLevel', function() {
-             expect(function() {
-                 data.upsample(tilingScheme, 0, 0, undefined, 0, 0, 0);
-             }).toThrowDeveloperError();
-         });
-
-         it('requires descendantX', function() {
-             expect(function() {
-                 data.upsample(tilingScheme, 0, 0, 0, undefined, 0, 0);
-             }).toThrowDeveloperError();
-         });
-
-         it('requires descendantY', function() {
-             expect(function() {
-                 data.upsample(tilingScheme, 0, 0, 0, 0, undefined, 0);
-             }).toThrowDeveloperError();
-         });
-
-         it('requires descendantLevel', function() {
-             expect(function() {
-                 data.upsample(tilingScheme, 0, 0, 0, 0, 0, undefined);
-             }).toThrowDeveloperError();
-         });
-
-         it('can only upsample cross one level', function() {
-             expect(function() {
-                 data.upsample(tilingScheme, 0, 0, 0, 0, 0, 2);
-             }).toThrowDeveloperError();
-         });
-
-         it('upsamples', function() {
-             data = new HeightmapTerrainData({
-                 buffer : new Float32Array([1.0, 2.0, 3.0, 4.0, 5.0, 6.0, 7.0, 8.0, 9.0, 10.0, 11.0, 12.0, 13.0, 14.0, 15.0, 16.0]),
-                 width : 4,
-                 height : 4
-             });
-
-             return data.createMesh(tilingScheme, 0, 0, 0, serializedMapProjection, 1).then(function() {
-                 return data.upsample(tilingScheme, 0, 0, 0, 0, 0, 1);
-             }).then(function(upsampled) {
-                 expect(upsampled.wasCreatedByUpsampling()).toBe(true);
-                 expect(upsampled._width).toBe(4);
-                 expect(upsampled._height).toBe(4);
-                 expect(upsampled._buffer).toEqual([1.0, 1.5, 2.0, 2.5, 3.0, 3.5, 4.0, 4.5, 5.0, 5.5, 6.0, 6.5, 7.0, 7.5, 8.0, 8.5]);
-             });
-         });
-
-         it('upsample works with a stride', function() {
-             data = new HeightmapTerrainData({
-                 buffer : new Uint8Array([1, 1, 10, 2, 1, 10, 3, 1, 10, 4, 1, 10, 5, 1, 10, 6, 1, 10, 7, 1, 10, 8, 1, 10, 9, 1, 10, 10, 1, 10, 11, 1, 10, 12, 1, 10, 13, 1, 10, 14, 1, 10, 15, 1, 10, 16, 1, 10]),
-                 width : 4,
-                 height : 4,
-                 structure : {
-                     stride : 3,
-                     elementsPerHeight : 2
-                 }
-             });
-
-             return data.createMesh(tilingScheme, 0, 0, 0, serializedMapProjection, 1).then(function() {
-                 return data.upsample(tilingScheme, 0, 0, 0, 0, 0, 1);
-             }).then(function(upsampled) {
-                 expect(upsampled.wasCreatedByUpsampling()).toBe(true);
-                 expect(upsampled._width).toBe(4);
-                 expect(upsampled._height).toBe(4);
-                 expect(upsampled._buffer).toEqual([1, 1, 0, 1, 1, 0, 2, 1, 0, 2, 1, 0, 3, 1, 0, 3, 1, 0, 4, 1, 0, 4, 1, 0, 5, 1, 0, 5, 1, 0, 6, 1, 0, 6, 1, 0, 7, 1, 0, 7, 1, 0, 8, 1, 0, 8, 1, 0]);
-             });
-         });
-
-         it('upsample works with a big endian stride', function() {
-             data = new HeightmapTerrainData({
-                 buffer : new Uint8Array([1, 1, 10, 1, 2, 10, 1, 3, 10, 1, 4, 10, 1, 5, 10, 1, 6, 10, 1, 7, 10, 1, 8, 10, 1, 9, 10, 1, 10, 10, 1, 11, 10, 1, 12, 10, 1, 13, 10, 1, 14, 10, 1, 15, 10, 1, 16, 10]),
-                 width : 4,
-                 height : 4,
-                 structure : {
-                     stride : 3,
-                     elementsPerHeight : 2,
-                     isBigEndian : true
-                 }
-             });
-
-             return data.createMesh(tilingScheme, 0, 0, 0, serializedMapProjection, 1).then(function() {
-                 return data.upsample(tilingScheme, 0, 0, 0, 0, 0, 1);
-             }).then(function(upsampled) {
-                 expect(upsampled.wasCreatedByUpsampling()).toBe(true);
-                 expect(upsampled._width).toBe(4);
-                 expect(upsampled._height).toBe(4);
-                 expect(upsampled._buffer).toEqual([1, 1, 0, 1, 1, 0, 1, 2, 0, 1, 2, 0, 1, 3, 0, 1, 3, 0, 1, 4, 0, 1, 4, 0, 1, 5, 0, 1, 5, 0, 1, 6, 0, 1, 6, 0, 1, 7, 0, 1, 7, 0, 1, 8, 0, 1, 8, 0]);
-             });
-         });
-
-         it('upsample works for an eastern child', function() {
-             data = new HeightmapTerrainData({
-                 buffer : new Float32Array([1.0, 2.0, 3.0, 4.0, 5.0, 6.0, 7.0, 8.0, 9.0, 10.0, 11.0, 12.0, 13.0, 14.0, 15.0, 16.0]),
-                 width : 4,
-                 height : 4
-             });
-
-             return data.createMesh(tilingScheme, 0, 0, 0, serializedMapProjection, 1).then(function() {
-                 return data.upsample(tilingScheme, 0, 0, 0, 1, 0, 1);
-             }).then(function(upsampled) {
-                 expect(upsampled.wasCreatedByUpsampling()).toBe(true);
-                 expect(upsampled._width).toBe(4);
-                 expect(upsampled._height).toBe(4);
-                 expect(upsampled._buffer).toEqual([2.5, 3.0, 3.5, 4.0, 4.5, 5.0, 5.5, 6.0, 6.5, 7.0, 7.5, 8.0, 8.5, 9.0, 9.5, 10.0]);
-             });
-         });
-
-         it('upsample works with a stride for an eastern child', function() {
-             data = new HeightmapTerrainData({
-                 buffer : new Uint8Array([1, 1, 10, 2, 1, 10, 3, 1, 10, 4, 1, 10, 5, 1, 10, 6, 1, 10, 7, 1, 10, 8, 1, 10, 9, 1, 10, 10, 1, 10, 11, 1, 10, 12, 1, 10, 13, 1, 10, 14, 1, 10, 15, 1, 10, 16, 1, 10]),
-                 width : 4,
-                 height : 4,
-                 structure : {
-                     stride : 3,
-                     elementsPerHeight : 2
-                 }
-             });
-
-             return data.createMesh(tilingScheme, 0, 0, 0, serializedMapProjection, 1).then(function() {
-                 return data.upsample(tilingScheme, 0, 0, 0, 1, 0, 1);
-             }).then(function(upsampled) {
-                 expect(upsampled.wasCreatedByUpsampling()).toBe(true);
-                 expect(upsampled._width).toBe(4);
-                 expect(upsampled._height).toBe(4);
-                 expect(upsampled._buffer).toEqual([2, 1, 0, 3, 1, 0, 3, 1, 0, 4, 1, 0, 4, 1, 0, 5, 1, 0, 5, 1, 0, 6, 1, 0, 6, 1, 0, 7, 1, 0, 7, 1, 0, 8, 1, 0, 8, 1, 0, 9, 1, 0, 9, 1, 0, 10, 1, 0]);
-             });
-         });
-
-         it('upsample clamps out of range data', function() {
-             data = new HeightmapTerrainData({
-                 buffer : new Float32Array([-1.0, -2.0, -3.0, -4.0, 5.0, 6.0, 7.0, 8.0, 9.0, 10.0, 11.0, 12.0, 13.0, 14.0, 15.0, 16.0]),
-                 width : 4,
-                 height : 4,
-                 structure : {
-                     stride: 1,
-                     elementsPerHeight: 1,
-                     lowestEncodedHeight : 1,
-                     highestEncodedHeight : 7
-                 }
-             });
-
-             return data.createMesh(tilingScheme, 0, 0, 0, serializedMapProjection, 1).then(function() {
-                 return data.upsample(tilingScheme, 0, 0, 0, 0, 0, 1);
-             }).then(function(upsampled) {
-                 expect(upsampled.wasCreatedByUpsampling()).toBe(true);
-                 expect(upsampled._width).toBe(4);
-                 expect(upsampled._height).toBe(4);
-                 expect(upsampled._buffer).toEqual([1, 1, 1, 1, 2, 1.5, 2, 1.5, 5, 5.5, 6, 6.5, 7, 7, 7, 7]);
-             });
-         });
-     });
-
-     describe('isChildAvailable', function() {
-         var data;
-
-         beforeEach(function() {
-             data = new HeightmapTerrainData({
-                 buffer : new Float32Array([1.0, 2.0, 3.0, 4.0, 5.0, 6.0, 7.0, 8.0, 9.0]),
-                 width : 3,
-                 height : 3
-             });
-         });
-
-         it('requires thisX', function() {
-             expect(function() {
-                 data.isChildAvailable(undefined, 0, 0, 0);
-             }).toThrowDeveloperError();
-         });
-
-         it('requires thisY', function() {
-             expect(function() {
-                 data.isChildAvailable(0, undefined, 0, 0);
-             }).toThrowDeveloperError();
-         });
-
-         it('requires childX', function() {
-             expect(function() {
-                 data.isChildAvailable(0, 0, undefined, 0);
-             }).toThrowDeveloperError();
-         });
-
-         it('requires childY', function() {
-             expect(function() {
-                 data.isChildAvailable(0, 0, 0, undefined);
-             }).toThrowDeveloperError();
-         });
-     });
-=======
+import { GeographicProjection } from "../../Source/Cesium.js";
 import { GeographicTilingScheme } from "../../Source/Cesium.js";
 import { HeightmapEncoding } from "../../Source/Cesium.js";
 import { HeightmapTerrainData } from "../../Source/Cesium.js";
@@ -404,6 +68,8 @@
   describe("createMesh", function () {
     var data;
     var tilingScheme;
+    var geographicProjection = new GeographicProjection();
+    var serializedMapProjection = geographicProjection.serialize();
 
     beforeEach(function () {
       tilingScheme = new GeographicTilingScheme();
@@ -416,25 +82,31 @@
 
     it("requires tilingScheme", function () {
       expect(function () {
-        data.createMesh(undefined, 0, 0, 0);
+        data.createMesh(undefined, 0, 0, 0, serializedMapProjection);
       }).toThrowDeveloperError();
     });
 
     it("requires x", function () {
       expect(function () {
-        data.createMesh(tilingScheme, undefined, 0, 0);
+        data.createMesh(tilingScheme, undefined, 0, 0, serializedMapProjection);
       }).toThrowDeveloperError();
     });
 
     it("requires y", function () {
       expect(function () {
-        data.createMesh(tilingScheme, 0, undefined, 0);
+        data.createMesh(tilingScheme, 0, undefined, 0, serializedMapProjection);
       }).toThrowDeveloperError();
     });
 
     it("requires level", function () {
       expect(function () {
-        data.createMesh(tilingScheme, 0, 0, undefined);
+        data.createMesh(tilingScheme, 0, 0, undefined, serializedMapProjection);
+      }).toThrowDeveloperError();
+    });
+
+    it("requires serializedMapProjection", function () {
+      expect(function () {
+        data.createMesh(tilingScheme, 0, 0, 0, undefined);
       }).toThrowDeveloperError();
     });
   });
@@ -442,6 +114,9 @@
   describe("upsample", function () {
     var data;
     var tilingScheme;
+
+    var geographicProjection = new GeographicProjection();
+    var serializedMapProjection = geographicProjection.serialize();
 
     beforeEach(function () {
       tilingScheme = new GeographicTilingScheme();
@@ -525,7 +200,7 @@
       });
 
       return data
-        .createMesh(tilingScheme, 0, 0, 0, 1)
+        .createMesh(tilingScheme, 0, 0, 0, serializedMapProjection, 1)
         .then(function () {
           return data.upsample(tilingScheme, 0, 0, 0, 0, 0, 1);
         })
@@ -615,7 +290,7 @@
       });
 
       return data
-        .createMesh(tilingScheme, 0, 0, 0, 1)
+        .createMesh(tilingScheme, 0, 0, 0, serializedMapProjection, 1)
         .then(function () {
           return data.upsample(tilingScheme, 0, 0, 0, 0, 0, 1);
         })
@@ -738,7 +413,7 @@
       });
 
       return data
-        .createMesh(tilingScheme, 0, 0, 0, 1)
+        .createMesh(tilingScheme, 0, 0, 0, serializedMapProjection, 1)
         .then(function () {
           return data.upsample(tilingScheme, 0, 0, 0, 0, 0, 1);
         })
@@ -824,7 +499,7 @@
       });
 
       return data
-        .createMesh(tilingScheme, 0, 0, 0, 1)
+        .createMesh(tilingScheme, 0, 0, 0, serializedMapProjection, 1)
         .then(function () {
           return data.upsample(tilingScheme, 0, 0, 0, 1, 0, 1);
         })
@@ -914,7 +589,7 @@
       });
 
       return data
-        .createMesh(tilingScheme, 0, 0, 0, 1)
+        .createMesh(tilingScheme, 0, 0, 0, serializedMapProjection, 1)
         .then(function () {
           return data.upsample(tilingScheme, 0, 0, 0, 1, 0, 1);
         })
@@ -1006,7 +681,7 @@
       });
 
       return data
-        .createMesh(tilingScheme, 0, 0, 0, 1)
+        .createMesh(tilingScheme, 0, 0, 0, serializedMapProjection, 1)
         .then(function () {
           return data.upsample(tilingScheme, 0, 0, 0, 0, 0, 1);
         })
@@ -1071,5 +746,4 @@
       }).toThrowDeveloperError();
     });
   });
->>>>>>> 2fd0e8f7
 });