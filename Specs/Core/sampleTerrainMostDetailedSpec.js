import { Cartographic } from "../../Source/Cesium.js";
import { CesiumTerrainProvider } from "../../Source/Cesium.js";
import { createWorldTerrain } from "../../Source/Cesium.js";
import { sampleTerrainMostDetailed } from "../../Source/Cesium.js";

describe("Core/sampleTerrainMostDetailed", function () {
  var worldTerrain;
  beforeAll(function () {
    worldTerrain = createWorldTerrain();
    return worldTerrain.readyPromise;
  });

  it("queries heights", function () {
    var positions = [
      Cartographic.fromDegrees(86.925145, 27.988257),
      Cartographic.fromDegrees(87.0, 28.0),
    ];

    return sampleTerrainMostDetailed(worldTerrain, positions).then(function (
      passedPositions
    ) {
      expect(passedPositions).toBe(positions);
      expect(positions[0].height).toBeGreaterThan(5000);
      expect(positions[0].height).toBeLessThan(10000);
      expect(positions[1].height).toBeGreaterThan(5000);
      expect(positions[1].height).toBeLessThan(10000);
    });
  });

  it("should throw querying heights from Small Terrain", function () {
    var terrainProvider = new CesiumTerrainProvider({
      url: "https://s3.amazonaws.com/cesiumjs/smallTerrain",
    });

<<<<<<< HEAD
    it('should throw querying heights from Small Terrain', function() {
        var terrainProvider = new CesiumTerrainProvider({
            url : 'https://s3.amazonaws.com/cesiumjs/smallTerrain'
        });

        var positions = [
            Cartographic.fromDegrees(86.925145, 27.988257),
            Cartographic.fromDegrees(87.0, 28.0)
        ];

        return sampleTerrainMostDetailed(terrainProvider, positions).then(function() {
            fail('the promise should not resolve');
        }).catch(function() {
        });
=======
    var positions = [
      Cartographic.fromDegrees(86.925145, 27.988257),
      Cartographic.fromDegrees(87.0, 28.0),
    ];

    return sampleTerrainMostDetailed(terrainProvider, positions)
      .then(function () {
        fail("the promise should not resolve");
      })
      .otherwise(function () {});
  });

  it("uses a suitable common tile height for a range of locations", function () {
    var positions = [
      Cartographic.fromDegrees(86.925145, 27.988257),
      Cartographic.fromDegrees(87.0, 28.0),
    ];

    return sampleTerrainMostDetailed(worldTerrain, positions).then(function () {
      expect(positions[0].height).toBeGreaterThan(5000);
      expect(positions[0].height).toBeLessThan(10000);
      expect(positions[1].height).toBeGreaterThan(5000);
      expect(positions[1].height).toBeLessThan(10000);
>>>>>>> 2fd0e8f7
    });
  });

  it("requires terrainProvider and positions", function () {
    var positions = [
      Cartographic.fromDegrees(86.925145, 27.988257),
      Cartographic.fromDegrees(87.0, 28.0),
    ];

    expect(function () {
      sampleTerrainMostDetailed(undefined, positions);
    }).toThrowDeveloperError();

    expect(function () {
      sampleTerrainMostDetailed(worldTerrain, undefined);
    }).toThrowDeveloperError();
  });

  it("works for a dodgy point right near the edge of a tile", function () {
    var positions = [new Cartographic(0.33179290856829535, 0.7363107781851078)];

    return sampleTerrainMostDetailed(worldTerrain, positions).then(function () {
      expect(positions[0].height).toBeDefined();
    });
  });
});<|MERGE_RESOLUTION|>--- conflicted
+++ resolved
@@ -32,22 +32,6 @@
       url: "https://s3.amazonaws.com/cesiumjs/smallTerrain",
     });
 
-<<<<<<< HEAD
-    it('should throw querying heights from Small Terrain', function() {
-        var terrainProvider = new CesiumTerrainProvider({
-            url : 'https://s3.amazonaws.com/cesiumjs/smallTerrain'
-        });
-
-        var positions = [
-            Cartographic.fromDegrees(86.925145, 27.988257),
-            Cartographic.fromDegrees(87.0, 28.0)
-        ];
-
-        return sampleTerrainMostDetailed(terrainProvider, positions).then(function() {
-            fail('the promise should not resolve');
-        }).catch(function() {
-        });
-=======
     var positions = [
       Cartographic.fromDegrees(86.925145, 27.988257),
       Cartographic.fromDegrees(87.0, 28.0),
@@ -57,7 +41,7 @@
       .then(function () {
         fail("the promise should not resolve");
       })
-      .otherwise(function () {});
+      .catch(function () {});
   });
 
   it("uses a suitable common tile height for a range of locations", function () {
@@ -71,7 +55,6 @@
       expect(positions[0].height).toBeLessThan(10000);
       expect(positions[1].height).toBeGreaterThan(5000);
       expect(positions[1].height).toBeLessThan(10000);
->>>>>>> 2fd0e8f7
     });
   });
 
