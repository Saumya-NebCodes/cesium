import { Cartographic } from "../../Source/Cesium.js";
import { CesiumTerrainProvider } from "../../Source/Cesium.js";
import { createWorldTerrain } from "../../Source/Cesium.js";
import { sampleTerrainMostDetailed } from "../../Source/Cesium.js";

describe("Core/sampleTerrainMostDetailed", function () {
  let worldTerrain;
  beforeAll(function () {
    worldTerrain = createWorldTerrain();
    return worldTerrain.readyPromise;
  });

<<<<<<< HEAD
  xit("queries heights", function () {
    var positions = [
=======
  it("queries heights", function () {
    const positions = [
>>>>>>> dc725e67
      Cartographic.fromDegrees(86.925145, 27.988257),
      Cartographic.fromDegrees(87.0, 28.0),
    ];

    return sampleTerrainMostDetailed(worldTerrain, positions).then(function (
      passedPositions
    ) {
      expect(passedPositions).toBe(positions);
      expect(positions[0].height).toBeGreaterThan(5000);
      expect(positions[0].height).toBeLessThan(10000);
      expect(positions[1].height).toBeGreaterThan(5000);
      expect(positions[1].height).toBeLessThan(10000);
    });
  });

<<<<<<< HEAD
  xit("should throw querying heights from Small Terrain", function () {
    var terrainProvider = new CesiumTerrainProvider({
=======
  it("should throw querying heights from Small Terrain", function () {
    const terrainProvider = new CesiumTerrainProvider({
>>>>>>> dc725e67
      url: "https://s3.amazonaws.com/cesiumjs/smallTerrain",
    });

    const positions = [
      Cartographic.fromDegrees(86.925145, 27.988257),
      Cartographic.fromDegrees(87.0, 28.0),
    ];

    return sampleTerrainMostDetailed(terrainProvider, positions)
      .then(function () {
        fail("the promise should not resolve");
      })
      .otherwise(function () {});
  });

<<<<<<< HEAD
  xit("uses a suitable common tile height for a range of locations", function () {
    var positions = [
=======
  it("uses a suitable common tile height for a range of locations", function () {
    const positions = [
>>>>>>> dc725e67
      Cartographic.fromDegrees(86.925145, 27.988257),
      Cartographic.fromDegrees(87.0, 28.0),
    ];

    return sampleTerrainMostDetailed(worldTerrain, positions).then(function () {
      expect(positions[0].height).toBeGreaterThan(5000);
      expect(positions[0].height).toBeLessThan(10000);
      expect(positions[1].height).toBeGreaterThan(5000);
      expect(positions[1].height).toBeLessThan(10000);
    });
  });

<<<<<<< HEAD
  xit("requires terrainProvider and positions", function () {
    var positions = [
=======
  it("requires terrainProvider and positions", function () {
    const positions = [
>>>>>>> dc725e67
      Cartographic.fromDegrees(86.925145, 27.988257),
      Cartographic.fromDegrees(87.0, 28.0),
    ];

    expect(function () {
      sampleTerrainMostDetailed(undefined, positions);
    }).toThrowDeveloperError();

    expect(function () {
      sampleTerrainMostDetailed(worldTerrain, undefined);
    }).toThrowDeveloperError();
  });

<<<<<<< HEAD
  xit("works for a dodgy point right near the edge of a tile", function () {
    var positions = [new Cartographic(0.33179290856829535, 0.7363107781851078)];
=======
  it("works for a dodgy point right near the edge of a tile", function () {
    const positions = [
      new Cartographic(0.33179290856829535, 0.7363107781851078),
    ];
>>>>>>> dc725e67

    return sampleTerrainMostDetailed(worldTerrain, positions).then(function () {
      expect(positions[0].height).toBeDefined();
    });
  });
});<|MERGE_RESOLUTION|>--- conflicted
+++ resolved
@@ -10,13 +10,8 @@
     return worldTerrain.readyPromise;
   });
 
-<<<<<<< HEAD
   xit("queries heights", function () {
-    var positions = [
-=======
-  it("queries heights", function () {
     const positions = [
->>>>>>> dc725e67
       Cartographic.fromDegrees(86.925145, 27.988257),
       Cartographic.fromDegrees(87.0, 28.0),
     ];
@@ -32,13 +27,8 @@
     });
   });
 
-<<<<<<< HEAD
   xit("should throw querying heights from Small Terrain", function () {
-    var terrainProvider = new CesiumTerrainProvider({
-=======
-  it("should throw querying heights from Small Terrain", function () {
     const terrainProvider = new CesiumTerrainProvider({
->>>>>>> dc725e67
       url: "https://s3.amazonaws.com/cesiumjs/smallTerrain",
     });
 
@@ -54,13 +44,8 @@
       .otherwise(function () {});
   });
 
-<<<<<<< HEAD
   xit("uses a suitable common tile height for a range of locations", function () {
-    var positions = [
-=======
-  it("uses a suitable common tile height for a range of locations", function () {
     const positions = [
->>>>>>> dc725e67
       Cartographic.fromDegrees(86.925145, 27.988257),
       Cartographic.fromDegrees(87.0, 28.0),
     ];
@@ -73,13 +58,8 @@
     });
   });
 
-<<<<<<< HEAD
   xit("requires terrainProvider and positions", function () {
-    var positions = [
-=======
-  it("requires terrainProvider and positions", function () {
     const positions = [
->>>>>>> dc725e67
       Cartographic.fromDegrees(86.925145, 27.988257),
       Cartographic.fromDegrees(87.0, 28.0),
     ];
@@ -93,15 +73,10 @@
     }).toThrowDeveloperError();
   });
 
-<<<<<<< HEAD
   xit("works for a dodgy point right near the edge of a tile", function () {
-    var positions = [new Cartographic(0.33179290856829535, 0.7363107781851078)];
-=======
-  it("works for a dodgy point right near the edge of a tile", function () {
     const positions = [
       new Cartographic(0.33179290856829535, 0.7363107781851078),
     ];
->>>>>>> dc725e67
 
     return sampleTerrainMostDetailed(worldTerrain, positions).then(function () {
       expect(positions[0].height).toBeDefined();
