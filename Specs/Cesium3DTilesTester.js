--- conflicted
+++ resolved
@@ -183,7 +183,7 @@
     .then(function (content) {
       fail("should not resolve");
     })
-    .otherwise(function (error) {
+    .catch(function (error) {
       expect(error).toBeDefined();
     });
 };
@@ -309,96 +309,6 @@
         byteOffset: 0,
       },
     };
-<<<<<<< HEAD
-
-    Cesium3DTilesTester.loadTile = function(scene, arrayBuffer, type) {
-        var tileset = {
-            _statistics : {
-                batchTableByteLength : 0
-            },
-            root : {}
-        };
-        var url = Resource.createIfNeeded('');
-        var content = Cesium3DTileContentFactory[type](tileset, mockTile, url, arrayBuffer, 0);
-        content.update(tileset, scene.frameState);
-        return content;
-    };
-
-    // Use counter to prevent models from sharing the same cache key,
-    // this fixes tests that load a model with the same invalid url
-    var counter = 0;
-    Cesium3DTilesTester.rejectsReadyPromiseOnError = function(scene, arrayBuffer, type) {
-        var tileset = {
-            basePath : counter++,
-            _statistics : {
-                batchTableByteLength : 0
-            }
-        };
-        var url = Resource.createIfNeeded('');
-        var content = Cesium3DTileContentFactory[type](tileset, mockTile, url, arrayBuffer, 0);
-        content.update(tileset, scene.frameState);
-
-        return content.readyPromise.then(function(content) {
-            fail('should not resolve');
-        }).catch(function(error) {
-            expect(error).toBeDefined();
-        });
-    };
-
-    Cesium3DTilesTester.resolvesReadyPromise = function(scene, url, options) {
-        return Cesium3DTilesTester.loadTileset(scene, url, options).then(function(tileset) {
-            var content = tileset.root.content;
-            return content.readyPromise.then(function(content) {
-                expect(content).toBeDefined();
-            });
-        });
-    };
-
-    Cesium3DTilesTester.tileDestroys = function(scene, url, options) {
-        return Cesium3DTilesTester.loadTileset(scene, url, options).then(function(tileset) {
-            var content = tileset.root.content;
-            expect(content.isDestroyed()).toEqual(false);
-            scene.primitives.remove(tileset);
-            expect(content.isDestroyed()).toEqual(true);
-        });
-    };
-
-    Cesium3DTilesTester.generateBatchedTileBuffer = function(options) {
-        // Procedurally generate the tile array buffer for testing purposes
-        options = defaultValue(options, defaultValue.EMPTY_OBJECT);
-        var magic = defaultValue(options.magic, [98, 51, 100, 109]);
-        var version = defaultValue(options.version, 1);
-        var featuresLength = defaultValue(options.featuresLength, 1);
-        var featureTableJson = {
-            BATCH_LENGTH : featuresLength
-        };
-        var featureTableJsonString = JSON.stringify(featureTableJson);
-        var featureTableJsonByteLength = featureTableJsonString.length;
-
-        var headerByteLength = 28;
-        var byteLength = headerByteLength + featureTableJsonByteLength;
-        var buffer = new ArrayBuffer(byteLength);
-        var view = new DataView(buffer);
-        view.setUint8(0, magic[0]);
-        view.setUint8(1, magic[1]);
-        view.setUint8(2, magic[2]);
-        view.setUint8(3, magic[3]);
-        view.setUint32(4, version, true);                       // version
-        view.setUint32(8, byteLength, true);                    // byteLength
-        view.setUint32(12, featureTableJsonByteLength, true);   // featureTableJsonByteLength
-        view.setUint32(16, 0, true);                            // featureTableBinaryByteLength
-        view.setUint32(20, 0, true);                            // batchTableJsonByteLength
-        view.setUint32(24, 0, true);                            // batchTableBinaryByteLength
-
-        var i;
-        var byteOffset = headerByteLength;
-        for (i = 0; i < featureTableJsonByteLength; i++) {
-            view.setUint8(byteOffset, featureTableJsonString.charCodeAt(i));
-            byteOffset++;
-        }
-
-        return buffer;
-=======
   }
 
   var featureTableJsonString = JSON.stringify(featureTableJson);
@@ -498,7 +408,6 @@
       POLYGON_BATCH_IDS: options.polygonBatchIds,
       POLYLINE_BATCH_IDS: options.polylineBatchIds,
       POINT_BATCH_IDS: options.pointBatchIds,
->>>>>>> 2fd0e8f7
     };
     featureTableJsonString = JSON.stringify(featureTableJson);
     featureTableJsonByteLength = featureTableJsonString.length;
