--- conflicted
+++ resolved
@@ -1,4 +1,3 @@
-<<<<<<< HEAD
 import { Cartesian3 } from '../../Source/Cesium.js';
 import { Color } from '../../Source/Cesium.js';
 import { Event } from '../../Source/Cesium.js';
@@ -11,37 +10,6 @@
 import { GeoJsonDataSource } from '../../Source/Cesium.js';
 import { HeightReference } from '../../Source/Cesium.js';
 import { when } from '../../Source/Cesium.js';
-=======
-define([
-        'Core/Cartesian3',
-        'Core/Color',
-        'Core/Credit',
-        'Core/Event',
-        'Core/JulianDate',
-        'Core/PolygonHierarchy',
-        'Core/RuntimeError',
-        'DataSources/CallbackProperty',
-        'DataSources/ConstantProperty',
-        'DataSources/EntityCollection',
-        'DataSources/GeoJsonDataSource',
-        'Scene/HeightReference',
-        'ThirdParty/when'
-    ], function(
-        Cartesian3,
-        Color,
-        Credit,
-        Event,
-        JulianDate,
-        PolygonHierarchy,
-        RuntimeError,
-        CallbackProperty,
-        ConstantProperty,
-        EntityCollection,
-        GeoJsonDataSource,
-        HeightReference,
-        when) {
-        'use strict';
->>>>>>> 161640e2
 
 describe('DataSources/GeoJsonDataSource', function() {
 
