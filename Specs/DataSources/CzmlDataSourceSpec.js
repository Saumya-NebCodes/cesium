/*global defineSuite*/
defineSuite([
        'DataSources/CzmlDataSource',
        'Core/Cartesian2',
        'Core/Cartesian3',
        'Core/Cartographic',
        'Core/ClockRange',
        'Core/ClockStep',
        'Core/Color',
        'Core/defined',
        'Core/Ellipsoid',
        'Core/Event',
        'Core/ExtrapolationType',
        'Core/Iso8601',
        'Core/JulianDate',
        'Core/loadJson',
        'Core/Quaternion',
        'Core/Rectangle',
        'Core/ReferenceFrame',
        'Core/TimeInterval',
        'DataSources/EntityCollection',
        'DataSources/ReferenceProperty',
        'Scene/HorizontalOrigin',
        'Scene/LabelStyle',
        'Scene/VerticalOrigin',
<<<<<<< HEAD
        'Specs/pollToPromise',
=======
        'Specs/waitsForPromise',
>>>>>>> d4418854
        'ThirdParty/when'
    ], function(
        CzmlDataSource,
        Cartesian2,
        Cartesian3,
        Cartographic,
        ClockRange,
        ClockStep,
        Color,
        defined,
        Ellipsoid,
        Event,
        ExtrapolationType,
        Iso8601,
        JulianDate,
        loadJson,
        Quaternion,
        Rectangle,
        ReferenceFrame,
        TimeInterval,
        EntityCollection,
        ReferenceProperty,
        HorizontalOrigin,
        LabelStyle,
        VerticalOrigin,
<<<<<<< HEAD
        pollToPromise,
=======
        waitsForPromise,
>>>>>>> d4418854
        when) {
    "use strict";
    /*global jasmine,describe,xdescribe,it,xit,expect,beforeEach,afterEach,beforeAll,afterAll,spyOn,fail*/

    function makePacket(packet) {
        return [{
            id : 'document',
            version : '1.0'
        }, packet];
    }

    var staticCzml = {
        'id' : 'test',
        'billboard' : {
            'show' : true
        }
    };

    var czmlDelete = {
        'id' : 'test',
        'delete' : true
    };

    var dynamicCzml = {
        id : 'test',
        availability : '2000-01-01/2001-01-01',
        billboard : {
            show : true
        }
    };

    var clockCzml = {
            id : 'document',
            version : '1.0',
            clock : {
                interval : '2012-03-15T10:00:00Z/2012-03-16T10:00:00Z',
                currentTime : '2012-03-15T10:00:00Z',
                multiplier : 60.0,
                range : 'LOOP_STOP',
                step : 'SYSTEM_CLOCK_MULTIPLIER'
            }
        };

    var clockCzml2 = {
            id : 'document',
            version : '1.0',
            clock : {
                interval : '2013-03-15T10:00:00Z/2013-03-16T10:00:00Z',
                currentTime : '2013-03-15T10:00:00Z',
                multiplier : 30.0,
                range : 'UNBOUNDED',
                step : 'TICK_DEPENDENT'
            }
        };

    var parsedClock = {
            interval : TimeInterval.fromIso8601({
                iso8601 : clockCzml.clock.interval
            }),
            currentTime : JulianDate.fromIso8601(clockCzml.clock.currentTime),
            multiplier : clockCzml.clock.multiplier,
            range : ClockRange[clockCzml.clock.range],
            step : ClockStep[clockCzml.clock.step]
        };

    var parsedClock2 = {
            interval : TimeInterval.fromIso8601({
                iso8601 : clockCzml2.clock.interval
            }),
            currentTime : JulianDate.fromIso8601(clockCzml2.clock.currentTime),
            multiplier : clockCzml2.clock.multiplier,
            range : ClockRange[clockCzml2.clock.range],
            step : ClockStep[clockCzml2.clock.step]
        };

    var nameCzml = {
        id : 'document',
        version : '1.0',
        name : 'czmlName'
    };

    var simple;
    var simpleUrl = 'Data/CZML/simple.czml';
    var vehicle;
    var vehicleUrl = 'Data/CZML/Vehicle.czml';

    beforeAll(function() {
        return when.join(
            loadJson(simpleUrl).then(function(result) {
                simple = result;
            }),
            loadJson(vehicleUrl).then(function(result) {
                vehicle = result;
            }));
    });

    it('default constructor has expected values', function() {
        var dataSource = new CzmlDataSource();
        expect(dataSource.changedEvent).toBeInstanceOf(Event);
        expect(dataSource.errorEvent).toBeInstanceOf(Event);
        expect(dataSource.name).toBeUndefined();
        expect(dataSource.clock).toBeUndefined();
        expect(dataSource.entities).toBeInstanceOf(EntityCollection);
        expect(dataSource.entities.values.length).toEqual(0);
    });

    it('name returns CZML defined name', function() {
        var dataSource = new CzmlDataSource();
        dataSource.load(nameCzml);
        expect(dataSource.name).toEqual('czmlName');
    });

    it('name uses source name if CZML name is undefined', function() {
        var dataSource = new CzmlDataSource();
        dataSource.load(clockCzml, 'Gallery/simple.czml?asd=true');
        expect(dataSource.name).toEqual('simple.czml');
    });

    it('does not overwrite existing name if CZML name is undefined', function() {
        var dataSource = new CzmlDataSource('myName');
        dataSource.load(clockCzml, 'Gallery/simple.czml');
        expect(dataSource.name).toEqual('myName');
    });

    it('clock returns undefined for static CZML', function() {
        var dataSource = new CzmlDataSource();
        dataSource.load(makePacket(staticCzml));
        expect(dataSource.clock).toBeUndefined();
    });

    it('clock returns CZML defined clock', function() {
        var dataSource = new CzmlDataSource();
        dataSource.load(clockCzml);

        var clock = dataSource.clock;
        expect(clock).toBeDefined();
        expect(clock.startTime).toEqual(parsedClock.interval.start);
        expect(clock.stopTime).toEqual(parsedClock.interval.stop);
        expect(clock.currentTime).toEqual(parsedClock.currentTime);
        expect(clock.clockRange).toEqual(parsedClock.range);
        expect(clock.clockStep).toEqual(parsedClock.step);
        expect(clock.multiplier).toEqual(parsedClock.multiplier);

        dataSource.process(clockCzml2);
        expect(clock).toBeDefined();
        expect(clock.startTime).toEqual(parsedClock2.interval.start);
        expect(clock.stopTime).toEqual(parsedClock2.interval.stop);
        expect(clock.currentTime).toEqual(parsedClock2.currentTime);
        expect(clock.clockRange).toEqual(parsedClock2.range);
        expect(clock.clockStep).toEqual(parsedClock2.step);
        expect(clock.multiplier).toEqual(parsedClock2.multiplier);
    });

    it('clock returns data interval if no clock defined', function() {
        var interval = TimeInterval.fromIso8601({
            iso8601 : dynamicCzml.availability
        });

        var dataSource = new CzmlDataSource();
        dataSource.load(makePacket(dynamicCzml));
        var clock = dataSource.clock;
        expect(clock).toBeDefined();
        expect(clock.startTime).toEqual(interval.start);
        expect(clock.stopTime).toEqual(interval.stop);
        expect(clock.currentTime).toEqual(interval.start);
        expect(clock.clockRange).toEqual(ClockRange.LOOP_STOP);
        expect(clock.clockStep).toEqual(ClockStep.SYSTEM_CLOCK_MULTIPLIER);
        expect(clock.multiplier).toEqual(JulianDate.secondsDifference(interval.stop, interval.start) / 120.0);
    });

    it('processUrl loads expected data', function() {
        var dataSource = new CzmlDataSource();
        dataSource.processUrl(simpleUrl);
        return pollToPromise(function() {
            return dataSource.entities.values.length === 10;
        });
    });

    it('processUrl loads data on top of existing', function() {
        var dataSource = new CzmlDataSource();
        dataSource.processUrl(simpleUrl);
        
        return pollToPromise(function() {
            return dataSource.entities.values.length === 10;
        }).then(function() {
            dataSource.processUrl(vehicleUrl);
            return pollToPromise(function() {
                return dataSource.entities.values.length > 10;
            });
        });
    });

    it('loadUrl replaces data', function() {
        var dataSource = new CzmlDataSource();
        dataSource.processUrl(simpleUrl);
        return pollToPromise(function() {
            return dataSource.entities.values.length === 10;
        }).then(function() {
            dataSource.loadUrl(vehicleUrl);
            return pollToPromise(function() {
                return dataSource.entities.values.length === 1;
            });
        });
    });

    it('process loads expected data', function() {
        var dataSource = new CzmlDataSource();
        dataSource.process(simple, simpleUrl);
        expect(dataSource.entities.values.length).toEqual(10);
    });

    it('process loads data on top of existing', function() {
        var dataSource = new CzmlDataSource();
        dataSource.process(simple, simpleUrl);
        expect(dataSource.entities.values.length === 10);

        dataSource.process(vehicle, vehicleUrl);
        expect(dataSource.entities.values.length === 11);
    });

    it('load replaces data', function() {
        var dataSource = new CzmlDataSource();
        dataSource.process(simple, simpleUrl);
        expect(dataSource.entities.values.length).toEqual(10);

        dataSource.load(vehicle, vehicleUrl);
        expect(dataSource.entities.values.length).toEqual(1);
    });

    it('process throws with undefined CZML', function() {
        var dataSource = new CzmlDataSource();
        expect(function() {
            dataSource.process(undefined);
        }).toThrowDeveloperError();
    });

    it('load throws with undefined CZML', function() {
        var dataSource = new CzmlDataSource();
        expect(function() {
            dataSource.load(undefined);
        }).toThrowDeveloperError();
    });

    it('raises changed event when loading CZML', function() {
        var dataSource = new CzmlDataSource();

        var spy = jasmine.createSpy('changedEvent');
        dataSource.changedEvent.addEventListener(spy);

        dataSource.load(clockCzml);

        expect(spy).toHaveBeenCalledWith(dataSource);
    });

    it('raises changed event when name changes in CZML', function() {
        var dataSource = new CzmlDataSource();

        var originalCzml = {
            id : 'document',
            version : '1.0',
            name : 'czmlName'
        };
        dataSource.load(originalCzml);

        var spy = jasmine.createSpy('changedEvent');
        dataSource.changedEvent.addEventListener(spy);

        var newCzml = {
            id : 'document',
            name : 'newCzmlName'
        };
        dataSource.process(newCzml);

        expect(spy).toHaveBeenCalledWith(dataSource);
    });

    it('does not raise changed event when name does not change in CZML', function() {
        var dataSource = new CzmlDataSource();

        dataSource.load(nameCzml);

        var spy = jasmine.createSpy('changedEvent');
        dataSource.changedEvent.addEventListener(spy);

        dataSource.load(nameCzml);

        expect(spy).not.toHaveBeenCalled();
    });

    it('raises changed event when clock changes in CZML', function() {
        var dataSource = new CzmlDataSource();

        var originalCzml = {
            id : 'document',
            version : '1.0',
            clock : {
                interval : '2012-03-15T10:00:00Z/2012-03-16T10:00:00Z',
                currentTime : '2012-03-15T10:00:00Z',
                multiplier : 60.0,
                range : 'LOOP_STOP',
                step : 'SYSTEM_CLOCK_MULTIPLIER'
            }
        };
        dataSource.load(originalCzml);

        var spy = jasmine.createSpy('changedEvent');
        dataSource.changedEvent.addEventListener(spy);

        var newCzml = {
            id : 'document',
            version : '1.0',
            clock : {
                interval : '2013-03-15T10:00:00Z/2013-03-16T10:00:00Z',
                currentTime : '2012-03-15T10:00:00Z',
                multiplier : 60.0,
                range : 'LOOP_STOP',
                step : 'SYSTEM_CLOCK_MULTIPLIER'
            }
        };
        dataSource.load(newCzml);

        expect(spy).toHaveBeenCalledWith(dataSource);
    });

    it('does not raise changed event when clock does not change in CZML', function() {
        var dataSource = new CzmlDataSource();

        dataSource.load(clockCzml);

        var spy = jasmine.createSpy('changedEvent');
        dataSource.changedEvent.addEventListener(spy);

        dataSource.load(clockCzml);

        expect(spy).not.toHaveBeenCalled();
    });

    it('raises error when an error occurs in load', function() {
        var dataSource = new CzmlDataSource();

        var spy = jasmine.createSpy('errorEvent');
        dataSource.errorEvent.addEventListener(spy);

<<<<<<< HEAD
        // Blue.png is not JSON
        return dataSource.loadUrl('Data/Images/Blue.png').then(function() {
            fail('should not be called');
        }).otherwise(function() {
=======
        var promise = dataSource.load('Data/Images/Blue.png'); //not JSON

        var resolveSpy = jasmine.createSpy('resolve');
        var rejectSpy = jasmine.createSpy('reject');
        when(promise, resolveSpy, rejectSpy);

        waitsFor(function() {
            return rejectSpy.wasCalled;
        });

        runs(function() {
>>>>>>> d4418854
            expect(spy).toHaveBeenCalledWith(dataSource, jasmine.any(Error));
        });
    });

    it('raises error when an error occurs in process', function() {
        var dataSource = new CzmlDataSource();

        var spy = jasmine.createSpy('errorEvent');
        dataSource.errorEvent.addEventListener(spy);

<<<<<<< HEAD
        // Blue.png is not JSON
        dataSource.processUrl('Data/Images/Blue.png').then(function() {
            fail('should not be called');
        }).otherwise(function() {
=======
        var promise = dataSource.process('Data/Images/Blue.png'); //not JSON

        var resolveSpy = jasmine.createSpy('resolve');
        var rejectSpy = jasmine.createSpy('reject');
        when(promise, resolveSpy, rejectSpy);

        waitsFor(function() {
            return rejectSpy.wasCalled;
        });

        runs(function() {
>>>>>>> d4418854
            expect(spy).toHaveBeenCalledWith(dataSource, jasmine.any(Error));
        });
    });

    it('CZML adds data for infinite billboard.', function() {
        var sourceUri = 'http://someImage.invalid/';
        var billboardPacket = {
            billboard : {
                image : 'image.png',
                scale : 1.0,
                horizontalOrigin : 'CENTER',
                verticalOrigin : 'CENTER',
                color : {
                    rgbaf : [1.0, 1.0, 1.0, 1.0]
                },
                eyeOffset : {
                    cartesian : [3.0, 4.0, 5.0]
                },
                pixelOffset : {
                    cartesian2 : [1.0, 2.0]
                },
                show : true
            }
        };

        var dataSource = new CzmlDataSource();
        dataSource.load(makePacket(billboardPacket), sourceUri);
        var entity = dataSource.entities.values[0];

        expect(entity.billboard).toBeDefined();
        expect(entity.billboard.image.getValue(Iso8601.MINIMUM_VALUE)).toEqual(sourceUri + 'image.png');
        expect(entity.billboard.scale.getValue(Iso8601.MINIMUM_VALUE)).toEqual(billboardPacket.billboard.scale);
        expect(entity.billboard.horizontalOrigin.getValue(Iso8601.MINIMUM_VALUE)).toEqual(HorizontalOrigin.CENTER);
        expect(entity.billboard.verticalOrigin.getValue(Iso8601.MINIMUM_VALUE)).toEqual(VerticalOrigin.CENTER);
        expect(entity.billboard.color.getValue(Iso8601.MINIMUM_VALUE)).toEqual(new Color(1.0, 1.0, 1.0, 1.0));
        expect(entity.billboard.eyeOffset.getValue(Iso8601.MINIMUM_VALUE)).toEqual(new Cartesian3(3.0, 4.0, 5.0));
        expect(entity.billboard.pixelOffset.getValue(Iso8601.MINIMUM_VALUE)).toEqual(new Cartesian2(1.0, 2.0));
        expect(entity.billboard.show.getValue(Iso8601.MINIMUM_VALUE)).toEqual(true);
    });

    it('can handle image intervals both of type uri and image', function() {
        var source = 'http://some.url.invalid/';
        var packet = {
            billboard : {
                image : [{
                    interval : '2013-01-01T00:00:00Z/2013-01-01T01:00:00Z',
                    uri : 'image.png'
                }, {
                    interval : '2013-01-01T01:00:00Z/2013-01-01T02:00:00Z',
                    uri : 'image2.png'
                }]
            }
        };

        var dataSource = new CzmlDataSource();
        dataSource.load(makePacket(packet), source);
        var entity = dataSource.entities.values[0];
        var imageProperty = entity.billboard.image;
        expect(imageProperty.getValue(JulianDate.fromIso8601('2013-01-01T00:00:00Z'))).toEqual(source + 'image.png');
        expect(imageProperty.getValue(JulianDate.fromIso8601('2013-01-01T01:00:00Z'))).toEqual(source + 'image2.png');
    });

    it('CZML adds data for constrained billboard.', function() {
        var billboardPacket = {
            billboard : {
                interval : '2000-01-01/2001-01-01',
                image : 'http://someImage.invalid/image',
                scale : 1.0,
                horizontalOrigin : 'CENTER',
                verticalOrigin : 'CENTER',
                color : {
                    rgbaf : [1.0, 1.0, 1.0, 1.0]
                },
                eyeOffset : {
                    cartesian : [3.0, 4.0, 5.0]
                },
                pixelOffset : {
                    cartesian2 : [1.0, 2.0]
                },
                show : true
            }
        };

        var validTime = TimeInterval.fromIso8601({
            iso8601 : billboardPacket.billboard.interval
        }).start;
        var invalidTime = JulianDate.addSeconds(validTime, -1, new JulianDate());

        var dataSource = new CzmlDataSource();
        dataSource.load(makePacket(billboardPacket));
        var entity = dataSource.entities.values[0];

        expect(entity.billboard).toBeDefined();
        expect(entity.billboard.image.getValue(validTime)).toEqual(billboardPacket.billboard.image);
        expect(entity.billboard.scale.getValue(validTime)).toEqual(billboardPacket.billboard.scale);
        expect(entity.billboard.horizontalOrigin.getValue(validTime)).toEqual(HorizontalOrigin.CENTER);
        expect(entity.billboard.verticalOrigin.getValue(validTime)).toEqual(VerticalOrigin.CENTER);
        expect(entity.billboard.color.getValue(validTime)).toEqual(new Color(1.0, 1.0, 1.0, 1.0));
        expect(entity.billboard.eyeOffset.getValue(validTime)).toEqual(new Cartesian3(3.0, 4.0, 5.0));
        expect(entity.billboard.pixelOffset.getValue(validTime)).toEqual(new Cartesian2(1.0, 2.0));

        expect(entity.billboard.show.getValue(validTime)).toEqual(true);

        expect(entity.billboard).toBeDefined();
        expect(entity.billboard.image.getValue(invalidTime)).toBeUndefined();
        expect(entity.billboard.scale.getValue(invalidTime)).toBeUndefined();
        expect(entity.billboard.horizontalOrigin.getValue(invalidTime)).toBeUndefined();
        expect(entity.billboard.verticalOrigin.getValue(invalidTime)).toBeUndefined();
        expect(entity.billboard.color.getValue(invalidTime)).toBeUndefined();
        expect(entity.billboard.eyeOffset.getValue(invalidTime)).toBeUndefined();
        expect(entity.billboard.pixelOffset.getValue(invalidTime)).toBeUndefined();
        expect(entity.billboard.show.getValue(invalidTime)).toBeUndefined();
    });

    it('can handle sampled billboard pixelOffset.', function() {
        var epoch = JulianDate.now();

        var billboardPacket = {
            billboard : {
                pixelOffset : {
                    epoch : JulianDate.toIso8601(epoch),
                    cartesian2 : [0, 1, 2, 1, 3, 4]
                }
            }
        };

        var dataSource = new CzmlDataSource();
        dataSource.load(makePacket(billboardPacket));
        var entity = dataSource.entities.values[0];

        expect(entity.billboard).toBeDefined();
        var date1 = epoch;
        var date2 = JulianDate.addSeconds(epoch, 1.0, new JulianDate());
        expect(entity.billboard.pixelOffset.getValue(date1)).toEqual(new Cartesian2(1.0, 2.0));
        expect(entity.billboard.pixelOffset.getValue(date2)).toEqual(new Cartesian2(3.0, 4.0));
    });

    it('CZML adds clock data.', function() {
        var clockPacket = {
            id : 'document',
            version : '1.0',
            clock : {
                interval : '2012-03-15T10:00:00Z/2012-03-16T10:00:00Z',
                currentTime : '2012-03-15T10:00:00Z',
                multiplier : 60.0,
                range : 'LOOP_STOP',
                step : 'SYSTEM_CLOCK_MULTIPLIER'
            }
        };

        var interval = TimeInterval.fromIso8601({
            iso8601 : clockPacket.clock.interval
        });
        var currentTime = JulianDate.fromIso8601(clockPacket.clock.currentTime);
        var multiplier = clockPacket.clock.multiplier;
        var range = ClockRange[clockPacket.clock.range];
        var step = ClockStep[clockPacket.clock.step];

        var dataSource = new CzmlDataSource();
        dataSource.load(clockPacket);
        var entity = dataSource.entities.values[0];

        expect(dataSource.clock).toBeDefined();
        expect(dataSource.clock.startTime).toEqual(interval.start);
        expect(dataSource.clock.stopTime).toEqual(interval.stop);
        expect(dataSource.clock.currentTime).toEqual(currentTime);
        expect(dataSource.clock.clockRange).toEqual(range);
        expect(dataSource.clock.clockStep).toEqual(step);
        expect(dataSource.clock.multiplier).toEqual(multiplier);
    });

    it('CZML constant cartographicsDegrees positions work.', function() {
        var czml = {
            position : {
                cartographicDegrees : [34, 117, 10000]
            }
        };

        var dataSource = new CzmlDataSource();
        dataSource.load(makePacket(czml));

        var entity = dataSource.entities.values[0];
        var resultCartesian = entity.position.getValue(JulianDate.now());
        expect(resultCartesian).toEqual(Cartesian3.fromDegrees(34, 117, 10000));
    });

    it('CZML sampled cartographicsDegrees positions work.', function() {
        var epoch = JulianDate.now();

        var czml = {
            position : {
                epoch : JulianDate.toIso8601(epoch),
                cartographicDegrees : [0, 34, 117, 10000, 1, 34, 117, 20000]
            }
        };

        var dataSource = new CzmlDataSource();
        dataSource.load(makePacket(czml));

        var entity = dataSource.entities.values[0];
        var resultCartesian = entity.position.getValue(epoch);
        expect(resultCartesian).toEqual(Cartesian3.fromDegrees(34, 117, 10000));

        resultCartesian = entity.position.getValue(JulianDate.addSeconds(epoch, 1, new JulianDate()));
        expect(resultCartesian).toEqual(Cartesian3.fromDegrees(34, 117, 20000));
    });

    it('CZML sampled positions work without epoch.', function() {
        var lastDate = JulianDate.now();
        var firstDate = new JulianDate(lastDate.dayNumber - 1, 0);

        var czml = {
            position : {
                cartographicDegrees : [JulianDate.toIso8601(firstDate), 34, 117, 10000, JulianDate.toIso8601(lastDate), 34, 117, 20000]
            }
        };

        var dataSource = new CzmlDataSource();
        dataSource.load(makePacket(czml));

        var entity = dataSource.entities.values[0];
        var resultCartesian = entity.position.getValue(firstDate);
        expect(resultCartesian).toEqual(Cartesian3.fromDegrees(34, 117, 10000));

        resultCartesian = entity.position.getValue(lastDate);
        expect(resultCartesian).toEqual(Cartesian3.fromDegrees(34, 117, 20000));
    });

    it('CZML constant cartographicRadians positions work.', function() {
        var czml = {
            position : {
                cartographicRadians : [1, 2, 10000]
            }
        };

        var dataSource = new CzmlDataSource();
        dataSource.load(makePacket(czml));

        var entity = dataSource.entities.values[0];
        var resultCartesian = entity.position.getValue(JulianDate.now());
        expect(resultCartesian).toEqual(Cartesian3.fromRadians(1, 2, 10000));
    });

    it('Can set reference frame', function() {
        var epoch = JulianDate.now();
        var dataSource = new CzmlDataSource();

        var czml = {
            position : {
                referenceFrame : 'INERTIAL',
                epoch : JulianDate.toIso8601(epoch),
                cartesian : [1.0, 2.0, 3.0]
            }
        };

        dataSource.load(makePacket(czml));
        var entity = dataSource.entities.values[0];
        expect(entity.position.referenceFrame).toBe(ReferenceFrame.INERTIAL);

        czml = {
            position : {
                referenceFrame : 'FIXED',
                epoch : JulianDate.toIso8601(epoch),
                cartesian : [1.0, 2.0, 3.0]
            }
        };

        dataSource.load(makePacket(czml));
        entity = dataSource.entities.values[0];
        expect(entity.position.referenceFrame).toBe(ReferenceFrame.FIXED);
    });

    it('Default reference frame on existing interval does not reset value to FIXED.', function() {
        var epoch = JulianDate.now();
        var dataSource = new CzmlDataSource();

        var czml = {
            position : {
                referenceFrame : 'INERTIAL',
                epoch : JulianDate.toIso8601(epoch),
                cartesian : [1.0, 2.0, 3.0]
            }
        };

        dataSource.process(makePacket(czml));
        var entity = dataSource.entities.values[0];
        expect(entity.position.referenceFrame).toBe(ReferenceFrame.INERTIAL);

        var czml2 = {
            position : {
                epoch : JulianDate.toIso8601(epoch),
                cartesian : [1.0, 2.0, 3.0]
            }
        };
        dataSource.process(czml2);

        expect(entity.position.referenceFrame).toBe(ReferenceFrame.INERTIAL);
    });

    it('CZML sampled cartographicRadians positions work.', function() {
        var epoch = JulianDate.now();

        var czml = {
            position : {
                epoch : JulianDate.toIso8601(epoch),
                cartographicRadians : [0, 2, 0.3, 10000, 1, 0.2, 0.5, 20000]
            }
        };

        var dataSource = new CzmlDataSource();
        dataSource.load(makePacket(czml));

        var entity = dataSource.entities.values[0];
        var resultCartesian = entity.position.getValue(epoch);
        expect(resultCartesian).toEqual(Cartesian3.fromRadians(2, 0.3, 10000));

        resultCartesian = entity.position.getValue(JulianDate.addSeconds(epoch, 1, new JulianDate()));
        expect(resultCartesian).toEqual(Cartesian3.fromRadians(0.2, 0.5, 20000));
    });

    it('CZML sampled numbers work without epoch.', function() {
        var firstDate = Iso8601.MINIMUM_VALUE;
        var midDate = JulianDate.addDays(firstDate, 1, new JulianDate());
        var lastDate = JulianDate.addDays(firstDate, 2, new JulianDate());

        var ellipsePacket = {
            ellipse : {
                semiMajorAxis : {
                    number : [JulianDate.toIso8601(firstDate), 0, JulianDate.toIso8601(lastDate), 10]
                }
            }
        };

        var dataSource = new CzmlDataSource();
        dataSource.load(makePacket(ellipsePacket));
        var entity = dataSource.entities.values[0];

        expect(entity.ellipse).toBeDefined();
        expect(entity.ellipse.semiMajorAxis.getValue(firstDate)).toEqual(0);
        expect(entity.ellipse.semiMajorAxis.getValue(midDate)).toEqual(5);
        expect(entity.ellipse.semiMajorAxis.getValue(lastDate)).toEqual(10);
    });

    it('CZML adds data for infinite ellipse.', function() {
        var ellipsePacket = {
            ellipse : {
                semiMajorAxis : 10,
                semiMinorAxis : 20,
                rotation : 1.0,
                outline : true,
                outlineColor : {
                    rgbaf : [0.2, 0.2, 0.2, 0.2]
                },
                outlineWidth : 6
            }
        };

        var dataSource = new CzmlDataSource();
        dataSource.load(makePacket(ellipsePacket));
        var entity = dataSource.entities.values[0];

        expect(entity.ellipse).toBeDefined();
        expect(entity.ellipse.semiMajorAxis.getValue(Iso8601.MINIMUM_VALUE)).toEqual(ellipsePacket.ellipse.semiMajorAxis);
        expect(entity.ellipse.semiMinorAxis.getValue(Iso8601.MINIMUM_VALUE)).toEqual(ellipsePacket.ellipse.semiMinorAxis);
        expect(entity.ellipse.rotation.getValue(Iso8601.MINIMUM_VALUE)).toEqual(ellipsePacket.ellipse.rotation);
        expect(entity.ellipse.outline.getValue(Iso8601.MINIMUM_VALUE)).toEqual(true);
        expect(entity.ellipse.outlineColor.getValue(Iso8601.MINIMUM_VALUE)).toEqual(new Color(0.2, 0.2, 0.2, 0.2));
        expect(entity.ellipse.outlineWidth.getValue(Iso8601.MINIMUM_VALUE)).toEqual(6);
    });

    it('CZML adds data for constrained ellipse.', function() {
        var ellipsePacketInterval = {
            ellipse : {
                interval : '2000-01-01/2001-01-01',
                semiMajorAxis : 10,
                semiMinorAxis : 20,
                rotation : 1.0
            }
        };

        var dataSource = new CzmlDataSource();
        dataSource.load(makePacket(ellipsePacketInterval));
        var entity = dataSource.entities.values[0];

        var validTime = TimeInterval.fromIso8601({
            iso8601 : ellipsePacketInterval.ellipse.interval
        }).start;
        var invalidTime = JulianDate.addSeconds(validTime, -1, new JulianDate());

        expect(entity.ellipse).toBeDefined();
        expect(entity.ellipse.semiMajorAxis.getValue(validTime)).toEqual(ellipsePacketInterval.ellipse.semiMajorAxis);
        expect(entity.ellipse.semiMinorAxis.getValue(validTime)).toEqual(ellipsePacketInterval.ellipse.semiMinorAxis);
        expect(entity.ellipse.rotation.getValue(validTime)).toEqual(ellipsePacketInterval.ellipse.rotation);

        expect(entity.ellipse.semiMajorAxis.getValue(invalidTime)).toBeUndefined();
        expect(entity.ellipse.semiMinorAxis.getValue(invalidTime)).toBeUndefined();
        expect(entity.ellipse.rotation.getValue(invalidTime)).toBeUndefined();
    });

    it('CZML adds data for infinite ellipsoid.', function() {
        var expectedRadii = new Cartesian3(1.0, 2.0, 3.0);

        var ellipsoidPacket = {
            ellipsoid : {
                radii : {
                    cartesian : [1.0, 2.0, 3.0]
                },
                show : true,
                material : {
                    solidColor : {
                        color : {
                            rgbaf : [0.1, 0.1, 0.1, 0.1]
                        }
                    }
                },
                outline : true,
                outlineColor : {
                    rgbaf : [0.2, 0.2, 0.2, 0.2]
                },
                outlineWidth : 6
            }
        };

        var dataSource = new CzmlDataSource();
        dataSource.load(makePacket(ellipsoidPacket));
        var entity = dataSource.entities.values[0];

        expect(entity.ellipsoid).toBeDefined();
        expect(entity.ellipsoid.radii.getValue(Iso8601.MINIMUM_VALUE)).toEqual(expectedRadii);
        expect(entity.ellipsoid.show.getValue(Iso8601.MINIMUM_VALUE)).toEqual(ellipsoidPacket.ellipsoid.show);
        expect(entity.ellipsoid.material.getValue(Iso8601.MINIMUM_VALUE).color).toEqual(new Color(0.1, 0.1, 0.1, 0.1));
        expect(entity.ellipsoid.outline.getValue(Iso8601.MINIMUM_VALUE)).toEqual(true);
        expect(entity.ellipsoid.outlineColor.getValue(Iso8601.MINIMUM_VALUE)).toEqual(new Color(0.2, 0.2, 0.2, 0.2));
        expect(entity.ellipsoid.outlineWidth.getValue(Iso8601.MINIMUM_VALUE)).toEqual(6);
    });

    it('CZML adds data for constrained ellipsoid.', function() {
        var expectedRadii = new Cartesian3(1.0, 2.0, 3.0);

        var ellipsoidPacketInterval = {
            ellipsoid : {
                interval : '2000-01-01/2001-01-01',
                radii : {
                    cartesian : [1.0, 2.0, 3.0]
                },
                show : true,
                material : {
                    solidColor : {
                        color : {
                            rgbaf : [0.1, 0.1, 0.1, 0.1]
                        }
                    }
                }
            }
        };

        var validTime = TimeInterval.fromIso8601({
            iso8601 : ellipsoidPacketInterval.ellipsoid.interval
        }).start;
        var invalidTime = JulianDate.addSeconds(validTime, -1, new JulianDate());

        var dataSource = new CzmlDataSource();
        dataSource.load(makePacket(ellipsoidPacketInterval));
        var entity = dataSource.entities.values[0];

        expect(entity.ellipsoid).toBeDefined();
        expect(entity.ellipsoid.radii.getValue(validTime)).toEqual(expectedRadii);
        expect(entity.ellipsoid.show.getValue(validTime)).toEqual(ellipsoidPacketInterval.ellipsoid.show);
        expect(entity.ellipsoid.material.getValue(validTime).color).toEqual(new Color(0.1, 0.1, 0.1, 0.1));

        expect(entity.ellipsoid.radii.getValue(invalidTime)).toBeUndefined();
        expect(entity.ellipsoid.show.getValue(invalidTime)).toBeUndefined();
        expect(entity.ellipsoid.material.getValue(invalidTime)).toBeUndefined();
    });

    it('CZML adds data for infinite label.', function() {
        var labelPacket = {
            label : {
                text : 'TestFacility',
                font : '10pt "Open Sans"',
                style : 'FILL',
                fillColor : {
                    rgbaf : [0.1, 0.1, 0.1, 0.1]
                },
                outlineColor : {
                    rgbaf : [0.2, 0.2, 0.2, 0.2]
                },
                outlineWidth : 3.14,
                horizontalOrigin : 'LEFT',
                verticalOrigin : 'CENTER',
                eyeOffset : {
                    cartesian : [1.0, 2.0, 3.0]
                },
                pixelOffset : {
                    cartesian2 : [4.0, 5.0]
                },
                scale : 1.0,
                show : true
            }
        };

        var dataSource = new CzmlDataSource();
        dataSource.load(makePacket(labelPacket));
        var entity = dataSource.entities.values[0];

        expect(entity.label).toBeDefined();
        expect(entity.label.text.getValue(Iso8601.MINIMUM_VALUE)).toEqual(labelPacket.label.text);
        expect(entity.label.font.getValue(Iso8601.MINIMUM_VALUE)).toEqual(labelPacket.label.font);
        expect(entity.label.style.getValue(Iso8601.MINIMUM_VALUE)).toEqual(LabelStyle.FILL);
        expect(entity.label.fillColor.getValue(Iso8601.MINIMUM_VALUE)).toEqual(new Color(0.1, 0.1, 0.1, 0.1));
        expect(entity.label.outlineColor.getValue(Iso8601.MINIMUM_VALUE)).toEqual(new Color(0.2, 0.2, 0.2, 0.2));
        expect(entity.label.outlineWidth.getValue(Iso8601.MINIMUM_VALUE)).toEqual(labelPacket.label.outlineWidth);
        expect(entity.label.horizontalOrigin.getValue(Iso8601.MINIMUM_VALUE)).toEqual(HorizontalOrigin.LEFT);
        expect(entity.label.verticalOrigin.getValue(Iso8601.MINIMUM_VALUE)).toEqual(VerticalOrigin.CENTER);
        expect(entity.label.eyeOffset.getValue(Iso8601.MINIMUM_VALUE)).toEqual(new Cartesian3(1.0, 2.0, 3.0));
        expect(entity.label.pixelOffset.getValue(Iso8601.MINIMUM_VALUE)).toEqual(new Cartesian2(4.0, 5.0));
        expect(entity.label.scale.getValue(Iso8601.MINIMUM_VALUE)).toEqual(labelPacket.label.scale);
        expect(entity.label.show.getValue(Iso8601.MINIMUM_VALUE)).toEqual(labelPacket.label.show);
    });

    it('CZML adds data for constrained label.', function() {
        var labelPacket = {
            label : {
                interval : '2000-01-01/2001-01-01',
                text : 'TestFacility',
                font : '10pt "Open Sans"',
                style : 'FILL',
                fillColor : {
                    rgbaf : [0.1, 0.1, 0.1, 0.1]
                },
                outlineColor : {
                    rgbaf : [0.2, 0.2, 0.2, 0.2]
                },
                outlineWidth : 2.78,
                horizontalOrigin : 'LEFT',
                verticalOrigin : 'CENTER',
                eyeOffset : {
                    cartesian : [1.0, 2.0, 3.0]
                },
                pixelOffset : {
                    cartesian2 : [4.0, 5.0]
                },
                scale : 1.0,
                show : true
            }
        };

        var validTime = TimeInterval.fromIso8601({
            iso8601 : labelPacket.label.interval
        }).start;
        var invalidTime = JulianDate.addSeconds(validTime, -1, new JulianDate());

        var dataSource = new CzmlDataSource();
        dataSource.load(makePacket(labelPacket));
        var entity = dataSource.entities.values[0];

        expect(entity.label).toBeDefined();
        expect(entity.label.text.getValue(validTime)).toEqual(labelPacket.label.text);
        expect(entity.label.font.getValue(validTime)).toEqual(labelPacket.label.font);
        expect(entity.label.style.getValue(validTime)).toEqual(LabelStyle.FILL);
        expect(entity.label.fillColor.getValue(validTime)).toEqual(new Color(0.1, 0.1, 0.1, 0.1));
        expect(entity.label.outlineColor.getValue(validTime)).toEqual(new Color(0.2, 0.2, 0.2, 0.2));
        expect(entity.label.outlineWidth.getValue(validTime)).toEqual(labelPacket.label.outlineWidth);
        expect(entity.label.horizontalOrigin.getValue(validTime)).toEqual(HorizontalOrigin.LEFT);
        expect(entity.label.verticalOrigin.getValue(validTime)).toEqual(VerticalOrigin.CENTER);
        expect(entity.label.eyeOffset.getValue(validTime)).toEqual(new Cartesian3(1.0, 2.0, 3.0));
        expect(entity.label.pixelOffset.getValue(validTime)).toEqual(new Cartesian2(4.0, 5.0));
        expect(entity.label.scale.getValue(validTime)).toEqual(labelPacket.label.scale);
        expect(entity.label.show.getValue(validTime)).toEqual(labelPacket.label.show);
        expect(entity.label.text.getValue(invalidTime)).toBeUndefined();
        expect(entity.label.font.getValue(invalidTime)).toBeUndefined();
        expect(entity.label.style.getValue(invalidTime)).toBeUndefined();
        expect(entity.label.fillColor.getValue(invalidTime)).toBeUndefined();
        expect(entity.label.outlineColor.getValue(invalidTime)).toBeUndefined();
        expect(entity.label.outlineWidth.getValue(invalidTime)).toBeUndefined();
        expect(entity.label.horizontalOrigin.getValue(invalidTime)).toBeUndefined();
        expect(entity.label.verticalOrigin.getValue(invalidTime)).toBeUndefined();
        expect(entity.label.eyeOffset.getValue(invalidTime)).toBeUndefined();
        expect(entity.label.pixelOffset.getValue(invalidTime)).toBeUndefined();
        expect(entity.label.scale.getValue(invalidTime)).toBeUndefined();
        expect(entity.label.show.getValue(invalidTime)).toBeUndefined();
    });

    it('can handle sampled label pixelOffset.', function() {
        var epoch = JulianDate.now();

        var labelPacket = {
            label : {
                pixelOffset : {
                    epoch : JulianDate.toIso8601(epoch),
                    cartesian2 : [0, 1, 2, 1, 3, 4]
                }
            }
        };

        var dataSource = new CzmlDataSource();
        dataSource.load(makePacket(labelPacket));
        var entity = dataSource.entities.values[0];

        expect(entity.label).toBeDefined();
        var date1 = epoch;
        var date2 = JulianDate.addSeconds(epoch, 1.0, new JulianDate());
        expect(entity.label.pixelOffset.getValue(date1)).toEqual(new Cartesian2(1.0, 2.0));
        expect(entity.label.pixelOffset.getValue(date2)).toEqual(new Cartesian2(3.0, 4.0));
    });

    it('CZML Position works.', function() {
        var packet = {
            position : {
                cartesian : [1.0, 2.0, 3.0]
            }
        };

        var dataSource = new CzmlDataSource();
        dataSource.load(makePacket(packet));
        var entity = dataSource.entities.values[0];
        expect(entity.position.getValue(Iso8601.MINIMUM_VALUE)).toEqual(new Cartesian3(1.0, 2.0, 3.0));
    });

    it('CZML Orientation works.', function() {
        var packet = {
            orientation : {
                unitQuaternion : [0.0, 0.0, 0.0, 1.0]
            }
        };

        var dataSource = new CzmlDataSource();
        dataSource.load(makePacket(packet));
        var entity = dataSource.entities.values[0];
        expect(entity.orientation.getValue(Iso8601.MINIMUM_VALUE)).toEqual(new Quaternion(0.0, 0.0, 0.0, 1.0));
    });

    it('positions work with cartesians.', function() {
        var expectedResult = [new Cartesian3(1.0, 2.0, 3.0), new Cartesian3(5.0, 6.0, 7.0)];

        var packet = {
            polyline : {
                positions : {
                    cartesian : [expectedResult[0].x, expectedResult[0].y, expectedResult[0].z, expectedResult[1].x, expectedResult[1].y, expectedResult[1].z]
                }
            }
        };

        var dataSource = new CzmlDataSource();
        dataSource.load(makePacket(packet));
        var entity = dataSource.entities.values[0];
        expect(entity.polyline.positions.getValue(Iso8601.MINIMUM_VALUE)).toEqual(expectedResult);
    });

    it('positions work with cartographicRadians.', function() {
        var input = [new Cartographic(1.0, 2.0, 4.0), new Cartographic(5.0, 6.0, 7.0)];
        var expectedResult = Ellipsoid.WGS84.cartographicArrayToCartesianArray(input);

        var packet = {
            polyline : {
                positions : {
                    cartographicRadians : [input[0].longitude, input[0].latitude, input[0].height, input[1].longitude, input[1].latitude, input[1].height]
                }
            }
        };

        var dataSource = new CzmlDataSource();
        dataSource.load(makePacket(packet));
        var entity = dataSource.entities.values[0];
        expect(entity.polyline.positions.getValue(Iso8601.MINIMUM_VALUE)).toEqual(expectedResult);
    });

    it('positions work with cartographicDegrees.', function() {
        var expectedResult = Cartesian3.fromDegreesArrayHeights([
            1.0, 2.0, 3.0,
            5.0, 6.0, 7.0
        ]);

        var packet = {
            polyline : {
                positions : {
                    cartographicDegrees : [1.0, 2.0, 3.0, 5.0, 6.0, 7.0]
                }
            }
        };

        var dataSource = new CzmlDataSource();
        dataSource.load(makePacket(packet));
        var entity = dataSource.entities.values[0];
        expect(entity.polyline.positions.getValue(Iso8601.MINIMUM_VALUE)).toEqual(expectedResult);
    });

    it('CZML ViewFrom works.', function() {
        var packet = {
            viewFrom : {
                cartesian : [1.0, 2.0, 3.0]
            }
        };

        var dataSource = new CzmlDataSource();
        dataSource.load(makePacket(packet));
        var entity = dataSource.entities.values[0];
        expect(entity.viewFrom.getValue(Iso8601.MINIMUM_VALUE)).toEqual(new Cartesian3(1.0, 2.0, 3.0));
    });

    it('CZML description works.', function() {
        var packet = {
            description : 'this is a description'
        };

        var dataSource = new CzmlDataSource();
        dataSource.load(makePacket(packet));
        var entity = dataSource.entities.values[0];
        expect(entity.description.getValue(Iso8601.MINIMUM_VALUE)).toEqual(packet.description);
    });

    it('CZML Availability works with a single interval.', function() {
        var packet1 = {
            id : 'testObject',
            availability : '2000-01-01/2001-01-01'
        };

        var dataSource = new CzmlDataSource();
        dataSource.process(makePacket(packet1));
        var entity = dataSource.entities.values[0];

        var interval = TimeInterval.fromIso8601({
            iso8601 : packet1.availability
        });
        expect(entity.availability.length).toEqual(1);
        expect(entity.availability.get(0)).toEqual(interval);

        var packet2 = {
            id : 'testObject',
            availability : '2000-02-02/2001-02-02'
        };

        dataSource.process(packet2);
        interval = TimeInterval.fromIso8601({
            iso8601 : packet2.availability
        });
        expect(entity.availability.length).toEqual(1);
        expect(entity.availability.get(0)).toEqual(interval);
    });

    it('CZML Availability works with multiple intervals.', function() {
        var packet1 = {
            id : 'testObject',
            availability : ['2000-01-01/2001-01-01', '2002-01-01/2003-01-01']
        };

        var dataSource = new CzmlDataSource();
        dataSource.process(makePacket(packet1));
        var entity = dataSource.entities.values[0];

        var interval1 = TimeInterval.fromIso8601({
            iso8601 : packet1.availability[0]
        });
        var interval2 = TimeInterval.fromIso8601({
            iso8601 : packet1.availability[1]
        });
        expect(entity.availability.length).toEqual(2);
        expect(entity.availability.get(0)).toEqual(interval1);
        expect(entity.availability.get(1)).toEqual(interval2);

        var packet2 = {
            id : 'testObject',
            availability : ['2003-01-01/2004-01-01', '2005-01-01/2006-01-01']
        };
        dataSource.process(packet2);

        interval1 = TimeInterval.fromIso8601({
            iso8601 : packet2.availability[0]
        });
        interval2 = TimeInterval.fromIso8601({
            iso8601 : packet2.availability[1]
        });
        expect(entity.availability.length).toEqual(2);
        expect(entity.availability.get(0)).toEqual(interval1);
        expect(entity.availability.get(1)).toEqual(interval2);
    });

    it('CZML adds data for infinite path.', function() {
        var pathPacket = {
            path : {
                material : {
                    polylineOutline : {
                        color : {
                            rgbaf : [0.1, 0.1, 0.1, 0.1]
                        },
                        outlineColor : {
                            rgbaf : [0.2, 0.2, 0.2, 0.2]
                        },
                        outlineWidth : 1.0
                    }
                },
                width : 1.0,
                resolution : 23.0,
                leadTime : 2.0,
                trailTime : 3.0,
                show : true
            }
        };

        var dataSource = new CzmlDataSource();
        dataSource.load(makePacket(pathPacket));
        var entity = dataSource.entities.values[0];

        expect(entity.path).toBeDefined();
        expect(entity.path.material.color.getValue(Iso8601.MINIMUM_VALUE)).toEqual(new Color(0.1, 0.1, 0.1, 0.1));
        expect(entity.path.width.getValue(Iso8601.MINIMUM_VALUE)).toEqual(pathPacket.path.width);
        expect(entity.path.resolution.getValue(Iso8601.MINIMUM_VALUE)).toEqual(pathPacket.path.resolution);
        expect(entity.path.material.outlineColor.getValue(Iso8601.MINIMUM_VALUE)).toEqual(new Color(0.2, 0.2, 0.2, 0.2));
        expect(entity.path.material.outlineWidth.getValue(Iso8601.MINIMUM_VALUE)).toEqual(1.0);
        expect(entity.path.leadTime.getValue(Iso8601.MINIMUM_VALUE)).toEqual(pathPacket.path.leadTime);
        expect(entity.path.trailTime.getValue(Iso8601.MINIMUM_VALUE)).toEqual(pathPacket.path.trailTime);
        expect(entity.path.show.getValue(Iso8601.MINIMUM_VALUE)).toEqual(true);
    });

    it('CZML adds data for constrained path.', function() {
        var pathPacket = {
            path : {
                interval : '2000-01-01/2001-01-01',
                material : {
                    polylineOutline : {
                        color : {
                            rgbaf : [0.1, 0.1, 0.1, 0.1]
                        },
                        outlineColor : {
                            rgbaf : [0.2, 0.2, 0.2, 0.2]
                        },
                        outlineWidth : 1.0
                    }
                },
                width : 1.0,
                resolution : 23.0,
                leadTime : 2.0,
                trailTime : 3.0,
                show : true
            }
        };

        var validTime = TimeInterval.fromIso8601({
            iso8601 : pathPacket.path.interval
        }).start;
        var invalidTime = JulianDate.addSeconds(validTime, -1, new JulianDate());

        var dataSource = new CzmlDataSource();
        dataSource.load(makePacket(pathPacket));
        var entity = dataSource.entities.values[0];

        expect(entity.path).toBeDefined();
        expect(entity.path.width.getValue(validTime)).toEqual(pathPacket.path.width);
        expect(entity.path.resolution.getValue(validTime)).toEqual(pathPacket.path.resolution);
        expect(entity.path.leadTime.getValue(validTime)).toEqual(pathPacket.path.leadTime);
        expect(entity.path.trailTime.getValue(validTime)).toEqual(pathPacket.path.trailTime);
        expect(entity.path.show.getValue(validTime)).toEqual(true);
        expect(entity.path.material.getValue(validTime).color).toEqual(new Color(0.1, 0.1, 0.1, 0.1));
        expect(entity.path.material.getValue(validTime).outlineColor).toEqual(new Color(0.2, 0.2, 0.2, 0.2));
        expect(entity.path.material.getValue(validTime).outlineWidth).toEqual(1.0);

        expect(entity.path.material.getValue(invalidTime)).toBeUndefined();
        expect(entity.path.width.getValue(invalidTime)).toBeUndefined();
        expect(entity.path.leadTime.getValue(invalidTime)).toBeUndefined();
        expect(entity.path.trailTime.getValue(invalidTime)).toBeUndefined();
        expect(entity.path.show.getValue(invalidTime)).toBeUndefined();
    });

    it('CZML adds data for infinite point.', function() {
        var pointPacket = {
            point : {
                color : {
                    rgbaf : [0.1, 0.1, 0.1, 0.1]
                },
                pixelSize : 1.0,
                outlineColor : {
                    rgbaf : [0.2, 0.2, 0.2, 0.2]
                },
                outlineWidth : 1.0,
                show : true
            }
        };

        var dataSource = new CzmlDataSource();
        dataSource.load(makePacket(pointPacket));
        var entity = dataSource.entities.values[0];

        expect(entity.point).toBeDefined();
        expect(entity.point.color.getValue(Iso8601.MINIMUM_VALUE)).toEqual(new Color(0.1, 0.1, 0.1, 0.1));
        expect(entity.point.pixelSize.getValue(Iso8601.MINIMUM_VALUE)).toEqual(pointPacket.point.pixelSize);
        expect(entity.point.outlineColor.getValue(Iso8601.MINIMUM_VALUE)).toEqual(new Color(0.2, 0.2, 0.2, 0.2));
        expect(entity.point.outlineWidth.getValue(Iso8601.MINIMUM_VALUE)).toEqual(pointPacket.point.outlineWidth);
        expect(entity.point.show.getValue(Iso8601.MINIMUM_VALUE)).toEqual(true);
    });

    it('CZML adds data for constrained point.', function() {
        var pointPacket = {
            point : {
                interval : '2000-01-01/2001-01-01',
                color : {
                    rgbaf : [0.1, 0.1, 0.1, 0.1]
                },
                pixelSize : 1.0,
                outlineColor : {
                    rgbaf : [0.2, 0.2, 0.2, 0.2]
                },
                outlineWidth : 1.0,
                show : true
            }
        };

        var validTime = TimeInterval.fromIso8601({
            iso8601 : pointPacket.point.interval
        }).start;
        var invalidTime = JulianDate.addSeconds(validTime, -1, new JulianDate());

        var dataSource = new CzmlDataSource();
        dataSource.load(makePacket(pointPacket));
        var entity = dataSource.entities.values[0];

        expect(entity.point).toBeDefined();
        expect(entity.point.color.getValue(validTime)).toEqual(new Color(0.1, 0.1, 0.1, 0.1));
        expect(entity.point.pixelSize.getValue(validTime)).toEqual(pointPacket.point.pixelSize);
        expect(entity.point.outlineColor.getValue(validTime)).toEqual(new Color(0.2, 0.2, 0.2, 0.2));
        expect(entity.point.outlineWidth.getValue(validTime)).toEqual(pointPacket.point.outlineWidth);
        expect(entity.point.show.getValue(validTime)).toEqual(true);

        expect(entity.point.color.getValue(invalidTime)).toBeUndefined();
        expect(entity.point.pixelSize.getValue(invalidTime)).toBeUndefined();
        expect(entity.point.outlineColor.getValue(invalidTime)).toBeUndefined();
        expect(entity.point.outlineWidth.getValue(invalidTime)).toBeUndefined();
        expect(entity.point.show.getValue(invalidTime)).toBeUndefined();
    });

    it('CZML adds data for infinite polygon.', function() {
        var polygonPacket = {
            polygon : {
                material : {
                    solidColor : {
                        color : {
                            rgbaf : [0.1, 0.1, 0.1, 0.1]
                        }
                    }
                },
                height : 1,
                extrudedHeight : 2,
                granularity : 3,
                stRotation : 4,
                show : true,
                outline : true,
                outlineColor : {
                    rgbaf : [0.2, 0.2, 0.2, 0.2]
                },
                outlineWidth : 6
            }
        };

        var dataSource = new CzmlDataSource();
        dataSource.load(makePacket(polygonPacket));
        var entity = dataSource.entities.values[0];

        expect(entity.polygon).toBeDefined();
        expect(entity.polygon.material.getValue(Iso8601.MINIMUM_VALUE).color).toEqual(new Color(0.1, 0.1, 0.1, 0.1));
        expect(entity.polygon.show.getValue(Iso8601.MINIMUM_VALUE)).toEqual(true);
        expect(entity.polygon.height.getValue(Iso8601.MINIMUM_VALUE)).toEqual(1);
        expect(entity.polygon.extrudedHeight.getValue(Iso8601.MINIMUM_VALUE)).toEqual(2);
        expect(entity.polygon.granularity.getValue(Iso8601.MINIMUM_VALUE)).toEqual(3);
        expect(entity.polygon.stRotation.getValue(Iso8601.MINIMUM_VALUE)).toEqual(4);
        expect(entity.polygon.outline.getValue(Iso8601.MINIMUM_VALUE)).toEqual(true);
        expect(entity.polygon.outlineColor.getValue(Iso8601.MINIMUM_VALUE)).toEqual(new Color(0.2, 0.2, 0.2, 0.2));
        expect(entity.polygon.outlineWidth.getValue(Iso8601.MINIMUM_VALUE)).toEqual(6);
    });

    it('CZML adds data for constrained polygon.', function() {
        var polygonPacket = {
            polygon : {
                interval : '2000-01-01/2001-01-01',
                material : {
                    solidColor : {
                        color : {
                            rgbaf : [0.1, 0.1, 0.1, 0.1]
                        }
                    }
                },
                show : true
            }
        };

        var validTime = TimeInterval.fromIso8601({
            iso8601 : polygonPacket.polygon.interval
        }).start;
        var invalidTime = JulianDate.addSeconds(validTime, -1, new JulianDate());

        var dataSource = new CzmlDataSource();
        dataSource.load(makePacket(polygonPacket));
        var entity = dataSource.entities.values[0];

        expect(entity.polygon).toBeDefined();
        expect(entity.polygon.material.getValue(validTime).color).toEqual(new Color(0.1, 0.1, 0.1, 0.1));
        expect(entity.polygon.show.getValue(validTime)).toEqual(true);

        expect(entity.polygon.material.getValue(invalidTime)).toBeUndefined();
        expect(entity.polygon.show.getValue(invalidTime)).toBeUndefined();
    });

    it('CZML adds data for infinite polyline.', function() {
        var polylinePacket = {
            polyline : {
                material : {
                    polylineOutline : {
                        color : {
                            rgbaf : [0.1, 0.1, 0.1, 0.1]
                        },
                        outlineColor : {
                            rgbaf : [0.2, 0.2, 0.2, 0.2]
                        },
                        outlineWidth : 1.0
                    }
                },
                width : 1.0,
                show : true
            }
        };

        var dataSource = new CzmlDataSource();
        dataSource.load(makePacket(polylinePacket));
        var entity = dataSource.entities.values[0];

        expect(entity.polyline).toBeDefined();
        expect(entity.polyline.material.color.getValue(Iso8601.MINIMUM_VALUE)).toEqual(new Color(0.1, 0.1, 0.1, 0.1));
        expect(entity.polyline.width.getValue(Iso8601.MINIMUM_VALUE)).toEqual(polylinePacket.polyline.width);
        expect(entity.polyline.material.outlineColor.getValue(Iso8601.MINIMUM_VALUE)).toEqual(new Color(0.2, 0.2, 0.2, 0.2));
        expect(entity.polyline.material.outlineWidth.getValue(Iso8601.MINIMUM_VALUE)).toEqual(1.0);
        expect(entity.polyline.show.getValue(Iso8601.MINIMUM_VALUE)).toEqual(true);
    });

    it('CZML adds data for constrained polyline.', function() {
        var polylinePacket = {
            polyline : {
                interval : '2000-01-01/2001-01-01',
                material : {
                    polylineOutline : {
                        color : {
                            rgbaf : [0.1, 0.1, 0.1, 0.1]
                        },
                        outlineColor : {
                            rgbaf : [0.2, 0.2, 0.2, 0.2]
                        },
                        outlineWidth : 1.0
                    }
                },
                width : 1.0,
                show : true
            }
        };

        var validTime = TimeInterval.fromIso8601({
            iso8601 : polylinePacket.polyline.interval
        }).start;
        var invalidTime = JulianDate.addSeconds(validTime, -1, new JulianDate());

        var dataSource = new CzmlDataSource();
        dataSource.load(makePacket(polylinePacket));
        var entity = dataSource.entities.values[0];

        expect(entity.polyline).toBeDefined();
        expect(entity.polyline.material.getValue(validTime).color).toEqual(new Color(0.1, 0.1, 0.1, 0.1));
        expect(entity.polyline.width.getValue(validTime)).toEqual(polylinePacket.polyline.width);
        expect(entity.polyline.material.getValue(validTime).outlineColor).toEqual(new Color(0.2, 0.2, 0.2, 0.2));
        expect(entity.polyline.material.getValue(validTime).outlineWidth).toEqual(1.0);
        expect(entity.polyline.show.getValue(validTime)).toEqual(true);

        expect(entity.polyline.material.getValue(invalidTime)).toBeUndefined();
        expect(entity.polyline.width.getValue(invalidTime)).toBeUndefined();
        expect(entity.polyline.show.getValue(invalidTime)).toBeUndefined();
    });

    it('processCzml deletes an existing object.', function() {
        var dataSource = new CzmlDataSource();
        dataSource.load(makePacket(staticCzml));
        var objects = dataSource.entities.values;
        expect(objects.length).toEqual(1);
        dataSource.load(makePacket(czmlDelete));
        expect(objects.length).toEqual(0);
    });

    it('Processes parent property.', function() {
        var parentChildCzml = [{
            id : 'document',
            version : '1.0'
        }, {
            'id' : 'parent'
        }, {
            'id' : 'child',
            'parent' : 'parent'
        }];

        var dataSource = new CzmlDataSource();
        dataSource.load(parentChildCzml);
        var objects = dataSource.entities;

        var parent = objects.getById('parent');
        expect(parent.parent).toBeUndefined();

        var child = objects.getById('child');
        expect(child.parent).toBe(parent);
    });

    it('Processes parent property out of order.', function() {
        var parentChildCzml = [{
            id : 'document',
            version : '1.0'
        }, {
            id : 'child',
            parent : 'parent'
        }, {
            id : 'child2',
            parent : 'parent'
        }, {
            id : 'grandparent'
        }, {
            id : 'grandparent2'
        }, {
            id : 'parent',
            parent : 'grandparent'
        }, {
            id : 'parent2',
            parent : 'grandparent'
        }];

        var dataSource = new CzmlDataSource();
        dataSource.load(parentChildCzml);
        var objects = dataSource.entities;

        var grandparent = objects.getById('grandparent');
        expect(grandparent.parent).toBeUndefined();

        var grandparent2 = objects.getById('grandparent');
        expect(grandparent2.parent).toBeUndefined();

        var parent = objects.getById('parent');
        expect(parent.parent).toBe(grandparent);

        var parent2 = objects.getById('parent2');
        expect(parent2.parent).toBe(grandparent);

        var child = objects.getById('child');
        expect(child.parent).toBe(parent);

        var child2 = objects.getById('child2');
        expect(child2.parent).toBe(parent);
    });

    it('Processes JulianDate packets.', function() {
        var date = JulianDate.fromIso8601('2000-01-01');

        var object = {};
        CzmlDataSource.processPacketData(JulianDate, object, 'simpleDate', JulianDate.toIso8601(date));

        expect(object.simpleDate).toBeDefined();
        expect(object.simpleDate.getValue()).toEqual(date);

        CzmlDataSource.processPacketData(JulianDate, object, 'objDate', {
            date : JulianDate.toIso8601(date)
        });

        expect(object.objDate).toBeDefined();
        expect(object.objDate.getValue()).toEqual(date);
    });

    it('Processes array packets.', function() {
        var arrayPacket = {
            array : [1, 2, 3, 4, 5]
        };

        var object = {};
        CzmlDataSource.processPacketData(Array, object, 'arrayData', arrayPacket);

        expect(object.arrayData).toBeDefined();
        expect(object.arrayData.getValue()).toEqual(arrayPacket.array);
    });

    it('CZML load suspends events.', function() {
        var packets = [{
            id : 'document',
            version : '1.0'
        }, {
            point : {
                show : true,
                color : {
                    rgbaf : [0.1, 0.1, 0.1, 0.1]
                }
            }
        }, {
            point : {
                show : false,
                color : {
                    rgbaf : [0.1, 0.1, 0.1, 0.1]
                }
            }
        }];

        var spy = jasmine.createSpy('changedEvent');

        var dataSource = new CzmlDataSource();
        dataSource.entities.collectionChanged.addEventListener(spy);
        dataSource.load(packets);

        expect(spy.calls.count()).toEqual(1);
    });

    it('CZML materials work with composite interval', function() {
        var before = JulianDate.fromIso8601('2012-03-15T09:23:59Z');
        var solid = JulianDate.fromIso8601('2012-03-15T10:00:00Z');
        var grid1 = JulianDate.fromIso8601('2012-03-15T11:00:00Z');
        var grid2 = JulianDate.fromIso8601('2012-03-15T12:00:00Z');
        var after = JulianDate.fromIso8601('2012-03-15T12:00:01Z');

        var packet = {
            polygon : {
                material : [{
                    interval : '2012-03-15T10:00:00Z/2012-03-15T11:00:00Z',
                    interpolationAlgorithm : 'LINEAR',
                    interpolationDegree : 1,
                    epoch : '2012-03-15T10:00:00Z',
                    solidColor : {
                        color : {
                            rgba : [240, 0, 0, 0]
                        }
                    }
                }, {
                    interval : '2012-03-15T11:00:00Z/2012-03-15T12:00:00Z',
                    interpolationAlgorithm : 'LINEAR',
                    interpolationDegree : 1,
                    epoch : '2012-03-15T11:00:00Z',
                    grid : {
                        color : {
                            rgba : [240, 255, 255, 255]
                        },
                        cellAlpha : 0,
                        lineCount : {
                            cartesian2 : [36, 9]
                        },
                        lineThickness : {
                            cartesian2 : [1, 1]
                        },
                        lineOffset : {
                            cartesian2 : [0.5, 0.5]
                        }
                    }
                }]
            }
        };

        var dataSource = new CzmlDataSource();
        dataSource.load(makePacket(packet));
        var entity = dataSource.entities.values[0];
        expect(entity.polygon.material.getType(solid)).toBe('Color');
        expect(entity.polygon.material.getType(grid1)).toBe('Grid');
        expect(entity.polygon.material.getType(grid2)).toBe('Grid');
        expect(entity.polygon.material.getType(before)).toBeUndefined();
        expect(entity.polygon.material.getType(after)).toBeUndefined();
    });

    it('CZML adds data for rectangle.', function() {
        var rectanglePacket = {
            rectangle : {
                material : {
                    solidColor : {
                        color : {
                            rgbaf : [0.1, 0.2, 0.3, 0.4]
                        }
                    }
                },
                coordinates : {
                    wsen : [0, 1, 2, 3]
                },
                height : 1,
                extrudedHeight : 2,
                granularity : 3,
                rotation : 4,
                stRotation : 5,
                closeBottom : true,
                closeTop : false,
                show : true,
                outline : true,
                outlineColor : {
                    rgbaf : [0.2, 0.2, 0.2, 0.2]
                },
                outlineWidth : 6
            }
        };

        var czmlRectangle = rectanglePacket.rectangle;

        var dataSource = new CzmlDataSource();
        dataSource.load(makePacket(rectanglePacket));
        var entity = dataSource.entities.values[0];

        expect(entity.rectangle).toBeDefined();
        expect(entity.rectangle.coordinates.getValue(Iso8601.MINIMUM_VALUE)).toEqual(new Rectangle(0, 1, 2, 3));
        expect(entity.rectangle.material.getValue(Iso8601.MINIMUM_VALUE).color).toEqual(new Color(0.1, 0.2, 0.3, 0.4));
        expect(entity.rectangle.show.getValue(Iso8601.MINIMUM_VALUE)).toEqual(czmlRectangle.show);
        expect(entity.rectangle.height.getValue(Iso8601.MINIMUM_VALUE)).toEqual(czmlRectangle.height);
        expect(entity.rectangle.extrudedHeight.getValue(Iso8601.MINIMUM_VALUE)).toEqual(czmlRectangle.extrudedHeight);
        expect(entity.rectangle.granularity.getValue(Iso8601.MINIMUM_VALUE)).toEqual(czmlRectangle.granularity);
        expect(entity.rectangle.rotation.getValue(Iso8601.MINIMUM_VALUE)).toEqual(czmlRectangle.rotation);
        expect(entity.rectangle.stRotation.getValue(Iso8601.MINIMUM_VALUE)).toEqual(czmlRectangle.stRotation);
        expect(entity.rectangle.closeBottom.getValue(Iso8601.MINIMUM_VALUE)).toEqual(czmlRectangle.closeBottom);
        expect(entity.rectangle.closeTop.getValue(Iso8601.MINIMUM_VALUE)).toEqual(czmlRectangle.closeTop);
        expect(entity.rectangle.outline.getValue(Iso8601.MINIMUM_VALUE)).toEqual(true);
        expect(entity.rectangle.outlineColor.getValue(Iso8601.MINIMUM_VALUE)).toEqual(new Color(0.2, 0.2, 0.2, 0.2));
        expect(entity.rectangle.outlineWidth.getValue(Iso8601.MINIMUM_VALUE)).toEqual(6);
    });

    it('CZML adds data for rectangle in degrees.', function() {
        var rectanglePacket = {
            rectangle : {
                coordinates : {
                    wsenDegrees : [0, 1, 2, 3]
                }
            }
        };

        var dataSource = new CzmlDataSource();
        dataSource.load(makePacket(rectanglePacket));
        var entity = dataSource.entities.values[0];
        expect(entity.rectangle.coordinates.getValue(Iso8601.MINIMUM_VALUE)).toEqual(Rectangle.fromDegrees(0, 1, 2, 3));
    });

    it('CZML adds data for wall.', function() {
        var wallPacket = {
            wall : {
                material : {
                    solidColor : {
                        color : {
                            rgbaf : [0.1, 0.2, 0.3, 0.4]
                        }
                    }
                },
                granularity : 3,
                minimumHeights : {
                    array : [1, 2, 3]
                },
                maximumHeights : {
                    array : [4, 5, 6]
                },
                show : true,
                outline : true,
                outlineColor : {
                    rgbaf : [0.2, 0.2, 0.2, 0.2]
                },
                outlineWidth : 6
            }
        };

        var czmlRectangle = wallPacket.wall;

        var dataSource = new CzmlDataSource();
        dataSource.load(makePacket(wallPacket));
        var entity = dataSource.entities.values[0];

        expect(entity.wall).toBeDefined();
        expect(entity.wall.material.getValue(Iso8601.MINIMUM_VALUE).color).toEqual(new Color(0.1, 0.2, 0.3, 0.4));
        expect(entity.wall.show.getValue(Iso8601.MINIMUM_VALUE)).toEqual(czmlRectangle.show);
        expect(entity.wall.granularity.getValue(Iso8601.MINIMUM_VALUE)).toEqual(czmlRectangle.granularity);
        expect(entity.wall.minimumHeights.getValue(Iso8601.MINIMUM_VALUE)).toEqual(czmlRectangle.minimumHeights.array);
        expect(entity.wall.maximumHeights.getValue(Iso8601.MINIMUM_VALUE)).toEqual(czmlRectangle.maximumHeights.array);
        expect(entity.wall.outline.getValue(Iso8601.MINIMUM_VALUE)).toEqual(true);
        expect(entity.wall.outlineColor.getValue(Iso8601.MINIMUM_VALUE)).toEqual(new Color(0.2, 0.2, 0.2, 0.2));
        expect(entity.wall.outlineWidth.getValue(Iso8601.MINIMUM_VALUE)).toEqual(6);
    });

    it('Can use constant reference properties', function() {
        var time = JulianDate.now();
        var packets = [{
            id : 'document',
            version : '1.0'
        }, {
            id : 'targetId',
            point : {
                pixelSize : 1.0
            }
        }, {
            id : 'referenceId',
            point : {
                pixelSize : {
                    reference : 'targetId#point.pixelSize'
                }
            }
        }];

        var dataSource = new CzmlDataSource();
        dataSource.load(packets);

        var targetEntity = dataSource.entities.getById('targetId');
        var referenceObject = dataSource.entities.getById('referenceId');

        expect(referenceObject.point.pixelSize instanceof ReferenceProperty).toBe(true);
        expect(targetEntity.point.pixelSize.getValue(time)).toEqual(referenceObject.point.pixelSize.getValue(time));
    });

    it('Can use interval reference properties', function() {
        var packets = [{
            id : 'document',
            version : '1.0'
        }, {
            id : 'targetId',
            point : {
                pixelSize : 1.0
            }
        }, {
            id : 'targetId2',
            point : {
                pixelSize : 2.0
            }
        }, {
            id : 'referenceId',
            point : {
                pixelSize : [{
                    interval : '2012/2013',
                    reference : 'targetId#point.pixelSize'
                }, {
                    interval : '2013/2014',
                    reference : 'targetId2#point.pixelSize'
                }]
            }
        }];

        var time1 = JulianDate.fromIso8601('2012');
        var time2 = JulianDate.fromIso8601('2014');

        var dataSource = new CzmlDataSource();
        dataSource.load(packets);

        var targetEntity = dataSource.entities.getById('targetId');
        var targetEntity2 = dataSource.entities.getById('targetId2');
        var referenceObject = dataSource.entities.getById('referenceId');

        expect(targetEntity.point.pixelSize.getValue(time1)).toEqual(referenceObject.point.pixelSize.getValue(time1));
        expect(targetEntity2.point.pixelSize.getValue(time2)).toEqual(referenceObject.point.pixelSize.getValue(time2));
    });

    it('Can use constant reference properties for position', function() {
        var time = JulianDate.now();

        var packets = [{
            id : 'document',
            version : '1.0'
        }, {
            id : 'targetId',
            position : {
                cartesian : [1.0, 2.0, 3.0]
            }
        }, {
            id : 'referenceId',
            position : {
                reference : 'targetId#position'
            }
        }];

        var dataSource = new CzmlDataSource();
        dataSource.load(packets);

        var targetEntity = dataSource.entities.getById('targetId');
        var referenceObject = dataSource.entities.getById('referenceId');

        expect(referenceObject.position instanceof ReferenceProperty).toBe(true);
        expect(targetEntity.position.getValue(time)).toEqual(referenceObject.position.getValue(time));
    });

    it('Can use interval reference properties for positions', function() {
        var time = JulianDate.now();

        var packets = [{
            id : 'document',
            version : '1.0'
        }, {
            id : 'targetId',
            position : {
                cartesian : [1.0, 2.0, 3.0]
            }
        }, {
            id : 'targetId2',
            position : {
                cartesian : [4.0, 5.0, 6.0]
            }
        }, {
            id : 'referenceId',
            position : [{
                interval : '2012/2013',
                reference : 'targetId#position'
            }, {
                interval : '2013/2014',
                reference : 'targetId2#position'
            }]
        }];

        var time1 = JulianDate.fromIso8601('2012');
        var time2 = JulianDate.fromIso8601('2014');

        var dataSource = new CzmlDataSource();
        dataSource.load(packets);

        var targetEntity = dataSource.entities.getById('targetId');
        var targetEntity2 = dataSource.entities.getById('targetId2');
        var referenceObject = dataSource.entities.getById('referenceId');

        expect(targetEntity.position.getValue(time1)).toEqual(referenceObject.position.getValue(time1));
        expect(targetEntity2.position.getValue(time2)).toEqual(referenceObject.position.getValue(time2));
    });

    it('Can reference properties before they exist.', function() {
        var time = JulianDate.now();
        var packets = [{
            id : 'document',
            version : '1.0'
        }, {
            id : 'referenceId',
            point : {
                pixelSize : {
                    reference : 'targetId#point.pixelSize'
                }
            }
        }, {
            id : 'targetId',
            point : {
                pixelSize : 1.0
            }
        }];

        var dataSource = new CzmlDataSource();
        dataSource.load(packets);

        var targetEntity = dataSource.entities.getById('targetId');
        var referenceObject = dataSource.entities.getById('referenceId');

        expect(referenceObject.point.pixelSize instanceof ReferenceProperty).toBe(true);
        expect(targetEntity.point.pixelSize.getValue(time)).toEqual(referenceObject.point.pixelSize.getValue(time));
    });

    it('Can reference local properties.', function() {
        var time = JulianDate.now();
        var packet = {
            id : 'testObject',
            point : {
                pixelSize : 1.0,
                outlineWidth : {
                    reference : '#point.pixelSize'
                }
            }
        };

        var dataSource = new CzmlDataSource();
        dataSource.load(makePacket(packet));

        var targetEntity = dataSource.entities.getById('testObject');
        expect(targetEntity.point.outlineWidth instanceof ReferenceProperty).toBe(true);
        expect(targetEntity.point.outlineWidth.getValue(time)).toEqual(targetEntity.point.pixelSize.getValue(time));
    });

    it('Polyline glow.', function() {
        var time = JulianDate.now();
        var packet = {
            id : 'polylineGlow',
            polyline : {
                material : {
                    polylineGlow : {
                        color : {
                            rgbaf : [0.1, 0.2, 0.3, 0.4]
                        },
                        glowPower : 0.75
                    }
                }
            }
        };

        var dataSource = new CzmlDataSource();
        dataSource.load(makePacket(packet));

        var entity = dataSource.entities.getById('polylineGlow');
        expect(entity.polyline.material.color.getValue()).toEqual(new Color(0.1, 0.2, 0.3, 0.4));
        expect(entity.polyline.material.glowPower.getValue()).toEqual(0.75);
    });

    it('Processes extrapolation options', function() {
        var packet = {
            id : 'point',
            position : {
                forwardExtrapolationType : "HOLD",
                forwardExtrapolationDuration : 2.0,
                backwardExtrapolationType : "NONE",
                backwardExtrapolationDuration : 1.0,
                cartesian : ['2012', 0, 0, 0]
            },
            point : {
                color : {
                    forwardExtrapolationType : "NONE",
                    forwardExtrapolationDuration : 1.0,
                    backwardExtrapolationType : "HOLD",
                    backwardExtrapolationDuration : 2.0,
                    rgbaf : ['2012', 0.1, 0.2, 0.3, 0.4]
                }
            }
        };

        var dataSource = new CzmlDataSource();
        dataSource.load(makePacket(packet));

        var entity = dataSource.entities.getById('point');
        var color = entity.point.color;
        expect(color.forwardExtrapolationType).toEqual(ExtrapolationType.NONE);
        expect(color.forwardExtrapolationDuration).toEqual(1.0);
        expect(color.backwardExtrapolationType).toEqual(ExtrapolationType.HOLD);
        expect(color.backwardExtrapolationDuration).toEqual(2.0);

        var position = entity.position;
        expect(position.forwardExtrapolationType).toEqual(ExtrapolationType.HOLD);
        expect(position.forwardExtrapolationDuration).toEqual(2.0);
        expect(position.backwardExtrapolationType).toEqual(ExtrapolationType.NONE);
        expect(position.backwardExtrapolationDuration).toEqual(1.0);
    });

    it('rejects if first document packet lacks version information', function() {
        waitsForPromise.toReject(CzmlDataSource.load({
            id : 'document'
        }));
    });

    it('rejects if first packet is not document', function() {
        waitsForPromise.toReject(CzmlDataSource.load({
            id : 'someId'
        }));
    });

    it('rejects if document packet contains bad version', function() {
        waitsForPromise.toReject(CzmlDataSource.load({
            id : 'document',
            version : 12
        }));
    });
});<|MERGE_RESOLUTION|>--- conflicted
+++ resolved
@@ -23,11 +23,7 @@
         'Scene/HorizontalOrigin',
         'Scene/LabelStyle',
         'Scene/VerticalOrigin',
-<<<<<<< HEAD
         'Specs/pollToPromise',
-=======
-        'Specs/waitsForPromise',
->>>>>>> d4418854
         'ThirdParty/when'
     ], function(
         CzmlDataSource,
@@ -53,11 +49,7 @@
         HorizontalOrigin,
         LabelStyle,
         VerticalOrigin,
-<<<<<<< HEAD
         pollToPromise,
-=======
-        waitsForPromise,
->>>>>>> d4418854
         when) {
     "use strict";
     /*global jasmine,describe,xdescribe,it,xit,expect,beforeEach,afterEach,beforeAll,afterAll,spyOn,fail*/
@@ -401,24 +393,10 @@
         var spy = jasmine.createSpy('errorEvent');
         dataSource.errorEvent.addEventListener(spy);
 
-<<<<<<< HEAD
         // Blue.png is not JSON
-        return dataSource.loadUrl('Data/Images/Blue.png').then(function() {
+        return dataSource.load('Data/Images/Blue.png').then(function() {
             fail('should not be called');
         }).otherwise(function() {
-=======
-        var promise = dataSource.load('Data/Images/Blue.png'); //not JSON
-
-        var resolveSpy = jasmine.createSpy('resolve');
-        var rejectSpy = jasmine.createSpy('reject');
-        when(promise, resolveSpy, rejectSpy);
-
-        waitsFor(function() {
-            return rejectSpy.wasCalled;
-        });
-
-        runs(function() {
->>>>>>> d4418854
             expect(spy).toHaveBeenCalledWith(dataSource, jasmine.any(Error));
         });
     });
@@ -429,24 +407,10 @@
         var spy = jasmine.createSpy('errorEvent');
         dataSource.errorEvent.addEventListener(spy);
 
-<<<<<<< HEAD
         // Blue.png is not JSON
-        dataSource.processUrl('Data/Images/Blue.png').then(function() {
+        dataSource.process('Data/Images/Blue.png').then(function() {
             fail('should not be called');
         }).otherwise(function() {
-=======
-        var promise = dataSource.process('Data/Images/Blue.png'); //not JSON
-
-        var resolveSpy = jasmine.createSpy('resolve');
-        var rejectSpy = jasmine.createSpy('reject');
-        when(promise, resolveSpy, rejectSpy);
-
-        waitsFor(function() {
-            return rejectSpy.wasCalled;
-        });
-
-        runs(function() {
->>>>>>> d4418854
             expect(spy).toHaveBeenCalledWith(dataSource, jasmine.any(Error));
         });
     });
