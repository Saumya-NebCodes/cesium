<<<<<<< HEAD
import Cartesian2 from './Cartesian2.js';
import Cartesian3 from './Cartesian3.js';
import Cartesian4 from './Cartesian4.js';
import Cartographic from './Cartographic.js';
import Check from './Check.js';
import defaultValue from './defaultValue.js';
import defined from './defined.js';
import DeveloperError from './DeveloperError.js';
import EarthOrientationParameters from './EarthOrientationParameters.js';
import EarthOrientationParametersSample from './EarthOrientationParametersSample.js';
import Ellipsoid from './Ellipsoid.js';
import HeadingPitchRoll from './HeadingPitchRoll.js';
import Iau2006XysData from './Iau2006XysData.js';
import Iau2006XysSample from './Iau2006XysSample.js';
import JulianDate from './JulianDate.js';
import CesiumMath from './Math.js';
import Matrix3 from './Matrix3.js';
import Matrix4 from './Matrix4.js';
import Quaternion from './Quaternion.js';
import TimeConstants from './TimeConstants.js';

    /**
     * Contains functions for transforming positions to various reference frames.
     *
     * @exports Transforms
     * @namespace
     */
    var Transforms = {};

    var vectorProductLocalFrame = {
        up : {
            south : 'east',
            north : 'west',
            west : 'south',
            east : 'north'
        },
        down : {
            south : 'west',
            north : 'east',
            west : 'north',
            east : 'south'
        },
        south : {
            up : 'west',
            down : 'east',
            west : 'down',
            east : 'up'
        },
        north : {
            up : 'east',
            down : 'west',
            west : 'up',
            east : 'down'
        },
        west : {
            up : 'north',
            down : 'south',
            north : 'down',
            south : 'up'
        },
        east : {
            up : 'south',
            down : 'north',
            north : 'up',
            south : 'down'
        }
    };

    var degeneratePositionLocalFrame = {
        north : [-1, 0, 0],
        east : [0, 1, 0],
        up : [0, 0, 1],
        south : [1, 0, 0],
        west : [0, -1, 0],
        down : [0, 0, -1]
    };

    var localFrameToFixedFrameCache = {};

    var scratchCalculateCartesian = {
        east : new Cartesian3(),
        north : new Cartesian3(),
        up : new Cartesian3(),
        west : new Cartesian3(),
        south : new Cartesian3(),
        down : new Cartesian3()
    };
    var scratchFirstCartesian = new Cartesian3();
    var scratchSecondCartesian = new Cartesian3();
    var scratchThirdCartesian = new Cartesian3();
    /**
    * Generates a function that computes a 4x4 transformation matrix from a reference frame
    * centered at the provided origin to the provided ellipsoid's fixed reference frame.
    * @param  {String} firstAxis  name of the first axis of the local reference frame. Must be
    *  'east', 'north', 'up', 'west', 'south' or 'down'.
    * @param  {String} secondAxis  name of the second axis of the local reference frame. Must be
    *  'east', 'north', 'up', 'west', 'south' or 'down'.
    * @return {localFrameToFixedFrameGenerator~resultat} The function that will computes a
    * 4x4 transformation matrix from a reference frame, with first axis and second axis compliant with the parameters,
    */
    Transforms.localFrameToFixedFrameGenerator = function (firstAxis, secondAxis) {
        if (!vectorProductLocalFrame.hasOwnProperty(firstAxis) || !vectorProductLocalFrame[firstAxis].hasOwnProperty(secondAxis)) {
            throw new DeveloperError('firstAxis and secondAxis must be east, north, up, west, south or down.');
        }
        var thirdAxis = vectorProductLocalFrame[firstAxis][secondAxis];

        /**
         * Computes a 4x4 transformation matrix from a reference frame
         * centered at the provided origin to the provided ellipsoid's fixed reference frame.
         * @callback Transforms~LocalFrameToFixedFrame
         * @param {Cartesian3} origin The center point of the local reference frame.
         * @param {Ellipsoid} [ellipsoid=Ellipsoid.WGS84] The ellipsoid whose fixed frame is used in the transformation.
         * @param {Matrix4} [result] The object onto which to store the result.
         * @returns {Matrix4} The modified result parameter or a new Matrix4 instance if none was provided.
         */
        var resultat;
        var hashAxis = firstAxis + secondAxis;
        if (defined(localFrameToFixedFrameCache[hashAxis])) {
            resultat = localFrameToFixedFrameCache[hashAxis];
        } else {
            resultat = function (origin, ellipsoid, result) {
                //>>includeStart('debug', pragmas.debug);
                if (!defined(origin)) {
                    throw new DeveloperError('origin is required.');
                }
                //>>includeEnd('debug');
                if (!defined(result)) {
                    result = new Matrix4();
                }
                if (Cartesian3.equalsEpsilon(origin, Cartesian3.ZERO, CesiumMath.EPSILON14)) {
                    // If x, y, and z are zero, use the degenerate local frame, which is a special case
                    Cartesian3.unpack(degeneratePositionLocalFrame[firstAxis], 0, scratchFirstCartesian);
                    Cartesian3.unpack(degeneratePositionLocalFrame[secondAxis], 0, scratchSecondCartesian);
                    Cartesian3.unpack(degeneratePositionLocalFrame[thirdAxis], 0, scratchThirdCartesian);
                } else if (CesiumMath.equalsEpsilon(origin.x, 0.0, CesiumMath.EPSILON14) && CesiumMath.equalsEpsilon(origin.y, 0.0, CesiumMath.EPSILON14)) {
                    // If x and y are zero, assume origin is at a pole, which is a special case.
                    var sign = CesiumMath.sign(origin.z);

                    Cartesian3.unpack(degeneratePositionLocalFrame[firstAxis], 0, scratchFirstCartesian);
                    if (firstAxis !== 'east' && firstAxis !== 'west') {
                        Cartesian3.multiplyByScalar(scratchFirstCartesian, sign, scratchFirstCartesian);
                    }

                    Cartesian3.unpack(degeneratePositionLocalFrame[secondAxis], 0, scratchSecondCartesian);
                    if (secondAxis !== 'east' && secondAxis !== 'west') {
                        Cartesian3.multiplyByScalar(scratchSecondCartesian, sign, scratchSecondCartesian);
                    }

                    Cartesian3.unpack(degeneratePositionLocalFrame[thirdAxis], 0, scratchThirdCartesian);
                    if (thirdAxis !== 'east' && thirdAxis !== 'west') {
                        Cartesian3.multiplyByScalar(scratchThirdCartesian, sign, scratchThirdCartesian);
                    }
                } else {
                    ellipsoid = defaultValue(ellipsoid, Ellipsoid.WGS84);
                    ellipsoid.geodeticSurfaceNormal(origin, scratchCalculateCartesian.up);

                    var up = scratchCalculateCartesian.up;
                    var east = scratchCalculateCartesian.east;
                    east.x = -origin.y;
                    east.y = origin.x;
                    east.z = 0.0;
                    Cartesian3.normalize(east, scratchCalculateCartesian.east);
                    Cartesian3.cross(up, east, scratchCalculateCartesian.north);

                    Cartesian3.multiplyByScalar(scratchCalculateCartesian.up, -1, scratchCalculateCartesian.down);
                    Cartesian3.multiplyByScalar(scratchCalculateCartesian.east, -1, scratchCalculateCartesian.west);
                    Cartesian3.multiplyByScalar(scratchCalculateCartesian.north, -1, scratchCalculateCartesian.south);

                    scratchFirstCartesian = scratchCalculateCartesian[firstAxis];
                    scratchSecondCartesian = scratchCalculateCartesian[secondAxis];
                    scratchThirdCartesian = scratchCalculateCartesian[thirdAxis];
                }
                result[0] = scratchFirstCartesian.x;
                result[1] = scratchFirstCartesian.y;
                result[2] = scratchFirstCartesian.z;
                result[3] = 0.0;
                result[4] = scratchSecondCartesian.x;
                result[5] = scratchSecondCartesian.y;
                result[6] = scratchSecondCartesian.z;
                result[7] = 0.0;
                result[8] = scratchThirdCartesian.x;
                result[9] = scratchThirdCartesian.y;
                result[10] = scratchThirdCartesian.z;
                result[11] = 0.0;
                result[12] = origin.x;
                result[13] = origin.y;
                result[14] = origin.z;
                result[15] = 1.0;
                return result;
            };
            localFrameToFixedFrameCache[hashAxis] = resultat;
        }
        return resultat;
    };

    /**
     * Computes a 4x4 transformation matrix from a reference frame with an east-north-up axes
     * centered at the provided origin to the provided ellipsoid's fixed reference frame.
     * The local axes are defined as:
     * <ul>
     * <li>The <code>x</code> axis points in the local east direction.</li>
     * <li>The <code>y</code> axis points in the local north direction.</li>
     * <li>The <code>z</code> axis points in the direction of the ellipsoid surface normal which passes through the position.</li>
     * </ul>
     *
     * @function
     * @param {Cartesian3} origin The center point of the local reference frame.
     * @param {Ellipsoid} [ellipsoid=Ellipsoid.WGS84] The ellipsoid whose fixed frame is used in the transformation.
     * @param {Matrix4} [result] The object onto which to store the result.
     * @returns {Matrix4} The modified result parameter or a new Matrix4 instance if none was provided.
     *
     * @example
     * // Get the transform from local east-north-up at cartographic (0.0, 0.0) to Earth's fixed frame.
     * var center = Cesium.Cartesian3.fromDegrees(0.0, 0.0);
     * var transform = Cesium.Transforms.eastNorthUpToFixedFrame(center);
     */
    Transforms.eastNorthUpToFixedFrame = Transforms.localFrameToFixedFrameGenerator('east','north');

    /**
     * Computes a 4x4 transformation matrix from a reference frame with an north-east-down axes
     * centered at the provided origin to the provided ellipsoid's fixed reference frame.
     * The local axes are defined as:
     * <ul>
     * <li>The <code>x</code> axis points in the local north direction.</li>
     * <li>The <code>y</code> axis points in the local east direction.</li>
     * <li>The <code>z</code> axis points in the opposite direction of the ellipsoid surface normal which passes through the position.</li>
     * </ul>
     *
     * @function
     * @param {Cartesian3} origin The center point of the local reference frame.
     * @param {Ellipsoid} [ellipsoid=Ellipsoid.WGS84] The ellipsoid whose fixed frame is used in the transformation.
     * @param {Matrix4} [result] The object onto which to store the result.
     * @returns {Matrix4} The modified result parameter or a new Matrix4 instance if none was provided.
     *
     * @example
     * // Get the transform from local north-east-down at cartographic (0.0, 0.0) to Earth's fixed frame.
     * var center = Cesium.Cartesian3.fromDegrees(0.0, 0.0);
     * var transform = Cesium.Transforms.northEastDownToFixedFrame(center);
     */
    Transforms.northEastDownToFixedFrame = Transforms.localFrameToFixedFrameGenerator('north','east');

    /**
     * Computes a 4x4 transformation matrix from a reference frame with an north-up-east axes
     * centered at the provided origin to the provided ellipsoid's fixed reference frame.
     * The local axes are defined as:
     * <ul>
     * <li>The <code>x</code> axis points in the local north direction.</li>
     * <li>The <code>y</code> axis points in the direction of the ellipsoid surface normal which passes through the position.</li>
     * <li>The <code>z</code> axis points in the local east direction.</li>
     * </ul>
     *
     * @function
     * @param {Cartesian3} origin The center point of the local reference frame.
     * @param {Ellipsoid} [ellipsoid=Ellipsoid.WGS84] The ellipsoid whose fixed frame is used in the transformation.
     * @param {Matrix4} [result] The object onto which to store the result.
     * @returns {Matrix4} The modified result parameter or a new Matrix4 instance if none was provided.
     *
     * @example
     * // Get the transform from local north-up-east at cartographic (0.0, 0.0) to Earth's fixed frame.
     * var center = Cesium.Cartesian3.fromDegrees(0.0, 0.0);
     * var transform = Cesium.Transforms.northUpEastToFixedFrame(center);
     */
    Transforms.northUpEastToFixedFrame = Transforms.localFrameToFixedFrameGenerator('north','up');

    /**
     * Computes a 4x4 transformation matrix from a reference frame with an north-west-up axes
     * centered at the provided origin to the provided ellipsoid's fixed reference frame.
     * The local axes are defined as:
     * <ul>
     * <li>The <code>x</code> axis points in the local north direction.</li>
     * <li>The <code>y</code> axis points in the local west direction.</li>
     * <li>The <code>z</code> axis points in the direction of the ellipsoid surface normal which passes through the position.</li>
     * </ul>
     *
     * @function
     * @param {Cartesian3} origin The center point of the local reference frame.
     * @param {Ellipsoid} [ellipsoid=Ellipsoid.WGS84] The ellipsoid whose fixed frame is used in the transformation.
     * @param {Matrix4} [result] The object onto which to store the result.
     * @returns {Matrix4} The modified result parameter or a new Matrix4 instance if none was provided.
     *
      * @example
     * // Get the transform from local north-West-Up at cartographic (0.0, 0.0) to Earth's fixed frame.
     * var center = Cesium.Cartesian3.fromDegrees(0.0, 0.0);
     * var transform = Cesium.Transforms.northWestUpToFixedFrame(center);
     */
    Transforms.northWestUpToFixedFrame = Transforms.localFrameToFixedFrameGenerator('north','west');

    var scratchHPRQuaternion = new Quaternion();
    var scratchScale = new Cartesian3(1.0, 1.0, 1.0);
    var scratchHPRMatrix4 = new Matrix4();

    /**
     * Computes a 4x4 transformation matrix from a reference frame with axes computed from the heading-pitch-roll angles
     * centered at the provided origin to the provided ellipsoid's fixed reference frame. Heading is the rotation from the local north
     * direction where a positive angle is increasing eastward. Pitch is the rotation from the local east-north plane. Positive pitch angles
     * are above the plane. Negative pitch angles are below the plane. Roll is the first rotation applied about the local east axis.
     *
     * @param {Cartesian3} origin The center point of the local reference frame.
     * @param {HeadingPitchRoll} headingPitchRoll The heading, pitch, and roll.
     * @param {Ellipsoid} [ellipsoid=Ellipsoid.WGS84] The ellipsoid whose fixed frame is used in the transformation.
     * @param {Transforms~LocalFrameToFixedFrame} [fixedFrameTransform=Transforms.eastNorthUpToFixedFrame] A 4x4 transformation
     *  matrix from a reference frame to the provided ellipsoid's fixed reference frame
     * @param {Matrix4} [result] The object onto which to store the result.
     * @returns {Matrix4} The modified result parameter or a new Matrix4 instance if none was provided.
     *
     * @example
     * // Get the transform from local heading-pitch-roll at cartographic (0.0, 0.0) to Earth's fixed frame.
     * var center = Cesium.Cartesian3.fromDegrees(0.0, 0.0);
     * var heading = -Cesium.Math.PI_OVER_TWO;
     * var pitch = Cesium.Math.PI_OVER_FOUR;
     * var roll = 0.0;
     * var hpr = new Cesium.HeadingPitchRoll(heading, pitch, roll);
     * var transform = Cesium.Transforms.headingPitchRollToFixedFrame(center, hpr);
     */
    Transforms.headingPitchRollToFixedFrame = function(origin, headingPitchRoll, ellipsoid, fixedFrameTransform, result) {
        //>>includeStart('debug', pragmas.debug);
        Check.typeOf.object( 'HeadingPitchRoll', headingPitchRoll);
        //>>includeEnd('debug');

        fixedFrameTransform = defaultValue(fixedFrameTransform, Transforms.eastNorthUpToFixedFrame);
        var hprQuaternion = Quaternion.fromHeadingPitchRoll(headingPitchRoll, scratchHPRQuaternion);
        var hprMatrix = Matrix4.fromTranslationQuaternionRotationScale(Cartesian3.ZERO, hprQuaternion, scratchScale, scratchHPRMatrix4);
        result = fixedFrameTransform(origin, ellipsoid, result);
        return Matrix4.multiply(result, hprMatrix, result);
    };

    var scratchENUMatrix4 = new Matrix4();
    var scratchHPRMatrix3 = new Matrix3();

    /**
     * Computes a quaternion from a reference frame with axes computed from the heading-pitch-roll angles
     * centered at the provided origin. Heading is the rotation from the local north
     * direction where a positive angle is increasing eastward. Pitch is the rotation from the local east-north plane. Positive pitch angles
     * are above the plane. Negative pitch angles are below the plane. Roll is the first rotation applied about the local east axis.
     *
     * @param {Cartesian3} origin The center point of the local reference frame.
     * @param {HeadingPitchRoll} headingPitchRoll The heading, pitch, and roll.
     * @param {Ellipsoid} [ellipsoid=Ellipsoid.WGS84] The ellipsoid whose fixed frame is used in the transformation.
     * @param {Transforms~LocalFrameToFixedFrame} [fixedFrameTransform=Transforms.eastNorthUpToFixedFrame] A 4x4 transformation
     *  matrix from a reference frame to the provided ellipsoid's fixed reference frame
     * @param {Quaternion} [result] The object onto which to store the result.
     * @returns {Quaternion} The modified result parameter or a new Quaternion instance if none was provided.
     *
     * @example
     * // Get the quaternion from local heading-pitch-roll at cartographic (0.0, 0.0) to Earth's fixed frame.
     * var center = Cesium.Cartesian3.fromDegrees(0.0, 0.0);
     * var heading = -Cesium.Math.PI_OVER_TWO;
     * var pitch = Cesium.Math.PI_OVER_FOUR;
     * var roll = 0.0;
     * var hpr = new HeadingPitchRoll(heading, pitch, roll);
     * var quaternion = Cesium.Transforms.headingPitchRollQuaternion(center, hpr);
     */
    Transforms.headingPitchRollQuaternion = function(origin, headingPitchRoll, ellipsoid, fixedFrameTransform, result) {
        //>>includeStart('debug', pragmas.debug);
        Check.typeOf.object( 'HeadingPitchRoll', headingPitchRoll);
        //>>includeEnd('debug');

        var transform = Transforms.headingPitchRollToFixedFrame(origin, headingPitchRoll, ellipsoid, fixedFrameTransform, scratchENUMatrix4);
        var rotation = Matrix4.getMatrix3(transform, scratchHPRMatrix3);
        return Quaternion.fromRotationMatrix(rotation, result);
    };

    var noScale = new Cartesian3(1.0, 1.0, 1.0);
    var hprCenterScratch = new Cartesian3();
    var ffScratch = new Matrix4();
    var hprTransformScratch = new Matrix4();
    var hprRotationScratch = new Matrix3();
    var hprQuaternionScratch = new Quaternion();
    /**
     * Computes heading-pitch-roll angles from a transform in a particular reference frame. Heading is the rotation from the local north
     * direction where a positive angle is increasing eastward. Pitch is the rotation from the local east-north plane. Positive pitch angles
     * are above the plane. Negative pitch angles are below the plane. Roll is the first rotation applied about the local east axis.
     *
     * @param {Matrix4} transform The transform
     * @param {Ellipsoid} [ellipsoid=Ellipsoid.WGS84] The ellipsoid whose fixed frame is used in the transformation.
     * @param {Transforms~LocalFrameToFixedFrame} [fixedFrameTransform=Transforms.eastNorthUpToFixedFrame] A 4x4 transformation
     *  matrix from a reference frame to the provided ellipsoid's fixed reference frame
     * @param {HeadingPitchRoll} [result] The object onto which to store the result.
     * @returns {HeadingPitchRoll} The modified result parameter or a new HeadingPitchRoll instance if none was provided.
     */
    Transforms.fixedFrameToHeadingPitchRoll = function(transform, ellipsoid, fixedFrameTransform, result) {
        //>>includeStart('debug', pragmas.debug);
        Check.defined('transform', transform);
        //>>includeEnd('debug');

        ellipsoid = defaultValue(ellipsoid, Ellipsoid.WGS84);
        fixedFrameTransform = defaultValue(fixedFrameTransform, Transforms.eastNorthUpToFixedFrame);
        if (!defined(result)) {
            result = new HeadingPitchRoll();
        }

        var center = Matrix4.getTranslation(transform, hprCenterScratch);
        if (Cartesian3.equals(center, Cartesian3.ZERO)) {
            result.heading = 0;
            result.pitch = 0;
            result.roll = 0;
            return result;
        }
        var toFixedFrame = Matrix4.inverseTransformation(fixedFrameTransform(center, ellipsoid, ffScratch), ffScratch);
        var transformCopy = Matrix4.setScale(transform, noScale, hprTransformScratch);
        transformCopy = Matrix4.setTranslation(transformCopy, Cartesian3.ZERO, transformCopy);

        toFixedFrame = Matrix4.multiply(toFixedFrame, transformCopy, toFixedFrame);
        var quaternionRotation = Quaternion.fromRotationMatrix(Matrix4.getMatrix3(toFixedFrame, hprRotationScratch), hprQuaternionScratch);
        quaternionRotation = Quaternion.normalize(quaternionRotation, quaternionRotation);

        return HeadingPitchRoll.fromQuaternion(quaternionRotation, result);
    };

    var gmstConstant0 = 6 * 3600 + 41 * 60 + 50.54841;
    var gmstConstant1 = 8640184.812866;
    var gmstConstant2 = 0.093104;
    var gmstConstant3 = -6.2E-6;
    var rateCoef = 1.1772758384668e-19;
    var wgs84WRPrecessing = 7.2921158553E-5;
    var twoPiOverSecondsInDay = CesiumMath.TWO_PI / 86400.0;
    var dateInUtc = new JulianDate();

    /**
     * Computes a rotation matrix to transform a point or vector from True Equator Mean Equinox (TEME) axes to the
     * pseudo-fixed axes at a given time.  This method treats the UT1 time standard as equivalent to UTC.
     *
     * @param {JulianDate} date The time at which to compute the rotation matrix.
     * @param {Matrix3} [result] The object onto which to store the result.
     * @returns {Matrix3} The modified result parameter or a new Matrix3 instance if none was provided.
     *
     * @example
     * //Set the view to the inertial frame.
     * scene.postUpdate.addEventListener(function(scene, time) {
     *    var now = Cesium.JulianDate.now();
     *    var offset = Cesium.Matrix4.multiplyByPoint(camera.transform, camera.position, new Cesium.Cartesian3());
     *    var transform = Cesium.Matrix4.fromRotationTranslation(Cesium.Transforms.computeTemeToPseudoFixedMatrix(now));
     *    var inverseTransform = Cesium.Matrix4.inverseTransformation(transform, new Cesium.Matrix4());
     *    Cesium.Matrix4.multiplyByPoint(inverseTransform, offset, offset);
     *    camera.lookAtTransform(transform, offset);
     * });
     */
    Transforms.computeTemeToPseudoFixedMatrix = function (date, result) {
        //>>includeStart('debug', pragmas.debug);
        if (!defined(date)) {
            throw new DeveloperError('date is required.');
        }
        //>>includeEnd('debug');

        // GMST is actually computed using UT1.  We're using UTC as an approximation of UT1.
        // We do not want to use the function like convertTaiToUtc in JulianDate because
        // we explicitly do not want to fail when inside the leap second.

        dateInUtc = JulianDate.addSeconds(date, -JulianDate.computeTaiMinusUtc(date), dateInUtc);
        var utcDayNumber = dateInUtc.dayNumber;
        var utcSecondsIntoDay = dateInUtc.secondsOfDay;

        var t;
        var diffDays = utcDayNumber - 2451545;
        if (utcSecondsIntoDay >= 43200.0) {
            t = (diffDays + 0.5) / TimeConstants.DAYS_PER_JULIAN_CENTURY;
        } else {
            t = (diffDays - 0.5) / TimeConstants.DAYS_PER_JULIAN_CENTURY;
        }

        var gmst0 = gmstConstant0 + t * (gmstConstant1 + t * (gmstConstant2 + t * gmstConstant3));
        var angle = (gmst0 * twoPiOverSecondsInDay) % CesiumMath.TWO_PI;
        var ratio = wgs84WRPrecessing + rateCoef * (utcDayNumber - 2451545.5);
        var secondsSinceMidnight = (utcSecondsIntoDay + TimeConstants.SECONDS_PER_DAY * 0.5) % TimeConstants.SECONDS_PER_DAY;
        var gha = angle + (ratio * secondsSinceMidnight);
        var cosGha = Math.cos(gha);
        var sinGha = Math.sin(gha);

        if (!defined(result)) {
            return new Matrix3(cosGha, sinGha, 0.0,
                              -sinGha, cosGha, 0.0,
                                  0.0,    0.0, 1.0);
        }
        result[0] = cosGha;
        result[1] = -sinGha;
        result[2] = 0.0;
        result[3] = sinGha;
        result[4] = cosGha;
        result[5] = 0.0;
        result[6] = 0.0;
        result[7] = 0.0;
        result[8] = 1.0;
        return result;
    };

    /**
     * The source of IAU 2006 XYS data, used for computing the transformation between the
     * Fixed and ICRF axes.
     * @type {Iau2006XysData}
     *
     * @see Transforms.computeIcrfToFixedMatrix
     * @see Transforms.computeFixedToIcrfMatrix
     *
     * @private
     */
    Transforms.iau2006XysData = new Iau2006XysData();

    /**
     * The source of Earth Orientation Parameters (EOP) data, used for computing the transformation
     * between the Fixed and ICRF axes.  By default, zero values are used for all EOP values,
     * yielding a reasonable but not completely accurate representation of the ICRF axes.
     * @type {EarthOrientationParameters}
     *
     * @see Transforms.computeIcrfToFixedMatrix
     * @see Transforms.computeFixedToIcrfMatrix
     *
     * @private
     */
    Transforms.earthOrientationParameters = EarthOrientationParameters.NONE;

    var ttMinusTai = 32.184;
    var j2000ttDays = 2451545.0;

    /**
     * Preloads the data necessary to transform between the ICRF and Fixed axes, in either
     * direction, over a given interval.  This function returns a promise that, when resolved,
     * indicates that the preload has completed.
     *
     * @param {TimeInterval} timeInterval The interval to preload.
     * @returns {Promise} A promise that, when resolved, indicates that the preload has completed
     *          and evaluation of the transformation between the fixed and ICRF axes will
     *          no longer return undefined for a time inside the interval.
     *
     *
     * @example
     * var interval = new Cesium.TimeInterval(...);
     * Cesium.Transforms.preloadIcrfFixed(interval).then(function() {
     *     // the data is now loaded
     * });
     *
     * @see Transforms.computeIcrfToFixedMatrix
     * @see Transforms.computeFixedToIcrfMatrix
     * @see when
     */
    Transforms.preloadIcrfFixed = function(timeInterval) {
        var startDayTT = timeInterval.start.dayNumber;
        var startSecondTT = timeInterval.start.secondsOfDay + ttMinusTai;
        var stopDayTT = timeInterval.stop.dayNumber;
        var stopSecondTT = timeInterval.stop.secondsOfDay + ttMinusTai;

        var xysPromise = Transforms.iau2006XysData.preload(startDayTT, startSecondTT, stopDayTT, stopSecondTT);
        var eopPromise = Transforms.earthOrientationParameters.getPromiseToLoad();

        return Promise.all([xysPromise, eopPromise]);
    };

    /**
     * Computes a rotation matrix to transform a point or vector from the International Celestial
     * Reference Frame (GCRF/ICRF) inertial frame axes to the Earth-Fixed frame axes (ITRF)
     * at a given time.  This function may return undefined if the data necessary to
     * do the transformation is not yet loaded.
     *
     * @param {JulianDate} date The time at which to compute the rotation matrix.
     * @param {Matrix3} [result] The object onto which to store the result.  If this parameter is
     *                  not specified, a new instance is created and returned.
     * @returns {Matrix3} The rotation matrix, or undefined if the data necessary to do the
     *                   transformation is not yet loaded.
     *
     *
     * @example
     * scene.postUpdate.addEventListener(function(scene, time) {
     *   // View in ICRF.
     *   var icrfToFixed = Cesium.Transforms.computeIcrfToFixedMatrix(time);
     *   if (Cesium.defined(icrfToFixed)) {
     *     var offset = Cesium.Cartesian3.clone(camera.position);
     *     var transform = Cesium.Matrix4.fromRotationTranslation(icrfToFixed);
     *     camera.lookAtTransform(transform, offset);
     *   }
     * });
     *
     * @see Transforms.preloadIcrfFixed
     */
    Transforms.computeIcrfToFixedMatrix = function(date, result) {
        //>>includeStart('debug', pragmas.debug);
        if (!defined(date)) {
            throw new DeveloperError('date is required.');
        }
        //>>includeEnd('debug');
        if (!defined(result)) {
            result = new Matrix3();
        }

        var fixedToIcrfMtx = Transforms.computeFixedToIcrfMatrix(date, result);
        if (!defined(fixedToIcrfMtx)) {
            return undefined;
        }

        return Matrix3.transpose(fixedToIcrfMtx, result);
    };

    var xysScratch = new Iau2006XysSample(0.0, 0.0, 0.0);
    var eopScratch = new EarthOrientationParametersSample(0.0, 0.0, 0.0, 0.0, 0.0, 0.0);
    var rotation1Scratch = new Matrix3();
    var rotation2Scratch = new Matrix3();

    /**
     * Computes a rotation matrix to transform a point or vector from the Earth-Fixed frame axes (ITRF)
     * to the International Celestial Reference Frame (GCRF/ICRF) inertial frame axes
     * at a given time.  This function may return undefined if the data necessary to
     * do the transformation is not yet loaded.
     *
     * @param {JulianDate} date The time at which to compute the rotation matrix.
     * @param {Matrix3} [result] The object onto which to store the result.  If this parameter is
     *                  not specified, a new instance is created and returned.
     * @returns {Matrix3} The rotation matrix, or undefined if the data necessary to do the
     *                   transformation is not yet loaded.
     *
     *
     * @example
     * // Transform a point from the ICRF axes to the Fixed axes.
     * var now = Cesium.JulianDate.now();
     * var pointInFixed = Cesium.Cartesian3.fromDegrees(0.0, 0.0);
     * var fixedToIcrf = Cesium.Transforms.computeIcrfToFixedMatrix(now);
     * var pointInInertial = new Cesium.Cartesian3();
     * if (Cesium.defined(fixedToIcrf)) {
     *     pointInInertial = Cesium.Matrix3.multiplyByVector(fixedToIcrf, pointInFixed, pointInInertial);
     * }
     *
     * @see Transforms.preloadIcrfFixed
     */
    Transforms.computeFixedToIcrfMatrix = function(date, result) {
        //>>includeStart('debug', pragmas.debug);
        if (!defined(date)) {
            throw new DeveloperError('date is required.');
        }
        //>>includeEnd('debug');

        if (!defined(result)) {
            result = new Matrix3();
        }

        // Compute pole wander
        var eop = Transforms.earthOrientationParameters.compute(date, eopScratch);
        if (!defined(eop)) {
            return undefined;
        }

        // There is no external conversion to Terrestrial Time (TT).
        // So use International Atomic Time (TAI) and convert using offsets.
        // Here we are assuming that dayTT and secondTT are positive
        var dayTT = date.dayNumber;
        // It's possible here that secondTT could roll over 86400
        // This does not seem to affect the precision (unit tests check for this)
        var secondTT = date.secondsOfDay + ttMinusTai;

        var xys = Transforms.iau2006XysData.computeXysRadians(dayTT, secondTT, xysScratch);
        if (!defined(xys)) {
            return undefined;
        }

        var x = xys.x + eop.xPoleOffset;
        var y = xys.y + eop.yPoleOffset;

        // Compute XYS rotation
        var a = 1.0 / (1.0 + Math.sqrt(1.0 - x * x - y * y));

        var rotation1 = rotation1Scratch;
        rotation1[0] = 1.0 - a * x * x;
        rotation1[3] = -a * x * y;
        rotation1[6] = x;
        rotation1[1] = -a * x * y;
        rotation1[4] = 1 - a * y * y;
        rotation1[7] = y;
        rotation1[2] = -x;
        rotation1[5] = -y;
        rotation1[8] = 1 - a * (x * x + y * y);

        var rotation2 = Matrix3.fromRotationZ(-xys.s, rotation2Scratch);
        var matrixQ = Matrix3.multiply(rotation1, rotation2, rotation1Scratch);

        // Similar to TT conversions above
        // It's possible here that secondTT could roll over 86400
        // This does not seem to affect the precision (unit tests check for this)
        var dateUt1day = date.dayNumber;
        var dateUt1sec = date.secondsOfDay - JulianDate.computeTaiMinusUtc(date) + eop.ut1MinusUtc;

        // Compute Earth rotation angle
        // The IERS standard for era is
        //    era = 0.7790572732640 + 1.00273781191135448 * Tu
        // where
        //    Tu = JulianDateInUt1 - 2451545.0
        // However, you get much more precision if you make the following simplification
        //    era = a + (1 + b) * (JulianDayNumber + FractionOfDay - 2451545)
        //    era = a + (JulianDayNumber - 2451545) + FractionOfDay + b (JulianDayNumber - 2451545 + FractionOfDay)
        //    era = a + FractionOfDay + b (JulianDayNumber - 2451545 + FractionOfDay)
        // since (JulianDayNumber - 2451545) represents an integer number of revolutions which will be discarded anyway.
        var daysSinceJ2000 = dateUt1day - 2451545;
        var fractionOfDay = dateUt1sec / TimeConstants.SECONDS_PER_DAY;
        var era = 0.7790572732640 + fractionOfDay + 0.00273781191135448 * (daysSinceJ2000 + fractionOfDay);
        era = (era % 1.0) * CesiumMath.TWO_PI;

        var earthRotation = Matrix3.fromRotationZ(era, rotation2Scratch);

        // pseudoFixed to ICRF
        var pfToIcrf = Matrix3.multiply(matrixQ, earthRotation, rotation1Scratch);

        // Compute pole wander matrix
        var cosxp = Math.cos(eop.xPoleWander);
        var cosyp = Math.cos(eop.yPoleWander);
        var sinxp = Math.sin(eop.xPoleWander);
        var sinyp = Math.sin(eop.yPoleWander);

        var ttt = (dayTT - j2000ttDays) + secondTT / TimeConstants.SECONDS_PER_DAY;
        ttt /= 36525.0;

        // approximate sp value in rad
        var sp = -47.0e-6 * ttt * CesiumMath.RADIANS_PER_DEGREE / 3600.0;
        var cossp = Math.cos(sp);
        var sinsp = Math.sin(sp);

        var fToPfMtx = rotation2Scratch;
        fToPfMtx[0] = cosxp * cossp;
        fToPfMtx[1] = cosxp * sinsp;
        fToPfMtx[2] = sinxp;
        fToPfMtx[3] = -cosyp * sinsp + sinyp * sinxp * cossp;
        fToPfMtx[4] = cosyp * cossp + sinyp * sinxp * sinsp;
        fToPfMtx[5] = -sinyp * cosxp;
        fToPfMtx[6] = -sinyp * sinsp - cosyp * sinxp * cossp;
        fToPfMtx[7] = sinyp * cossp - cosyp * sinxp * sinsp;
        fToPfMtx[8] = cosyp * cosxp;

        return Matrix3.multiply(pfToIcrf, fToPfMtx, result);
    };

    var pointToWindowCoordinatesTemp = new Cartesian4();

    /**
     * Transform a point from model coordinates to window coordinates.
     *
     * @param {Matrix4} modelViewProjectionMatrix The 4x4 model-view-projection matrix.
     * @param {Matrix4} viewportTransformation The 4x4 viewport transformation.
     * @param {Cartesian3} point The point to transform.
     * @param {Cartesian2} [result] The object onto which to store the result.
     * @returns {Cartesian2} The modified result parameter or a new Cartesian2 instance if none was provided.
     */
    Transforms.pointToWindowCoordinates = function (modelViewProjectionMatrix, viewportTransformation, point, result) {
        result = Transforms.pointToGLWindowCoordinates(modelViewProjectionMatrix, viewportTransformation, point, result);
        result.y = 2.0 * viewportTransformation[5] - result.y;
        return result;
    };

    /**
     * @private
     */
    Transforms.pointToGLWindowCoordinates = function(modelViewProjectionMatrix, viewportTransformation, point, result) {
        //>>includeStart('debug', pragmas.debug);
        if (!defined(modelViewProjectionMatrix)) {
            throw new DeveloperError('modelViewProjectionMatrix is required.');
        }

        if (!defined(viewportTransformation)) {
            throw new DeveloperError('viewportTransformation is required.');
        }

        if (!defined(point)) {
            throw new DeveloperError('point is required.');
        }
        //>>includeEnd('debug');

        if (!defined(result)) {
            result = new Cartesian2();
        }

        var tmp = pointToWindowCoordinatesTemp;

        Matrix4.multiplyByVector(modelViewProjectionMatrix, Cartesian4.fromElements(point.x, point.y, point.z, 1, tmp), tmp);
        Cartesian4.multiplyByScalar(tmp, 1.0 / tmp.w, tmp);
        Matrix4.multiplyByVector(viewportTransformation, tmp, tmp);
        return Cartesian2.fromCartesian4(tmp, result);
    };

    var normalScratch = new Cartesian3();
    var rightScratch = new Cartesian3();
    var upScratch = new Cartesian3();

    /**
     * @private
     */
    Transforms.rotationMatrixFromPositionVelocity = function(position, velocity, ellipsoid, result) {
        //>>includeStart('debug', pragmas.debug);
        if (!defined(position)) {
            throw new DeveloperError('position is required.');
=======
import when from "../ThirdParty/when.js";
import Cartesian2 from "./Cartesian2.js";
import Cartesian3 from "./Cartesian3.js";
import Cartesian4 from "./Cartesian4.js";
import Cartographic from "./Cartographic.js";
import Check from "./Check.js";
import defaultValue from "./defaultValue.js";
import defined from "./defined.js";
import DeveloperError from "./DeveloperError.js";
import EarthOrientationParameters from "./EarthOrientationParameters.js";
import EarthOrientationParametersSample from "./EarthOrientationParametersSample.js";
import Ellipsoid from "./Ellipsoid.js";
import HeadingPitchRoll from "./HeadingPitchRoll.js";
import Iau2006XysData from "./Iau2006XysData.js";
import Iau2006XysSample from "./Iau2006XysSample.js";
import JulianDate from "./JulianDate.js";
import CesiumMath from "./Math.js";
import Matrix3 from "./Matrix3.js";
import Matrix4 from "./Matrix4.js";
import Quaternion from "./Quaternion.js";
import TimeConstants from "./TimeConstants.js";

/**
 * Contains functions for transforming positions to various reference frames.
 *
 * @exports Transforms
 * @namespace
 */
var Transforms = {};

var vectorProductLocalFrame = {
  up: {
    south: "east",
    north: "west",
    west: "south",
    east: "north",
  },
  down: {
    south: "west",
    north: "east",
    west: "north",
    east: "south",
  },
  south: {
    up: "west",
    down: "east",
    west: "down",
    east: "up",
  },
  north: {
    up: "east",
    down: "west",
    west: "up",
    east: "down",
  },
  west: {
    up: "north",
    down: "south",
    north: "down",
    south: "up",
  },
  east: {
    up: "south",
    down: "north",
    north: "up",
    south: "down",
  },
};

var degeneratePositionLocalFrame = {
  north: [-1, 0, 0],
  east: [0, 1, 0],
  up: [0, 0, 1],
  south: [1, 0, 0],
  west: [0, -1, 0],
  down: [0, 0, -1],
};

var localFrameToFixedFrameCache = {};

var scratchCalculateCartesian = {
  east: new Cartesian3(),
  north: new Cartesian3(),
  up: new Cartesian3(),
  west: new Cartesian3(),
  south: new Cartesian3(),
  down: new Cartesian3(),
};
var scratchFirstCartesian = new Cartesian3();
var scratchSecondCartesian = new Cartesian3();
var scratchThirdCartesian = new Cartesian3();
/**
 * Generates a function that computes a 4x4 transformation matrix from a reference frame
 * centered at the provided origin to the provided ellipsoid's fixed reference frame.
 * @param  {String} firstAxis  name of the first axis of the local reference frame. Must be
 *  'east', 'north', 'up', 'west', 'south' or 'down'.
 * @param  {String} secondAxis  name of the second axis of the local reference frame. Must be
 *  'east', 'north', 'up', 'west', 'south' or 'down'.
 * @return {localFrameToFixedFrameGenerator~resultat} The function that will computes a
 * 4x4 transformation matrix from a reference frame, with first axis and second axis compliant with the parameters,
 */
Transforms.localFrameToFixedFrameGenerator = function (firstAxis, secondAxis) {
  if (
    !vectorProductLocalFrame.hasOwnProperty(firstAxis) ||
    !vectorProductLocalFrame[firstAxis].hasOwnProperty(secondAxis)
  ) {
    throw new DeveloperError(
      "firstAxis and secondAxis must be east, north, up, west, south or down."
    );
  }
  var thirdAxis = vectorProductLocalFrame[firstAxis][secondAxis];

  /**
   * Computes a 4x4 transformation matrix from a reference frame
   * centered at the provided origin to the provided ellipsoid's fixed reference frame.
   * @callback Transforms~LocalFrameToFixedFrame
   * @param {Cartesian3} origin The center point of the local reference frame.
   * @param {Ellipsoid} [ellipsoid=Ellipsoid.WGS84] The ellipsoid whose fixed frame is used in the transformation.
   * @param {Matrix4} [result] The object onto which to store the result.
   * @returns {Matrix4} The modified result parameter or a new Matrix4 instance if none was provided.
   */
  var resultat;
  var hashAxis = firstAxis + secondAxis;
  if (defined(localFrameToFixedFrameCache[hashAxis])) {
    resultat = localFrameToFixedFrameCache[hashAxis];
  } else {
    resultat = function (origin, ellipsoid, result) {
      //>>includeStart('debug', pragmas.debug);
      if (!defined(origin)) {
        throw new DeveloperError("origin is required.");
      }
      //>>includeEnd('debug');
      if (!defined(result)) {
        result = new Matrix4();
      }
      if (
        Cartesian3.equalsEpsilon(origin, Cartesian3.ZERO, CesiumMath.EPSILON14)
      ) {
        // If x, y, and z are zero, use the degenerate local frame, which is a special case
        Cartesian3.unpack(
          degeneratePositionLocalFrame[firstAxis],
          0,
          scratchFirstCartesian
        );
        Cartesian3.unpack(
          degeneratePositionLocalFrame[secondAxis],
          0,
          scratchSecondCartesian
        );
        Cartesian3.unpack(
          degeneratePositionLocalFrame[thirdAxis],
          0,
          scratchThirdCartesian
        );
      } else if (
        CesiumMath.equalsEpsilon(origin.x, 0.0, CesiumMath.EPSILON14) &&
        CesiumMath.equalsEpsilon(origin.y, 0.0, CesiumMath.EPSILON14)
      ) {
        // If x and y are zero, assume origin is at a pole, which is a special case.
        var sign = CesiumMath.sign(origin.z);

        Cartesian3.unpack(
          degeneratePositionLocalFrame[firstAxis],
          0,
          scratchFirstCartesian
        );
        if (firstAxis !== "east" && firstAxis !== "west") {
          Cartesian3.multiplyByScalar(
            scratchFirstCartesian,
            sign,
            scratchFirstCartesian
          );
>>>>>>> 2fd0e8f7
        }

        Cartesian3.unpack(
          degeneratePositionLocalFrame[secondAxis],
          0,
          scratchSecondCartesian
        );
        if (secondAxis !== "east" && secondAxis !== "west") {
          Cartesian3.multiplyByScalar(
            scratchSecondCartesian,
            sign,
            scratchSecondCartesian
          );
        }

        Cartesian3.unpack(
          degeneratePositionLocalFrame[thirdAxis],
          0,
          scratchThirdCartesian
        );
        if (thirdAxis !== "east" && thirdAxis !== "west") {
          Cartesian3.multiplyByScalar(
            scratchThirdCartesian,
            sign,
            scratchThirdCartesian
          );
        }
      } else {
        ellipsoid = defaultValue(ellipsoid, Ellipsoid.WGS84);
        ellipsoid.geodeticSurfaceNormal(origin, scratchCalculateCartesian.up);

        var up = scratchCalculateCartesian.up;
        var east = scratchCalculateCartesian.east;
        east.x = -origin.y;
        east.y = origin.x;
        east.z = 0.0;
        Cartesian3.normalize(east, scratchCalculateCartesian.east);
        Cartesian3.cross(up, east, scratchCalculateCartesian.north);

        Cartesian3.multiplyByScalar(
          scratchCalculateCartesian.up,
          -1,
          scratchCalculateCartesian.down
        );
        Cartesian3.multiplyByScalar(
          scratchCalculateCartesian.east,
          -1,
          scratchCalculateCartesian.west
        );
        Cartesian3.multiplyByScalar(
          scratchCalculateCartesian.north,
          -1,
          scratchCalculateCartesian.south
        );

        scratchFirstCartesian = scratchCalculateCartesian[firstAxis];
        scratchSecondCartesian = scratchCalculateCartesian[secondAxis];
        scratchThirdCartesian = scratchCalculateCartesian[thirdAxis];
      }
      result[0] = scratchFirstCartesian.x;
      result[1] = scratchFirstCartesian.y;
      result[2] = scratchFirstCartesian.z;
      result[3] = 0.0;
      result[4] = scratchSecondCartesian.x;
      result[5] = scratchSecondCartesian.y;
      result[6] = scratchSecondCartesian.z;
      result[7] = 0.0;
      result[8] = scratchThirdCartesian.x;
      result[9] = scratchThirdCartesian.y;
      result[10] = scratchThirdCartesian.z;
      result[11] = 0.0;
      result[12] = origin.x;
      result[13] = origin.y;
      result[14] = origin.z;
      result[15] = 1.0;
      return result;
    };
    localFrameToFixedFrameCache[hashAxis] = resultat;
  }
  return resultat;
};

/**
 * Computes a 4x4 transformation matrix from a reference frame with an east-north-up axes
 * centered at the provided origin to the provided ellipsoid's fixed reference frame.
 * The local axes are defined as:
 * <ul>
 * <li>The <code>x</code> axis points in the local east direction.</li>
 * <li>The <code>y</code> axis points in the local north direction.</li>
 * <li>The <code>z</code> axis points in the direction of the ellipsoid surface normal which passes through the position.</li>
 * </ul>
 *
 * @function
 * @param {Cartesian3} origin The center point of the local reference frame.
 * @param {Ellipsoid} [ellipsoid=Ellipsoid.WGS84] The ellipsoid whose fixed frame is used in the transformation.
 * @param {Matrix4} [result] The object onto which to store the result.
 * @returns {Matrix4} The modified result parameter or a new Matrix4 instance if none was provided.
 *
 * @example
 * // Get the transform from local east-north-up at cartographic (0.0, 0.0) to Earth's fixed frame.
 * var center = Cesium.Cartesian3.fromDegrees(0.0, 0.0);
 * var transform = Cesium.Transforms.eastNorthUpToFixedFrame(center);
 */
Transforms.eastNorthUpToFixedFrame = Transforms.localFrameToFixedFrameGenerator(
  "east",
  "north"
);

/**
 * Computes a 4x4 transformation matrix from a reference frame with an north-east-down axes
 * centered at the provided origin to the provided ellipsoid's fixed reference frame.
 * The local axes are defined as:
 * <ul>
 * <li>The <code>x</code> axis points in the local north direction.</li>
 * <li>The <code>y</code> axis points in the local east direction.</li>
 * <li>The <code>z</code> axis points in the opposite direction of the ellipsoid surface normal which passes through the position.</li>
 * </ul>
 *
 * @function
 * @param {Cartesian3} origin The center point of the local reference frame.
 * @param {Ellipsoid} [ellipsoid=Ellipsoid.WGS84] The ellipsoid whose fixed frame is used in the transformation.
 * @param {Matrix4} [result] The object onto which to store the result.
 * @returns {Matrix4} The modified result parameter or a new Matrix4 instance if none was provided.
 *
 * @example
 * // Get the transform from local north-east-down at cartographic (0.0, 0.0) to Earth's fixed frame.
 * var center = Cesium.Cartesian3.fromDegrees(0.0, 0.0);
 * var transform = Cesium.Transforms.northEastDownToFixedFrame(center);
 */
Transforms.northEastDownToFixedFrame = Transforms.localFrameToFixedFrameGenerator(
  "north",
  "east"
);

/**
 * Computes a 4x4 transformation matrix from a reference frame with an north-up-east axes
 * centered at the provided origin to the provided ellipsoid's fixed reference frame.
 * The local axes are defined as:
 * <ul>
 * <li>The <code>x</code> axis points in the local north direction.</li>
 * <li>The <code>y</code> axis points in the direction of the ellipsoid surface normal which passes through the position.</li>
 * <li>The <code>z</code> axis points in the local east direction.</li>
 * </ul>
 *
 * @function
 * @param {Cartesian3} origin The center point of the local reference frame.
 * @param {Ellipsoid} [ellipsoid=Ellipsoid.WGS84] The ellipsoid whose fixed frame is used in the transformation.
 * @param {Matrix4} [result] The object onto which to store the result.
 * @returns {Matrix4} The modified result parameter or a new Matrix4 instance if none was provided.
 *
 * @example
 * // Get the transform from local north-up-east at cartographic (0.0, 0.0) to Earth's fixed frame.
 * var center = Cesium.Cartesian3.fromDegrees(0.0, 0.0);
 * var transform = Cesium.Transforms.northUpEastToFixedFrame(center);
 */
Transforms.northUpEastToFixedFrame = Transforms.localFrameToFixedFrameGenerator(
  "north",
  "up"
);

/**
 * Computes a 4x4 transformation matrix from a reference frame with an north-west-up axes
 * centered at the provided origin to the provided ellipsoid's fixed reference frame.
 * The local axes are defined as:
 * <ul>
 * <li>The <code>x</code> axis points in the local north direction.</li>
 * <li>The <code>y</code> axis points in the local west direction.</li>
 * <li>The <code>z</code> axis points in the direction of the ellipsoid surface normal which passes through the position.</li>
 * </ul>
 *
 * @function
 * @param {Cartesian3} origin The center point of the local reference frame.
 * @param {Ellipsoid} [ellipsoid=Ellipsoid.WGS84] The ellipsoid whose fixed frame is used in the transformation.
 * @param {Matrix4} [result] The object onto which to store the result.
 * @returns {Matrix4} The modified result parameter or a new Matrix4 instance if none was provided.
 *
 * @example
 * // Get the transform from local north-West-Up at cartographic (0.0, 0.0) to Earth's fixed frame.
 * var center = Cesium.Cartesian3.fromDegrees(0.0, 0.0);
 * var transform = Cesium.Transforms.northWestUpToFixedFrame(center);
 */
Transforms.northWestUpToFixedFrame = Transforms.localFrameToFixedFrameGenerator(
  "north",
  "west"
);

var scratchHPRQuaternion = new Quaternion();
var scratchScale = new Cartesian3(1.0, 1.0, 1.0);
var scratchHPRMatrix4 = new Matrix4();

/**
 * Computes a 4x4 transformation matrix from a reference frame with axes computed from the heading-pitch-roll angles
 * centered at the provided origin to the provided ellipsoid's fixed reference frame. Heading is the rotation from the local north
 * direction where a positive angle is increasing eastward. Pitch is the rotation from the local east-north plane. Positive pitch angles
 * are above the plane. Negative pitch angles are below the plane. Roll is the first rotation applied about the local east axis.
 *
 * @param {Cartesian3} origin The center point of the local reference frame.
 * @param {HeadingPitchRoll} headingPitchRoll The heading, pitch, and roll.
 * @param {Ellipsoid} [ellipsoid=Ellipsoid.WGS84] The ellipsoid whose fixed frame is used in the transformation.
 * @param {Transforms~LocalFrameToFixedFrame} [fixedFrameTransform=Transforms.eastNorthUpToFixedFrame] A 4x4 transformation
 *  matrix from a reference frame to the provided ellipsoid's fixed reference frame
 * @param {Matrix4} [result] The object onto which to store the result.
 * @returns {Matrix4} The modified result parameter or a new Matrix4 instance if none was provided.
 *
 * @example
 * // Get the transform from local heading-pitch-roll at cartographic (0.0, 0.0) to Earth's fixed frame.
 * var center = Cesium.Cartesian3.fromDegrees(0.0, 0.0);
 * var heading = -Cesium.Math.PI_OVER_TWO;
 * var pitch = Cesium.Math.PI_OVER_FOUR;
 * var roll = 0.0;
 * var hpr = new Cesium.HeadingPitchRoll(heading, pitch, roll);
 * var transform = Cesium.Transforms.headingPitchRollToFixedFrame(center, hpr);
 */
Transforms.headingPitchRollToFixedFrame = function (
  origin,
  headingPitchRoll,
  ellipsoid,
  fixedFrameTransform,
  result
) {
  //>>includeStart('debug', pragmas.debug);
  Check.typeOf.object("HeadingPitchRoll", headingPitchRoll);
  //>>includeEnd('debug');

  fixedFrameTransform = defaultValue(
    fixedFrameTransform,
    Transforms.eastNorthUpToFixedFrame
  );
  var hprQuaternion = Quaternion.fromHeadingPitchRoll(
    headingPitchRoll,
    scratchHPRQuaternion
  );
  var hprMatrix = Matrix4.fromTranslationQuaternionRotationScale(
    Cartesian3.ZERO,
    hprQuaternion,
    scratchScale,
    scratchHPRMatrix4
  );
  result = fixedFrameTransform(origin, ellipsoid, result);
  return Matrix4.multiply(result, hprMatrix, result);
};

var scratchENUMatrix4 = new Matrix4();
var scratchHPRMatrix3 = new Matrix3();

/**
 * Computes a quaternion from a reference frame with axes computed from the heading-pitch-roll angles
 * centered at the provided origin. Heading is the rotation from the local north
 * direction where a positive angle is increasing eastward. Pitch is the rotation from the local east-north plane. Positive pitch angles
 * are above the plane. Negative pitch angles are below the plane. Roll is the first rotation applied about the local east axis.
 *
 * @param {Cartesian3} origin The center point of the local reference frame.
 * @param {HeadingPitchRoll} headingPitchRoll The heading, pitch, and roll.
 * @param {Ellipsoid} [ellipsoid=Ellipsoid.WGS84] The ellipsoid whose fixed frame is used in the transformation.
 * @param {Transforms~LocalFrameToFixedFrame} [fixedFrameTransform=Transforms.eastNorthUpToFixedFrame] A 4x4 transformation
 *  matrix from a reference frame to the provided ellipsoid's fixed reference frame
 * @param {Quaternion} [result] The object onto which to store the result.
 * @returns {Quaternion} The modified result parameter or a new Quaternion instance if none was provided.
 *
 * @example
 * // Get the quaternion from local heading-pitch-roll at cartographic (0.0, 0.0) to Earth's fixed frame.
 * var center = Cesium.Cartesian3.fromDegrees(0.0, 0.0);
 * var heading = -Cesium.Math.PI_OVER_TWO;
 * var pitch = Cesium.Math.PI_OVER_FOUR;
 * var roll = 0.0;
 * var hpr = new HeadingPitchRoll(heading, pitch, roll);
 * var quaternion = Cesium.Transforms.headingPitchRollQuaternion(center, hpr);
 */
Transforms.headingPitchRollQuaternion = function (
  origin,
  headingPitchRoll,
  ellipsoid,
  fixedFrameTransform,
  result
) {
  //>>includeStart('debug', pragmas.debug);
  Check.typeOf.object("HeadingPitchRoll", headingPitchRoll);
  //>>includeEnd('debug');

  var transform = Transforms.headingPitchRollToFixedFrame(
    origin,
    headingPitchRoll,
    ellipsoid,
    fixedFrameTransform,
    scratchENUMatrix4
  );
  var rotation = Matrix4.getMatrix3(transform, scratchHPRMatrix3);
  return Quaternion.fromRotationMatrix(rotation, result);
};

var noScale = new Cartesian3(1.0, 1.0, 1.0);
var hprCenterScratch = new Cartesian3();
var ffScratch = new Matrix4();
var hprTransformScratch = new Matrix4();
var hprRotationScratch = new Matrix3();
var hprQuaternionScratch = new Quaternion();
/**
 * Computes heading-pitch-roll angles from a transform in a particular reference frame. Heading is the rotation from the local north
 * direction where a positive angle is increasing eastward. Pitch is the rotation from the local east-north plane. Positive pitch angles
 * are above the plane. Negative pitch angles are below the plane. Roll is the first rotation applied about the local east axis.
 *
 * @param {Matrix4} transform The transform
 * @param {Ellipsoid} [ellipsoid=Ellipsoid.WGS84] The ellipsoid whose fixed frame is used in the transformation.
 * @param {Transforms~LocalFrameToFixedFrame} [fixedFrameTransform=Transforms.eastNorthUpToFixedFrame] A 4x4 transformation
 *  matrix from a reference frame to the provided ellipsoid's fixed reference frame
 * @param {HeadingPitchRoll} [result] The object onto which to store the result.
 * @returns {HeadingPitchRoll} The modified result parameter or a new HeadingPitchRoll instance if none was provided.
 */
Transforms.fixedFrameToHeadingPitchRoll = function (
  transform,
  ellipsoid,
  fixedFrameTransform,
  result
) {
  //>>includeStart('debug', pragmas.debug);
  Check.defined("transform", transform);
  //>>includeEnd('debug');

  ellipsoid = defaultValue(ellipsoid, Ellipsoid.WGS84);
  fixedFrameTransform = defaultValue(
    fixedFrameTransform,
    Transforms.eastNorthUpToFixedFrame
  );
  if (!defined(result)) {
    result = new HeadingPitchRoll();
  }

  var center = Matrix4.getTranslation(transform, hprCenterScratch);
  if (Cartesian3.equals(center, Cartesian3.ZERO)) {
    result.heading = 0;
    result.pitch = 0;
    result.roll = 0;
    return result;
  }
  var toFixedFrame = Matrix4.inverseTransformation(
    fixedFrameTransform(center, ellipsoid, ffScratch),
    ffScratch
  );
  var transformCopy = Matrix4.setScale(transform, noScale, hprTransformScratch);
  transformCopy = Matrix4.setTranslation(
    transformCopy,
    Cartesian3.ZERO,
    transformCopy
  );

  toFixedFrame = Matrix4.multiply(toFixedFrame, transformCopy, toFixedFrame);
  var quaternionRotation = Quaternion.fromRotationMatrix(
    Matrix4.getMatrix3(toFixedFrame, hprRotationScratch),
    hprQuaternionScratch
  );
  quaternionRotation = Quaternion.normalize(
    quaternionRotation,
    quaternionRotation
  );

  return HeadingPitchRoll.fromQuaternion(quaternionRotation, result);
};

var gmstConstant0 = 6 * 3600 + 41 * 60 + 50.54841;
var gmstConstant1 = 8640184.812866;
var gmstConstant2 = 0.093104;
var gmstConstant3 = -6.2e-6;
var rateCoef = 1.1772758384668e-19;
var wgs84WRPrecessing = 7.2921158553e-5;
var twoPiOverSecondsInDay = CesiumMath.TWO_PI / 86400.0;
var dateInUtc = new JulianDate();

/**
 * Computes a rotation matrix to transform a point or vector from True Equator Mean Equinox (TEME) axes to the
 * pseudo-fixed axes at a given time.  This method treats the UT1 time standard as equivalent to UTC.
 *
 * @param {JulianDate} date The time at which to compute the rotation matrix.
 * @param {Matrix3} [result] The object onto which to store the result.
 * @returns {Matrix3} The modified result parameter or a new Matrix3 instance if none was provided.
 *
 * @example
 * //Set the view to the inertial frame.
 * scene.postUpdate.addEventListener(function(scene, time) {
 *    var now = Cesium.JulianDate.now();
 *    var offset = Cesium.Matrix4.multiplyByPoint(camera.transform, camera.position, new Cesium.Cartesian3());
 *    var transform = Cesium.Matrix4.fromRotationTranslation(Cesium.Transforms.computeTemeToPseudoFixedMatrix(now));
 *    var inverseTransform = Cesium.Matrix4.inverseTransformation(transform, new Cesium.Matrix4());
 *    Cesium.Matrix4.multiplyByPoint(inverseTransform, offset, offset);
 *    camera.lookAtTransform(transform, offset);
 * });
 */
Transforms.computeTemeToPseudoFixedMatrix = function (date, result) {
  //>>includeStart('debug', pragmas.debug);
  if (!defined(date)) {
    throw new DeveloperError("date is required.");
  }
  //>>includeEnd('debug');

  // GMST is actually computed using UT1.  We're using UTC as an approximation of UT1.
  // We do not want to use the function like convertTaiToUtc in JulianDate because
  // we explicitly do not want to fail when inside the leap second.

  dateInUtc = JulianDate.addSeconds(
    date,
    -JulianDate.computeTaiMinusUtc(date),
    dateInUtc
  );
  var utcDayNumber = dateInUtc.dayNumber;
  var utcSecondsIntoDay = dateInUtc.secondsOfDay;

  var t;
  var diffDays = utcDayNumber - 2451545;
  if (utcSecondsIntoDay >= 43200.0) {
    t = (diffDays + 0.5) / TimeConstants.DAYS_PER_JULIAN_CENTURY;
  } else {
    t = (diffDays - 0.5) / TimeConstants.DAYS_PER_JULIAN_CENTURY;
  }

  var gmst0 =
    gmstConstant0 +
    t * (gmstConstant1 + t * (gmstConstant2 + t * gmstConstant3));
  var angle = (gmst0 * twoPiOverSecondsInDay) % CesiumMath.TWO_PI;
  var ratio = wgs84WRPrecessing + rateCoef * (utcDayNumber - 2451545.5);
  var secondsSinceMidnight =
    (utcSecondsIntoDay + TimeConstants.SECONDS_PER_DAY * 0.5) %
    TimeConstants.SECONDS_PER_DAY;
  var gha = angle + ratio * secondsSinceMidnight;
  var cosGha = Math.cos(gha);
  var sinGha = Math.sin(gha);

  if (!defined(result)) {
    return new Matrix3(
      cosGha,
      sinGha,
      0.0,
      -sinGha,
      cosGha,
      0.0,
      0.0,
      0.0,
      1.0
    );
  }
  result[0] = cosGha;
  result[1] = -sinGha;
  result[2] = 0.0;
  result[3] = sinGha;
  result[4] = cosGha;
  result[5] = 0.0;
  result[6] = 0.0;
  result[7] = 0.0;
  result[8] = 1.0;
  return result;
};

/**
 * The source of IAU 2006 XYS data, used for computing the transformation between the
 * Fixed and ICRF axes.
 * @type {Iau2006XysData}
 *
 * @see Transforms.computeIcrfToFixedMatrix
 * @see Transforms.computeFixedToIcrfMatrix
 *
 * @private
 */
Transforms.iau2006XysData = new Iau2006XysData();

/**
 * The source of Earth Orientation Parameters (EOP) data, used for computing the transformation
 * between the Fixed and ICRF axes.  By default, zero values are used for all EOP values,
 * yielding a reasonable but not completely accurate representation of the ICRF axes.
 * @type {EarthOrientationParameters}
 *
 * @see Transforms.computeIcrfToFixedMatrix
 * @see Transforms.computeFixedToIcrfMatrix
 *
 * @private
 */
Transforms.earthOrientationParameters = EarthOrientationParameters.NONE;

var ttMinusTai = 32.184;
var j2000ttDays = 2451545.0;

/**
 * Preloads the data necessary to transform between the ICRF and Fixed axes, in either
 * direction, over a given interval.  This function returns a promise that, when resolved,
 * indicates that the preload has completed.
 *
 * @param {TimeInterval} timeInterval The interval to preload.
 * @returns {Promise} A promise that, when resolved, indicates that the preload has completed
 *          and evaluation of the transformation between the fixed and ICRF axes will
 *          no longer return undefined for a time inside the interval.
 *
 *
 * @example
 * var interval = new Cesium.TimeInterval(...);
 * when(Cesium.Transforms.preloadIcrfFixed(interval), function() {
 *     // the data is now loaded
 * });
 *
 * @see Transforms.computeIcrfToFixedMatrix
 * @see Transforms.computeFixedToIcrfMatrix
 * @see when
 */
Transforms.preloadIcrfFixed = function (timeInterval) {
  var startDayTT = timeInterval.start.dayNumber;
  var startSecondTT = timeInterval.start.secondsOfDay + ttMinusTai;
  var stopDayTT = timeInterval.stop.dayNumber;
  var stopSecondTT = timeInterval.stop.secondsOfDay + ttMinusTai;

  var xysPromise = Transforms.iau2006XysData.preload(
    startDayTT,
    startSecondTT,
    stopDayTT,
    stopSecondTT
  );
  var eopPromise = Transforms.earthOrientationParameters.getPromiseToLoad();

  return when.all([xysPromise, eopPromise]);
};

/**
 * Computes a rotation matrix to transform a point or vector from the International Celestial
 * Reference Frame (GCRF/ICRF) inertial frame axes to the Earth-Fixed frame axes (ITRF)
 * at a given time.  This function may return undefined if the data necessary to
 * do the transformation is not yet loaded.
 *
 * @param {JulianDate} date The time at which to compute the rotation matrix.
 * @param {Matrix3} [result] The object onto which to store the result.  If this parameter is
 *                  not specified, a new instance is created and returned.
 * @returns {Matrix3} The rotation matrix, or undefined if the data necessary to do the
 *                   transformation is not yet loaded.
 *
 *
 * @example
 * scene.postUpdate.addEventListener(function(scene, time) {
 *   // View in ICRF.
 *   var icrfToFixed = Cesium.Transforms.computeIcrfToFixedMatrix(time);
 *   if (Cesium.defined(icrfToFixed)) {
 *     var offset = Cesium.Cartesian3.clone(camera.position);
 *     var transform = Cesium.Matrix4.fromRotationTranslation(icrfToFixed);
 *     camera.lookAtTransform(transform, offset);
 *   }
 * });
 *
 * @see Transforms.preloadIcrfFixed
 */
Transforms.computeIcrfToFixedMatrix = function (date, result) {
  //>>includeStart('debug', pragmas.debug);
  if (!defined(date)) {
    throw new DeveloperError("date is required.");
  }
  //>>includeEnd('debug');
  if (!defined(result)) {
    result = new Matrix3();
  }

  var fixedToIcrfMtx = Transforms.computeFixedToIcrfMatrix(date, result);
  if (!defined(fixedToIcrfMtx)) {
    return undefined;
  }

  return Matrix3.transpose(fixedToIcrfMtx, result);
};

var xysScratch = new Iau2006XysSample(0.0, 0.0, 0.0);
var eopScratch = new EarthOrientationParametersSample(
  0.0,
  0.0,
  0.0,
  0.0,
  0.0,
  0.0
);
var rotation1Scratch = new Matrix3();
var rotation2Scratch = new Matrix3();

/**
 * Computes a rotation matrix to transform a point or vector from the Earth-Fixed frame axes (ITRF)
 * to the International Celestial Reference Frame (GCRF/ICRF) inertial frame axes
 * at a given time.  This function may return undefined if the data necessary to
 * do the transformation is not yet loaded.
 *
 * @param {JulianDate} date The time at which to compute the rotation matrix.
 * @param {Matrix3} [result] The object onto which to store the result.  If this parameter is
 *                  not specified, a new instance is created and returned.
 * @returns {Matrix3} The rotation matrix, or undefined if the data necessary to do the
 *                   transformation is not yet loaded.
 *
 *
 * @example
 * // Transform a point from the ICRF axes to the Fixed axes.
 * var now = Cesium.JulianDate.now();
 * var pointInFixed = Cesium.Cartesian3.fromDegrees(0.0, 0.0);
 * var fixedToIcrf = Cesium.Transforms.computeIcrfToFixedMatrix(now);
 * var pointInInertial = new Cesium.Cartesian3();
 * if (Cesium.defined(fixedToIcrf)) {
 *     pointInInertial = Cesium.Matrix3.multiplyByVector(fixedToIcrf, pointInFixed, pointInInertial);
 * }
 *
 * @see Transforms.preloadIcrfFixed
 */
Transforms.computeFixedToIcrfMatrix = function (date, result) {
  //>>includeStart('debug', pragmas.debug);
  if (!defined(date)) {
    throw new DeveloperError("date is required.");
  }
  //>>includeEnd('debug');

  if (!defined(result)) {
    result = new Matrix3();
  }

  // Compute pole wander
  var eop = Transforms.earthOrientationParameters.compute(date, eopScratch);
  if (!defined(eop)) {
    return undefined;
  }

  // There is no external conversion to Terrestrial Time (TT).
  // So use International Atomic Time (TAI) and convert using offsets.
  // Here we are assuming that dayTT and secondTT are positive
  var dayTT = date.dayNumber;
  // It's possible here that secondTT could roll over 86400
  // This does not seem to affect the precision (unit tests check for this)
  var secondTT = date.secondsOfDay + ttMinusTai;

  var xys = Transforms.iau2006XysData.computeXysRadians(
    dayTT,
    secondTT,
    xysScratch
  );
  if (!defined(xys)) {
    return undefined;
  }

  var x = xys.x + eop.xPoleOffset;
  var y = xys.y + eop.yPoleOffset;

  // Compute XYS rotation
  var a = 1.0 / (1.0 + Math.sqrt(1.0 - x * x - y * y));

  var rotation1 = rotation1Scratch;
  rotation1[0] = 1.0 - a * x * x;
  rotation1[3] = -a * x * y;
  rotation1[6] = x;
  rotation1[1] = -a * x * y;
  rotation1[4] = 1 - a * y * y;
  rotation1[7] = y;
  rotation1[2] = -x;
  rotation1[5] = -y;
  rotation1[8] = 1 - a * (x * x + y * y);

  var rotation2 = Matrix3.fromRotationZ(-xys.s, rotation2Scratch);
  var matrixQ = Matrix3.multiply(rotation1, rotation2, rotation1Scratch);

  // Similar to TT conversions above
  // It's possible here that secondTT could roll over 86400
  // This does not seem to affect the precision (unit tests check for this)
  var dateUt1day = date.dayNumber;
  var dateUt1sec =
    date.secondsOfDay - JulianDate.computeTaiMinusUtc(date) + eop.ut1MinusUtc;

  // Compute Earth rotation angle
  // The IERS standard for era is
  //    era = 0.7790572732640 + 1.00273781191135448 * Tu
  // where
  //    Tu = JulianDateInUt1 - 2451545.0
  // However, you get much more precision if you make the following simplification
  //    era = a + (1 + b) * (JulianDayNumber + FractionOfDay - 2451545)
  //    era = a + (JulianDayNumber - 2451545) + FractionOfDay + b (JulianDayNumber - 2451545 + FractionOfDay)
  //    era = a + FractionOfDay + b (JulianDayNumber - 2451545 + FractionOfDay)
  // since (JulianDayNumber - 2451545) represents an integer number of revolutions which will be discarded anyway.
  var daysSinceJ2000 = dateUt1day - 2451545;
  var fractionOfDay = dateUt1sec / TimeConstants.SECONDS_PER_DAY;
  var era =
    0.779057273264 +
    fractionOfDay +
    0.00273781191135448 * (daysSinceJ2000 + fractionOfDay);
  era = (era % 1.0) * CesiumMath.TWO_PI;

  var earthRotation = Matrix3.fromRotationZ(era, rotation2Scratch);

  // pseudoFixed to ICRF
  var pfToIcrf = Matrix3.multiply(matrixQ, earthRotation, rotation1Scratch);

  // Compute pole wander matrix
  var cosxp = Math.cos(eop.xPoleWander);
  var cosyp = Math.cos(eop.yPoleWander);
  var sinxp = Math.sin(eop.xPoleWander);
  var sinyp = Math.sin(eop.yPoleWander);

  var ttt = dayTT - j2000ttDays + secondTT / TimeConstants.SECONDS_PER_DAY;
  ttt /= 36525.0;

  // approximate sp value in rad
  var sp = (-47.0e-6 * ttt * CesiumMath.RADIANS_PER_DEGREE) / 3600.0;
  var cossp = Math.cos(sp);
  var sinsp = Math.sin(sp);

  var fToPfMtx = rotation2Scratch;
  fToPfMtx[0] = cosxp * cossp;
  fToPfMtx[1] = cosxp * sinsp;
  fToPfMtx[2] = sinxp;
  fToPfMtx[3] = -cosyp * sinsp + sinyp * sinxp * cossp;
  fToPfMtx[4] = cosyp * cossp + sinyp * sinxp * sinsp;
  fToPfMtx[5] = -sinyp * cosxp;
  fToPfMtx[6] = -sinyp * sinsp - cosyp * sinxp * cossp;
  fToPfMtx[7] = sinyp * cossp - cosyp * sinxp * sinsp;
  fToPfMtx[8] = cosyp * cosxp;

  return Matrix3.multiply(pfToIcrf, fToPfMtx, result);
};

var pointToWindowCoordinatesTemp = new Cartesian4();

/**
 * Transform a point from model coordinates to window coordinates.
 *
 * @param {Matrix4} modelViewProjectionMatrix The 4x4 model-view-projection matrix.
 * @param {Matrix4} viewportTransformation The 4x4 viewport transformation.
 * @param {Cartesian3} point The point to transform.
 * @param {Cartesian2} [result] The object onto which to store the result.
 * @returns {Cartesian2} The modified result parameter or a new Cartesian2 instance if none was provided.
 */
Transforms.pointToWindowCoordinates = function (
  modelViewProjectionMatrix,
  viewportTransformation,
  point,
  result
) {
  result = Transforms.pointToGLWindowCoordinates(
    modelViewProjectionMatrix,
    viewportTransformation,
    point,
    result
  );
  result.y = 2.0 * viewportTransformation[5] - result.y;
  return result;
};

/**
 * @private
 */
Transforms.pointToGLWindowCoordinates = function (
  modelViewProjectionMatrix,
  viewportTransformation,
  point,
  result
) {
  //>>includeStart('debug', pragmas.debug);
  if (!defined(modelViewProjectionMatrix)) {
    throw new DeveloperError("modelViewProjectionMatrix is required.");
  }

  if (!defined(viewportTransformation)) {
    throw new DeveloperError("viewportTransformation is required.");
  }

  if (!defined(point)) {
    throw new DeveloperError("point is required.");
  }
  //>>includeEnd('debug');

  if (!defined(result)) {
    result = new Cartesian2();
  }

  var tmp = pointToWindowCoordinatesTemp;

  Matrix4.multiplyByVector(
    modelViewProjectionMatrix,
    Cartesian4.fromElements(point.x, point.y, point.z, 1, tmp),
    tmp
  );
  Cartesian4.multiplyByScalar(tmp, 1.0 / tmp.w, tmp);
  Matrix4.multiplyByVector(viewportTransformation, tmp, tmp);
  return Cartesian2.fromCartesian4(tmp, result);
};

var normalScratch = new Cartesian3();
var rightScratch = new Cartesian3();
var upScratch = new Cartesian3();

/**
 * @private
 */
Transforms.rotationMatrixFromPositionVelocity = function (
  position,
  velocity,
  ellipsoid,
  result
) {
  //>>includeStart('debug', pragmas.debug);
  if (!defined(position)) {
    throw new DeveloperError("position is required.");
  }

  if (!defined(velocity)) {
    throw new DeveloperError("velocity is required.");
  }
  //>>includeEnd('debug');

  var normal = defaultValue(ellipsoid, Ellipsoid.WGS84).geodeticSurfaceNormal(
    position,
    normalScratch
  );
  var right = Cartesian3.cross(velocity, normal, rightScratch);

  if (Cartesian3.equalsEpsilon(right, Cartesian3.ZERO, CesiumMath.EPSILON6)) {
    right = Cartesian3.clone(Cartesian3.UNIT_X, right);
  }

  var up = Cartesian3.cross(right, velocity, upScratch);
  Cartesian3.normalize(up, up);
  Cartesian3.cross(velocity, up, right);
  Cartesian3.negate(right, right);
  Cartesian3.normalize(right, right);

  if (!defined(result)) {
    result = new Matrix3();
  }

  result[0] = velocity.x;
  result[1] = velocity.y;
  result[2] = velocity.z;
  result[3] = right.x;
  result[4] = right.y;
  result[5] = right.z;
  result[6] = up.x;
  result[7] = up.y;
  result[8] = up.z;

  return result;
};

var swizzleMatrix = new Matrix4(
  0.0,
  0.0,
  1.0,
  0.0,
  1.0,
  0.0,
  0.0,
  0.0,
  0.0,
  1.0,
  0.0,
  0.0,
  0.0,
  0.0,
  0.0,
  1.0
);

var scratchCartographic = new Cartographic();
var scratchCartesian3Projection = new Cartesian3();
var scratchCenter = new Cartesian3();
var scratchRotation = new Matrix3();
var scratchFromENU = new Matrix4();
var scratchToENU = new Matrix4();

/**
 * @private
 */
Transforms.basisTo2D = function (projection, matrix, result) {
  //>>includeStart('debug', pragmas.debug);
  if (!defined(projection)) {
    throw new DeveloperError("projection is required.");
  }
  if (!defined(matrix)) {
    throw new DeveloperError("matrix is required.");
  }
  if (!defined(result)) {
    throw new DeveloperError("result is required.");
  }
  //>>includeEnd('debug');

  var rtcCenter = Matrix4.getTranslation(matrix, scratchCenter);
  var ellipsoid = projection.ellipsoid;

  // Get the 2D Center
  var cartographic = ellipsoid.cartesianToCartographic(
    rtcCenter,
    scratchCartographic
  );
  var projectedPosition = projection.project(
    cartographic,
    scratchCartesian3Projection
  );
  Cartesian3.fromElements(
    projectedPosition.z,
    projectedPosition.x,
    projectedPosition.y,
    projectedPosition
  );

  // Assuming the instance are positioned in WGS84, invert the WGS84 transform to get the local transform and then convert to 2D
  var fromENU = Transforms.eastNorthUpToFixedFrame(
    rtcCenter,
    ellipsoid,
    scratchFromENU
  );
  var toENU = Matrix4.inverseTransformation(fromENU, scratchToENU);
  var rotation = Matrix4.getMatrix3(matrix, scratchRotation);
  var local = Matrix4.multiplyByMatrix3(toENU, rotation, result);
  Matrix4.multiply(swizzleMatrix, local, result); // Swap x, y, z for 2D
  Matrix4.setTranslation(result, projectedPosition, result); // Use the projected center

  return result;
};

/**
 * @private
 */
Transforms.wgs84To2DModelMatrix = function (projection, center, result) {
  //>>includeStart('debug', pragmas.debug);
  if (!defined(projection)) {
    throw new DeveloperError("projection is required.");
  }
  if (!defined(center)) {
    throw new DeveloperError("center is required.");
  }
  if (!defined(result)) {
    throw new DeveloperError("result is required.");
  }
  //>>includeEnd('debug');

  var ellipsoid = projection.ellipsoid;

  var fromENU = Transforms.eastNorthUpToFixedFrame(
    center,
    ellipsoid,
    scratchFromENU
  );
  var toENU = Matrix4.inverseTransformation(fromENU, scratchToENU);

  var cartographic = ellipsoid.cartesianToCartographic(
    center,
    scratchCartographic
  );
  var projectedPosition = projection.project(
    cartographic,
    scratchCartesian3Projection
  );
  Cartesian3.fromElements(
    projectedPosition.z,
    projectedPosition.x,
    projectedPosition.y,
    projectedPosition
  );

  var translation = Matrix4.fromTranslation(projectedPosition, scratchFromENU);
  Matrix4.multiply(swizzleMatrix, toENU, result);
  Matrix4.multiply(translation, result, result);

  return result;
};
export default Transforms;<|MERGE_RESOLUTION|>--- conflicted
+++ resolved
@@ -1,788 +1,3 @@
-<<<<<<< HEAD
-import Cartesian2 from './Cartesian2.js';
-import Cartesian3 from './Cartesian3.js';
-import Cartesian4 from './Cartesian4.js';
-import Cartographic from './Cartographic.js';
-import Check from './Check.js';
-import defaultValue from './defaultValue.js';
-import defined from './defined.js';
-import DeveloperError from './DeveloperError.js';
-import EarthOrientationParameters from './EarthOrientationParameters.js';
-import EarthOrientationParametersSample from './EarthOrientationParametersSample.js';
-import Ellipsoid from './Ellipsoid.js';
-import HeadingPitchRoll from './HeadingPitchRoll.js';
-import Iau2006XysData from './Iau2006XysData.js';
-import Iau2006XysSample from './Iau2006XysSample.js';
-import JulianDate from './JulianDate.js';
-import CesiumMath from './Math.js';
-import Matrix3 from './Matrix3.js';
-import Matrix4 from './Matrix4.js';
-import Quaternion from './Quaternion.js';
-import TimeConstants from './TimeConstants.js';
-
-    /**
-     * Contains functions for transforming positions to various reference frames.
-     *
-     * @exports Transforms
-     * @namespace
-     */
-    var Transforms = {};
-
-    var vectorProductLocalFrame = {
-        up : {
-            south : 'east',
-            north : 'west',
-            west : 'south',
-            east : 'north'
-        },
-        down : {
-            south : 'west',
-            north : 'east',
-            west : 'north',
-            east : 'south'
-        },
-        south : {
-            up : 'west',
-            down : 'east',
-            west : 'down',
-            east : 'up'
-        },
-        north : {
-            up : 'east',
-            down : 'west',
-            west : 'up',
-            east : 'down'
-        },
-        west : {
-            up : 'north',
-            down : 'south',
-            north : 'down',
-            south : 'up'
-        },
-        east : {
-            up : 'south',
-            down : 'north',
-            north : 'up',
-            south : 'down'
-        }
-    };
-
-    var degeneratePositionLocalFrame = {
-        north : [-1, 0, 0],
-        east : [0, 1, 0],
-        up : [0, 0, 1],
-        south : [1, 0, 0],
-        west : [0, -1, 0],
-        down : [0, 0, -1]
-    };
-
-    var localFrameToFixedFrameCache = {};
-
-    var scratchCalculateCartesian = {
-        east : new Cartesian3(),
-        north : new Cartesian3(),
-        up : new Cartesian3(),
-        west : new Cartesian3(),
-        south : new Cartesian3(),
-        down : new Cartesian3()
-    };
-    var scratchFirstCartesian = new Cartesian3();
-    var scratchSecondCartesian = new Cartesian3();
-    var scratchThirdCartesian = new Cartesian3();
-    /**
-    * Generates a function that computes a 4x4 transformation matrix from a reference frame
-    * centered at the provided origin to the provided ellipsoid's fixed reference frame.
-    * @param  {String} firstAxis  name of the first axis of the local reference frame. Must be
-    *  'east', 'north', 'up', 'west', 'south' or 'down'.
-    * @param  {String} secondAxis  name of the second axis of the local reference frame. Must be
-    *  'east', 'north', 'up', 'west', 'south' or 'down'.
-    * @return {localFrameToFixedFrameGenerator~resultat} The function that will computes a
-    * 4x4 transformation matrix from a reference frame, with first axis and second axis compliant with the parameters,
-    */
-    Transforms.localFrameToFixedFrameGenerator = function (firstAxis, secondAxis) {
-        if (!vectorProductLocalFrame.hasOwnProperty(firstAxis) || !vectorProductLocalFrame[firstAxis].hasOwnProperty(secondAxis)) {
-            throw new DeveloperError('firstAxis and secondAxis must be east, north, up, west, south or down.');
-        }
-        var thirdAxis = vectorProductLocalFrame[firstAxis][secondAxis];
-
-        /**
-         * Computes a 4x4 transformation matrix from a reference frame
-         * centered at the provided origin to the provided ellipsoid's fixed reference frame.
-         * @callback Transforms~LocalFrameToFixedFrame
-         * @param {Cartesian3} origin The center point of the local reference frame.
-         * @param {Ellipsoid} [ellipsoid=Ellipsoid.WGS84] The ellipsoid whose fixed frame is used in the transformation.
-         * @param {Matrix4} [result] The object onto which to store the result.
-         * @returns {Matrix4} The modified result parameter or a new Matrix4 instance if none was provided.
-         */
-        var resultat;
-        var hashAxis = firstAxis + secondAxis;
-        if (defined(localFrameToFixedFrameCache[hashAxis])) {
-            resultat = localFrameToFixedFrameCache[hashAxis];
-        } else {
-            resultat = function (origin, ellipsoid, result) {
-                //>>includeStart('debug', pragmas.debug);
-                if (!defined(origin)) {
-                    throw new DeveloperError('origin is required.');
-                }
-                //>>includeEnd('debug');
-                if (!defined(result)) {
-                    result = new Matrix4();
-                }
-                if (Cartesian3.equalsEpsilon(origin, Cartesian3.ZERO, CesiumMath.EPSILON14)) {
-                    // If x, y, and z are zero, use the degenerate local frame, which is a special case
-                    Cartesian3.unpack(degeneratePositionLocalFrame[firstAxis], 0, scratchFirstCartesian);
-                    Cartesian3.unpack(degeneratePositionLocalFrame[secondAxis], 0, scratchSecondCartesian);
-                    Cartesian3.unpack(degeneratePositionLocalFrame[thirdAxis], 0, scratchThirdCartesian);
-                } else if (CesiumMath.equalsEpsilon(origin.x, 0.0, CesiumMath.EPSILON14) && CesiumMath.equalsEpsilon(origin.y, 0.0, CesiumMath.EPSILON14)) {
-                    // If x and y are zero, assume origin is at a pole, which is a special case.
-                    var sign = CesiumMath.sign(origin.z);
-
-                    Cartesian3.unpack(degeneratePositionLocalFrame[firstAxis], 0, scratchFirstCartesian);
-                    if (firstAxis !== 'east' && firstAxis !== 'west') {
-                        Cartesian3.multiplyByScalar(scratchFirstCartesian, sign, scratchFirstCartesian);
-                    }
-
-                    Cartesian3.unpack(degeneratePositionLocalFrame[secondAxis], 0, scratchSecondCartesian);
-                    if (secondAxis !== 'east' && secondAxis !== 'west') {
-                        Cartesian3.multiplyByScalar(scratchSecondCartesian, sign, scratchSecondCartesian);
-                    }
-
-                    Cartesian3.unpack(degeneratePositionLocalFrame[thirdAxis], 0, scratchThirdCartesian);
-                    if (thirdAxis !== 'east' && thirdAxis !== 'west') {
-                        Cartesian3.multiplyByScalar(scratchThirdCartesian, sign, scratchThirdCartesian);
-                    }
-                } else {
-                    ellipsoid = defaultValue(ellipsoid, Ellipsoid.WGS84);
-                    ellipsoid.geodeticSurfaceNormal(origin, scratchCalculateCartesian.up);
-
-                    var up = scratchCalculateCartesian.up;
-                    var east = scratchCalculateCartesian.east;
-                    east.x = -origin.y;
-                    east.y = origin.x;
-                    east.z = 0.0;
-                    Cartesian3.normalize(east, scratchCalculateCartesian.east);
-                    Cartesian3.cross(up, east, scratchCalculateCartesian.north);
-
-                    Cartesian3.multiplyByScalar(scratchCalculateCartesian.up, -1, scratchCalculateCartesian.down);
-                    Cartesian3.multiplyByScalar(scratchCalculateCartesian.east, -1, scratchCalculateCartesian.west);
-                    Cartesian3.multiplyByScalar(scratchCalculateCartesian.north, -1, scratchCalculateCartesian.south);
-
-                    scratchFirstCartesian = scratchCalculateCartesian[firstAxis];
-                    scratchSecondCartesian = scratchCalculateCartesian[secondAxis];
-                    scratchThirdCartesian = scratchCalculateCartesian[thirdAxis];
-                }
-                result[0] = scratchFirstCartesian.x;
-                result[1] = scratchFirstCartesian.y;
-                result[2] = scratchFirstCartesian.z;
-                result[3] = 0.0;
-                result[4] = scratchSecondCartesian.x;
-                result[5] = scratchSecondCartesian.y;
-                result[6] = scratchSecondCartesian.z;
-                result[7] = 0.0;
-                result[8] = scratchThirdCartesian.x;
-                result[9] = scratchThirdCartesian.y;
-                result[10] = scratchThirdCartesian.z;
-                result[11] = 0.0;
-                result[12] = origin.x;
-                result[13] = origin.y;
-                result[14] = origin.z;
-                result[15] = 1.0;
-                return result;
-            };
-            localFrameToFixedFrameCache[hashAxis] = resultat;
-        }
-        return resultat;
-    };
-
-    /**
-     * Computes a 4x4 transformation matrix from a reference frame with an east-north-up axes
-     * centered at the provided origin to the provided ellipsoid's fixed reference frame.
-     * The local axes are defined as:
-     * <ul>
-     * <li>The <code>x</code> axis points in the local east direction.</li>
-     * <li>The <code>y</code> axis points in the local north direction.</li>
-     * <li>The <code>z</code> axis points in the direction of the ellipsoid surface normal which passes through the position.</li>
-     * </ul>
-     *
-     * @function
-     * @param {Cartesian3} origin The center point of the local reference frame.
-     * @param {Ellipsoid} [ellipsoid=Ellipsoid.WGS84] The ellipsoid whose fixed frame is used in the transformation.
-     * @param {Matrix4} [result] The object onto which to store the result.
-     * @returns {Matrix4} The modified result parameter or a new Matrix4 instance if none was provided.
-     *
-     * @example
-     * // Get the transform from local east-north-up at cartographic (0.0, 0.0) to Earth's fixed frame.
-     * var center = Cesium.Cartesian3.fromDegrees(0.0, 0.0);
-     * var transform = Cesium.Transforms.eastNorthUpToFixedFrame(center);
-     */
-    Transforms.eastNorthUpToFixedFrame = Transforms.localFrameToFixedFrameGenerator('east','north');
-
-    /**
-     * Computes a 4x4 transformation matrix from a reference frame with an north-east-down axes
-     * centered at the provided origin to the provided ellipsoid's fixed reference frame.
-     * The local axes are defined as:
-     * <ul>
-     * <li>The <code>x</code> axis points in the local north direction.</li>
-     * <li>The <code>y</code> axis points in the local east direction.</li>
-     * <li>The <code>z</code> axis points in the opposite direction of the ellipsoid surface normal which passes through the position.</li>
-     * </ul>
-     *
-     * @function
-     * @param {Cartesian3} origin The center point of the local reference frame.
-     * @param {Ellipsoid} [ellipsoid=Ellipsoid.WGS84] The ellipsoid whose fixed frame is used in the transformation.
-     * @param {Matrix4} [result] The object onto which to store the result.
-     * @returns {Matrix4} The modified result parameter or a new Matrix4 instance if none was provided.
-     *
-     * @example
-     * // Get the transform from local north-east-down at cartographic (0.0, 0.0) to Earth's fixed frame.
-     * var center = Cesium.Cartesian3.fromDegrees(0.0, 0.0);
-     * var transform = Cesium.Transforms.northEastDownToFixedFrame(center);
-     */
-    Transforms.northEastDownToFixedFrame = Transforms.localFrameToFixedFrameGenerator('north','east');
-
-    /**
-     * Computes a 4x4 transformation matrix from a reference frame with an north-up-east axes
-     * centered at the provided origin to the provided ellipsoid's fixed reference frame.
-     * The local axes are defined as:
-     * <ul>
-     * <li>The <code>x</code> axis points in the local north direction.</li>
-     * <li>The <code>y</code> axis points in the direction of the ellipsoid surface normal which passes through the position.</li>
-     * <li>The <code>z</code> axis points in the local east direction.</li>
-     * </ul>
-     *
-     * @function
-     * @param {Cartesian3} origin The center point of the local reference frame.
-     * @param {Ellipsoid} [ellipsoid=Ellipsoid.WGS84] The ellipsoid whose fixed frame is used in the transformation.
-     * @param {Matrix4} [result] The object onto which to store the result.
-     * @returns {Matrix4} The modified result parameter or a new Matrix4 instance if none was provided.
-     *
-     * @example
-     * // Get the transform from local north-up-east at cartographic (0.0, 0.0) to Earth's fixed frame.
-     * var center = Cesium.Cartesian3.fromDegrees(0.0, 0.0);
-     * var transform = Cesium.Transforms.northUpEastToFixedFrame(center);
-     */
-    Transforms.northUpEastToFixedFrame = Transforms.localFrameToFixedFrameGenerator('north','up');
-
-    /**
-     * Computes a 4x4 transformation matrix from a reference frame with an north-west-up axes
-     * centered at the provided origin to the provided ellipsoid's fixed reference frame.
-     * The local axes are defined as:
-     * <ul>
-     * <li>The <code>x</code> axis points in the local north direction.</li>
-     * <li>The <code>y</code> axis points in the local west direction.</li>
-     * <li>The <code>z</code> axis points in the direction of the ellipsoid surface normal which passes through the position.</li>
-     * </ul>
-     *
-     * @function
-     * @param {Cartesian3} origin The center point of the local reference frame.
-     * @param {Ellipsoid} [ellipsoid=Ellipsoid.WGS84] The ellipsoid whose fixed frame is used in the transformation.
-     * @param {Matrix4} [result] The object onto which to store the result.
-     * @returns {Matrix4} The modified result parameter or a new Matrix4 instance if none was provided.
-     *
-      * @example
-     * // Get the transform from local north-West-Up at cartographic (0.0, 0.0) to Earth's fixed frame.
-     * var center = Cesium.Cartesian3.fromDegrees(0.0, 0.0);
-     * var transform = Cesium.Transforms.northWestUpToFixedFrame(center);
-     */
-    Transforms.northWestUpToFixedFrame = Transforms.localFrameToFixedFrameGenerator('north','west');
-
-    var scratchHPRQuaternion = new Quaternion();
-    var scratchScale = new Cartesian3(1.0, 1.0, 1.0);
-    var scratchHPRMatrix4 = new Matrix4();
-
-    /**
-     * Computes a 4x4 transformation matrix from a reference frame with axes computed from the heading-pitch-roll angles
-     * centered at the provided origin to the provided ellipsoid's fixed reference frame. Heading is the rotation from the local north
-     * direction where a positive angle is increasing eastward. Pitch is the rotation from the local east-north plane. Positive pitch angles
-     * are above the plane. Negative pitch angles are below the plane. Roll is the first rotation applied about the local east axis.
-     *
-     * @param {Cartesian3} origin The center point of the local reference frame.
-     * @param {HeadingPitchRoll} headingPitchRoll The heading, pitch, and roll.
-     * @param {Ellipsoid} [ellipsoid=Ellipsoid.WGS84] The ellipsoid whose fixed frame is used in the transformation.
-     * @param {Transforms~LocalFrameToFixedFrame} [fixedFrameTransform=Transforms.eastNorthUpToFixedFrame] A 4x4 transformation
-     *  matrix from a reference frame to the provided ellipsoid's fixed reference frame
-     * @param {Matrix4} [result] The object onto which to store the result.
-     * @returns {Matrix4} The modified result parameter or a new Matrix4 instance if none was provided.
-     *
-     * @example
-     * // Get the transform from local heading-pitch-roll at cartographic (0.0, 0.0) to Earth's fixed frame.
-     * var center = Cesium.Cartesian3.fromDegrees(0.0, 0.0);
-     * var heading = -Cesium.Math.PI_OVER_TWO;
-     * var pitch = Cesium.Math.PI_OVER_FOUR;
-     * var roll = 0.0;
-     * var hpr = new Cesium.HeadingPitchRoll(heading, pitch, roll);
-     * var transform = Cesium.Transforms.headingPitchRollToFixedFrame(center, hpr);
-     */
-    Transforms.headingPitchRollToFixedFrame = function(origin, headingPitchRoll, ellipsoid, fixedFrameTransform, result) {
-        //>>includeStart('debug', pragmas.debug);
-        Check.typeOf.object( 'HeadingPitchRoll', headingPitchRoll);
-        //>>includeEnd('debug');
-
-        fixedFrameTransform = defaultValue(fixedFrameTransform, Transforms.eastNorthUpToFixedFrame);
-        var hprQuaternion = Quaternion.fromHeadingPitchRoll(headingPitchRoll, scratchHPRQuaternion);
-        var hprMatrix = Matrix4.fromTranslationQuaternionRotationScale(Cartesian3.ZERO, hprQuaternion, scratchScale, scratchHPRMatrix4);
-        result = fixedFrameTransform(origin, ellipsoid, result);
-        return Matrix4.multiply(result, hprMatrix, result);
-    };
-
-    var scratchENUMatrix4 = new Matrix4();
-    var scratchHPRMatrix3 = new Matrix3();
-
-    /**
-     * Computes a quaternion from a reference frame with axes computed from the heading-pitch-roll angles
-     * centered at the provided origin. Heading is the rotation from the local north
-     * direction where a positive angle is increasing eastward. Pitch is the rotation from the local east-north plane. Positive pitch angles
-     * are above the plane. Negative pitch angles are below the plane. Roll is the first rotation applied about the local east axis.
-     *
-     * @param {Cartesian3} origin The center point of the local reference frame.
-     * @param {HeadingPitchRoll} headingPitchRoll The heading, pitch, and roll.
-     * @param {Ellipsoid} [ellipsoid=Ellipsoid.WGS84] The ellipsoid whose fixed frame is used in the transformation.
-     * @param {Transforms~LocalFrameToFixedFrame} [fixedFrameTransform=Transforms.eastNorthUpToFixedFrame] A 4x4 transformation
-     *  matrix from a reference frame to the provided ellipsoid's fixed reference frame
-     * @param {Quaternion} [result] The object onto which to store the result.
-     * @returns {Quaternion} The modified result parameter or a new Quaternion instance if none was provided.
-     *
-     * @example
-     * // Get the quaternion from local heading-pitch-roll at cartographic (0.0, 0.0) to Earth's fixed frame.
-     * var center = Cesium.Cartesian3.fromDegrees(0.0, 0.0);
-     * var heading = -Cesium.Math.PI_OVER_TWO;
-     * var pitch = Cesium.Math.PI_OVER_FOUR;
-     * var roll = 0.0;
-     * var hpr = new HeadingPitchRoll(heading, pitch, roll);
-     * var quaternion = Cesium.Transforms.headingPitchRollQuaternion(center, hpr);
-     */
-    Transforms.headingPitchRollQuaternion = function(origin, headingPitchRoll, ellipsoid, fixedFrameTransform, result) {
-        //>>includeStart('debug', pragmas.debug);
-        Check.typeOf.object( 'HeadingPitchRoll', headingPitchRoll);
-        //>>includeEnd('debug');
-
-        var transform = Transforms.headingPitchRollToFixedFrame(origin, headingPitchRoll, ellipsoid, fixedFrameTransform, scratchENUMatrix4);
-        var rotation = Matrix4.getMatrix3(transform, scratchHPRMatrix3);
-        return Quaternion.fromRotationMatrix(rotation, result);
-    };
-
-    var noScale = new Cartesian3(1.0, 1.0, 1.0);
-    var hprCenterScratch = new Cartesian3();
-    var ffScratch = new Matrix4();
-    var hprTransformScratch = new Matrix4();
-    var hprRotationScratch = new Matrix3();
-    var hprQuaternionScratch = new Quaternion();
-    /**
-     * Computes heading-pitch-roll angles from a transform in a particular reference frame. Heading is the rotation from the local north
-     * direction where a positive angle is increasing eastward. Pitch is the rotation from the local east-north plane. Positive pitch angles
-     * are above the plane. Negative pitch angles are below the plane. Roll is the first rotation applied about the local east axis.
-     *
-     * @param {Matrix4} transform The transform
-     * @param {Ellipsoid} [ellipsoid=Ellipsoid.WGS84] The ellipsoid whose fixed frame is used in the transformation.
-     * @param {Transforms~LocalFrameToFixedFrame} [fixedFrameTransform=Transforms.eastNorthUpToFixedFrame] A 4x4 transformation
-     *  matrix from a reference frame to the provided ellipsoid's fixed reference frame
-     * @param {HeadingPitchRoll} [result] The object onto which to store the result.
-     * @returns {HeadingPitchRoll} The modified result parameter or a new HeadingPitchRoll instance if none was provided.
-     */
-    Transforms.fixedFrameToHeadingPitchRoll = function(transform, ellipsoid, fixedFrameTransform, result) {
-        //>>includeStart('debug', pragmas.debug);
-        Check.defined('transform', transform);
-        //>>includeEnd('debug');
-
-        ellipsoid = defaultValue(ellipsoid, Ellipsoid.WGS84);
-        fixedFrameTransform = defaultValue(fixedFrameTransform, Transforms.eastNorthUpToFixedFrame);
-        if (!defined(result)) {
-            result = new HeadingPitchRoll();
-        }
-
-        var center = Matrix4.getTranslation(transform, hprCenterScratch);
-        if (Cartesian3.equals(center, Cartesian3.ZERO)) {
-            result.heading = 0;
-            result.pitch = 0;
-            result.roll = 0;
-            return result;
-        }
-        var toFixedFrame = Matrix4.inverseTransformation(fixedFrameTransform(center, ellipsoid, ffScratch), ffScratch);
-        var transformCopy = Matrix4.setScale(transform, noScale, hprTransformScratch);
-        transformCopy = Matrix4.setTranslation(transformCopy, Cartesian3.ZERO, transformCopy);
-
-        toFixedFrame = Matrix4.multiply(toFixedFrame, transformCopy, toFixedFrame);
-        var quaternionRotation = Quaternion.fromRotationMatrix(Matrix4.getMatrix3(toFixedFrame, hprRotationScratch), hprQuaternionScratch);
-        quaternionRotation = Quaternion.normalize(quaternionRotation, quaternionRotation);
-
-        return HeadingPitchRoll.fromQuaternion(quaternionRotation, result);
-    };
-
-    var gmstConstant0 = 6 * 3600 + 41 * 60 + 50.54841;
-    var gmstConstant1 = 8640184.812866;
-    var gmstConstant2 = 0.093104;
-    var gmstConstant3 = -6.2E-6;
-    var rateCoef = 1.1772758384668e-19;
-    var wgs84WRPrecessing = 7.2921158553E-5;
-    var twoPiOverSecondsInDay = CesiumMath.TWO_PI / 86400.0;
-    var dateInUtc = new JulianDate();
-
-    /**
-     * Computes a rotation matrix to transform a point or vector from True Equator Mean Equinox (TEME) axes to the
-     * pseudo-fixed axes at a given time.  This method treats the UT1 time standard as equivalent to UTC.
-     *
-     * @param {JulianDate} date The time at which to compute the rotation matrix.
-     * @param {Matrix3} [result] The object onto which to store the result.
-     * @returns {Matrix3} The modified result parameter or a new Matrix3 instance if none was provided.
-     *
-     * @example
-     * //Set the view to the inertial frame.
-     * scene.postUpdate.addEventListener(function(scene, time) {
-     *    var now = Cesium.JulianDate.now();
-     *    var offset = Cesium.Matrix4.multiplyByPoint(camera.transform, camera.position, new Cesium.Cartesian3());
-     *    var transform = Cesium.Matrix4.fromRotationTranslation(Cesium.Transforms.computeTemeToPseudoFixedMatrix(now));
-     *    var inverseTransform = Cesium.Matrix4.inverseTransformation(transform, new Cesium.Matrix4());
-     *    Cesium.Matrix4.multiplyByPoint(inverseTransform, offset, offset);
-     *    camera.lookAtTransform(transform, offset);
-     * });
-     */
-    Transforms.computeTemeToPseudoFixedMatrix = function (date, result) {
-        //>>includeStart('debug', pragmas.debug);
-        if (!defined(date)) {
-            throw new DeveloperError('date is required.');
-        }
-        //>>includeEnd('debug');
-
-        // GMST is actually computed using UT1.  We're using UTC as an approximation of UT1.
-        // We do not want to use the function like convertTaiToUtc in JulianDate because
-        // we explicitly do not want to fail when inside the leap second.
-
-        dateInUtc = JulianDate.addSeconds(date, -JulianDate.computeTaiMinusUtc(date), dateInUtc);
-        var utcDayNumber = dateInUtc.dayNumber;
-        var utcSecondsIntoDay = dateInUtc.secondsOfDay;
-
-        var t;
-        var diffDays = utcDayNumber - 2451545;
-        if (utcSecondsIntoDay >= 43200.0) {
-            t = (diffDays + 0.5) / TimeConstants.DAYS_PER_JULIAN_CENTURY;
-        } else {
-            t = (diffDays - 0.5) / TimeConstants.DAYS_PER_JULIAN_CENTURY;
-        }
-
-        var gmst0 = gmstConstant0 + t * (gmstConstant1 + t * (gmstConstant2 + t * gmstConstant3));
-        var angle = (gmst0 * twoPiOverSecondsInDay) % CesiumMath.TWO_PI;
-        var ratio = wgs84WRPrecessing + rateCoef * (utcDayNumber - 2451545.5);
-        var secondsSinceMidnight = (utcSecondsIntoDay + TimeConstants.SECONDS_PER_DAY * 0.5) % TimeConstants.SECONDS_PER_DAY;
-        var gha = angle + (ratio * secondsSinceMidnight);
-        var cosGha = Math.cos(gha);
-        var sinGha = Math.sin(gha);
-
-        if (!defined(result)) {
-            return new Matrix3(cosGha, sinGha, 0.0,
-                              -sinGha, cosGha, 0.0,
-                                  0.0,    0.0, 1.0);
-        }
-        result[0] = cosGha;
-        result[1] = -sinGha;
-        result[2] = 0.0;
-        result[3] = sinGha;
-        result[4] = cosGha;
-        result[5] = 0.0;
-        result[6] = 0.0;
-        result[7] = 0.0;
-        result[8] = 1.0;
-        return result;
-    };
-
-    /**
-     * The source of IAU 2006 XYS data, used for computing the transformation between the
-     * Fixed and ICRF axes.
-     * @type {Iau2006XysData}
-     *
-     * @see Transforms.computeIcrfToFixedMatrix
-     * @see Transforms.computeFixedToIcrfMatrix
-     *
-     * @private
-     */
-    Transforms.iau2006XysData = new Iau2006XysData();
-
-    /**
-     * The source of Earth Orientation Parameters (EOP) data, used for computing the transformation
-     * between the Fixed and ICRF axes.  By default, zero values are used for all EOP values,
-     * yielding a reasonable but not completely accurate representation of the ICRF axes.
-     * @type {EarthOrientationParameters}
-     *
-     * @see Transforms.computeIcrfToFixedMatrix
-     * @see Transforms.computeFixedToIcrfMatrix
-     *
-     * @private
-     */
-    Transforms.earthOrientationParameters = EarthOrientationParameters.NONE;
-
-    var ttMinusTai = 32.184;
-    var j2000ttDays = 2451545.0;
-
-    /**
-     * Preloads the data necessary to transform between the ICRF and Fixed axes, in either
-     * direction, over a given interval.  This function returns a promise that, when resolved,
-     * indicates that the preload has completed.
-     *
-     * @param {TimeInterval} timeInterval The interval to preload.
-     * @returns {Promise} A promise that, when resolved, indicates that the preload has completed
-     *          and evaluation of the transformation between the fixed and ICRF axes will
-     *          no longer return undefined for a time inside the interval.
-     *
-     *
-     * @example
-     * var interval = new Cesium.TimeInterval(...);
-     * Cesium.Transforms.preloadIcrfFixed(interval).then(function() {
-     *     // the data is now loaded
-     * });
-     *
-     * @see Transforms.computeIcrfToFixedMatrix
-     * @see Transforms.computeFixedToIcrfMatrix
-     * @see when
-     */
-    Transforms.preloadIcrfFixed = function(timeInterval) {
-        var startDayTT = timeInterval.start.dayNumber;
-        var startSecondTT = timeInterval.start.secondsOfDay + ttMinusTai;
-        var stopDayTT = timeInterval.stop.dayNumber;
-        var stopSecondTT = timeInterval.stop.secondsOfDay + ttMinusTai;
-
-        var xysPromise = Transforms.iau2006XysData.preload(startDayTT, startSecondTT, stopDayTT, stopSecondTT);
-        var eopPromise = Transforms.earthOrientationParameters.getPromiseToLoad();
-
-        return Promise.all([xysPromise, eopPromise]);
-    };
-
-    /**
-     * Computes a rotation matrix to transform a point or vector from the International Celestial
-     * Reference Frame (GCRF/ICRF) inertial frame axes to the Earth-Fixed frame axes (ITRF)
-     * at a given time.  This function may return undefined if the data necessary to
-     * do the transformation is not yet loaded.
-     *
-     * @param {JulianDate} date The time at which to compute the rotation matrix.
-     * @param {Matrix3} [result] The object onto which to store the result.  If this parameter is
-     *                  not specified, a new instance is created and returned.
-     * @returns {Matrix3} The rotation matrix, or undefined if the data necessary to do the
-     *                   transformation is not yet loaded.
-     *
-     *
-     * @example
-     * scene.postUpdate.addEventListener(function(scene, time) {
-     *   // View in ICRF.
-     *   var icrfToFixed = Cesium.Transforms.computeIcrfToFixedMatrix(time);
-     *   if (Cesium.defined(icrfToFixed)) {
-     *     var offset = Cesium.Cartesian3.clone(camera.position);
-     *     var transform = Cesium.Matrix4.fromRotationTranslation(icrfToFixed);
-     *     camera.lookAtTransform(transform, offset);
-     *   }
-     * });
-     *
-     * @see Transforms.preloadIcrfFixed
-     */
-    Transforms.computeIcrfToFixedMatrix = function(date, result) {
-        //>>includeStart('debug', pragmas.debug);
-        if (!defined(date)) {
-            throw new DeveloperError('date is required.');
-        }
-        //>>includeEnd('debug');
-        if (!defined(result)) {
-            result = new Matrix3();
-        }
-
-        var fixedToIcrfMtx = Transforms.computeFixedToIcrfMatrix(date, result);
-        if (!defined(fixedToIcrfMtx)) {
-            return undefined;
-        }
-
-        return Matrix3.transpose(fixedToIcrfMtx, result);
-    };
-
-    var xysScratch = new Iau2006XysSample(0.0, 0.0, 0.0);
-    var eopScratch = new EarthOrientationParametersSample(0.0, 0.0, 0.0, 0.0, 0.0, 0.0);
-    var rotation1Scratch = new Matrix3();
-    var rotation2Scratch = new Matrix3();
-
-    /**
-     * Computes a rotation matrix to transform a point or vector from the Earth-Fixed frame axes (ITRF)
-     * to the International Celestial Reference Frame (GCRF/ICRF) inertial frame axes
-     * at a given time.  This function may return undefined if the data necessary to
-     * do the transformation is not yet loaded.
-     *
-     * @param {JulianDate} date The time at which to compute the rotation matrix.
-     * @param {Matrix3} [result] The object onto which to store the result.  If this parameter is
-     *                  not specified, a new instance is created and returned.
-     * @returns {Matrix3} The rotation matrix, or undefined if the data necessary to do the
-     *                   transformation is not yet loaded.
-     *
-     *
-     * @example
-     * // Transform a point from the ICRF axes to the Fixed axes.
-     * var now = Cesium.JulianDate.now();
-     * var pointInFixed = Cesium.Cartesian3.fromDegrees(0.0, 0.0);
-     * var fixedToIcrf = Cesium.Transforms.computeIcrfToFixedMatrix(now);
-     * var pointInInertial = new Cesium.Cartesian3();
-     * if (Cesium.defined(fixedToIcrf)) {
-     *     pointInInertial = Cesium.Matrix3.multiplyByVector(fixedToIcrf, pointInFixed, pointInInertial);
-     * }
-     *
-     * @see Transforms.preloadIcrfFixed
-     */
-    Transforms.computeFixedToIcrfMatrix = function(date, result) {
-        //>>includeStart('debug', pragmas.debug);
-        if (!defined(date)) {
-            throw new DeveloperError('date is required.');
-        }
-        //>>includeEnd('debug');
-
-        if (!defined(result)) {
-            result = new Matrix3();
-        }
-
-        // Compute pole wander
-        var eop = Transforms.earthOrientationParameters.compute(date, eopScratch);
-        if (!defined(eop)) {
-            return undefined;
-        }
-
-        // There is no external conversion to Terrestrial Time (TT).
-        // So use International Atomic Time (TAI) and convert using offsets.
-        // Here we are assuming that dayTT and secondTT are positive
-        var dayTT = date.dayNumber;
-        // It's possible here that secondTT could roll over 86400
-        // This does not seem to affect the precision (unit tests check for this)
-        var secondTT = date.secondsOfDay + ttMinusTai;
-
-        var xys = Transforms.iau2006XysData.computeXysRadians(dayTT, secondTT, xysScratch);
-        if (!defined(xys)) {
-            return undefined;
-        }
-
-        var x = xys.x + eop.xPoleOffset;
-        var y = xys.y + eop.yPoleOffset;
-
-        // Compute XYS rotation
-        var a = 1.0 / (1.0 + Math.sqrt(1.0 - x * x - y * y));
-
-        var rotation1 = rotation1Scratch;
-        rotation1[0] = 1.0 - a * x * x;
-        rotation1[3] = -a * x * y;
-        rotation1[6] = x;
-        rotation1[1] = -a * x * y;
-        rotation1[4] = 1 - a * y * y;
-        rotation1[7] = y;
-        rotation1[2] = -x;
-        rotation1[5] = -y;
-        rotation1[8] = 1 - a * (x * x + y * y);
-
-        var rotation2 = Matrix3.fromRotationZ(-xys.s, rotation2Scratch);
-        var matrixQ = Matrix3.multiply(rotation1, rotation2, rotation1Scratch);
-
-        // Similar to TT conversions above
-        // It's possible here that secondTT could roll over 86400
-        // This does not seem to affect the precision (unit tests check for this)
-        var dateUt1day = date.dayNumber;
-        var dateUt1sec = date.secondsOfDay - JulianDate.computeTaiMinusUtc(date) + eop.ut1MinusUtc;
-
-        // Compute Earth rotation angle
-        // The IERS standard for era is
-        //    era = 0.7790572732640 + 1.00273781191135448 * Tu
-        // where
-        //    Tu = JulianDateInUt1 - 2451545.0
-        // However, you get much more precision if you make the following simplification
-        //    era = a + (1 + b) * (JulianDayNumber + FractionOfDay - 2451545)
-        //    era = a + (JulianDayNumber - 2451545) + FractionOfDay + b (JulianDayNumber - 2451545 + FractionOfDay)
-        //    era = a + FractionOfDay + b (JulianDayNumber - 2451545 + FractionOfDay)
-        // since (JulianDayNumber - 2451545) represents an integer number of revolutions which will be discarded anyway.
-        var daysSinceJ2000 = dateUt1day - 2451545;
-        var fractionOfDay = dateUt1sec / TimeConstants.SECONDS_PER_DAY;
-        var era = 0.7790572732640 + fractionOfDay + 0.00273781191135448 * (daysSinceJ2000 + fractionOfDay);
-        era = (era % 1.0) * CesiumMath.TWO_PI;
-
-        var earthRotation = Matrix3.fromRotationZ(era, rotation2Scratch);
-
-        // pseudoFixed to ICRF
-        var pfToIcrf = Matrix3.multiply(matrixQ, earthRotation, rotation1Scratch);
-
-        // Compute pole wander matrix
-        var cosxp = Math.cos(eop.xPoleWander);
-        var cosyp = Math.cos(eop.yPoleWander);
-        var sinxp = Math.sin(eop.xPoleWander);
-        var sinyp = Math.sin(eop.yPoleWander);
-
-        var ttt = (dayTT - j2000ttDays) + secondTT / TimeConstants.SECONDS_PER_DAY;
-        ttt /= 36525.0;
-
-        // approximate sp value in rad
-        var sp = -47.0e-6 * ttt * CesiumMath.RADIANS_PER_DEGREE / 3600.0;
-        var cossp = Math.cos(sp);
-        var sinsp = Math.sin(sp);
-
-        var fToPfMtx = rotation2Scratch;
-        fToPfMtx[0] = cosxp * cossp;
-        fToPfMtx[1] = cosxp * sinsp;
-        fToPfMtx[2] = sinxp;
-        fToPfMtx[3] = -cosyp * sinsp + sinyp * sinxp * cossp;
-        fToPfMtx[4] = cosyp * cossp + sinyp * sinxp * sinsp;
-        fToPfMtx[5] = -sinyp * cosxp;
-        fToPfMtx[6] = -sinyp * sinsp - cosyp * sinxp * cossp;
-        fToPfMtx[7] = sinyp * cossp - cosyp * sinxp * sinsp;
-        fToPfMtx[8] = cosyp * cosxp;
-
-        return Matrix3.multiply(pfToIcrf, fToPfMtx, result);
-    };
-
-    var pointToWindowCoordinatesTemp = new Cartesian4();
-
-    /**
-     * Transform a point from model coordinates to window coordinates.
-     *
-     * @param {Matrix4} modelViewProjectionMatrix The 4x4 model-view-projection matrix.
-     * @param {Matrix4} viewportTransformation The 4x4 viewport transformation.
-     * @param {Cartesian3} point The point to transform.
-     * @param {Cartesian2} [result] The object onto which to store the result.
-     * @returns {Cartesian2} The modified result parameter or a new Cartesian2 instance if none was provided.
-     */
-    Transforms.pointToWindowCoordinates = function (modelViewProjectionMatrix, viewportTransformation, point, result) {
-        result = Transforms.pointToGLWindowCoordinates(modelViewProjectionMatrix, viewportTransformation, point, result);
-        result.y = 2.0 * viewportTransformation[5] - result.y;
-        return result;
-    };
-
-    /**
-     * @private
-     */
-    Transforms.pointToGLWindowCoordinates = function(modelViewProjectionMatrix, viewportTransformation, point, result) {
-        //>>includeStart('debug', pragmas.debug);
-        if (!defined(modelViewProjectionMatrix)) {
-            throw new DeveloperError('modelViewProjectionMatrix is required.');
-        }
-
-        if (!defined(viewportTransformation)) {
-            throw new DeveloperError('viewportTransformation is required.');
-        }
-
-        if (!defined(point)) {
-            throw new DeveloperError('point is required.');
-        }
-        //>>includeEnd('debug');
-
-        if (!defined(result)) {
-            result = new Cartesian2();
-        }
-
-        var tmp = pointToWindowCoordinatesTemp;
-
-        Matrix4.multiplyByVector(modelViewProjectionMatrix, Cartesian4.fromElements(point.x, point.y, point.z, 1, tmp), tmp);
-        Cartesian4.multiplyByScalar(tmp, 1.0 / tmp.w, tmp);
-        Matrix4.multiplyByVector(viewportTransformation, tmp, tmp);
-        return Cartesian2.fromCartesian4(tmp, result);
-    };
-
-    var normalScratch = new Cartesian3();
-    var rightScratch = new Cartesian3();
-    var upScratch = new Cartesian3();
-
-    /**
-     * @private
-     */
-    Transforms.rotationMatrixFromPositionVelocity = function(position, velocity, ellipsoid, result) {
-        //>>includeStart('debug', pragmas.debug);
-        if (!defined(position)) {
-            throw new DeveloperError('position is required.');
-=======
-import when from "../ThirdParty/when.js";
 import Cartesian2 from "./Cartesian2.js";
 import Cartesian3 from "./Cartesian3.js";
 import Cartesian4 from "./Cartesian4.js";
@@ -954,7 +169,6 @@
             sign,
             scratchFirstCartesian
           );
->>>>>>> 2fd0e8f7
         }
 
         Cartesian3.unpack(
@@ -1446,7 +660,7 @@
  *
  * @example
  * var interval = new Cesium.TimeInterval(...);
- * when(Cesium.Transforms.preloadIcrfFixed(interval), function() {
+ * Cesium.Transforms.preloadIcrfFixed(interval).then(function() {
  *     // the data is now loaded
  * });
  *
@@ -1468,7 +682,7 @@
   );
   var eopPromise = Transforms.earthOrientationParameters.getPromiseToLoad();
 
-  return when.all([xysPromise, eopPromise]);
+  return Promise.all([xysPromise, eopPromise]);
 };
 
 /**
