--- conflicted
+++ resolved
@@ -12,13 +12,10 @@
     './isBitSet',
     './joinUrls',
     './loadArrayBuffer',
-<<<<<<< HEAD
+    './Math',
     './Request',
     './RequestScheduler',
     './RequestType',
-=======
-    './Math',
->>>>>>> f712e167
     './RuntimeError',
     './TaskProcessor'
 ], function(
@@ -34,13 +31,10 @@
     isBitSet,
     joinUrls,
     loadArrayBuffer,
-<<<<<<< HEAD
+    CesiumMath,
     Request,
     RequestScheduler,
     RequestType,
-=======
-    CesiumMath,
->>>>>>> f712e167
     RuntimeError,
     TaskProcessor) {
     'use strict';
@@ -138,14 +132,10 @@
         this._subtreePromises = {};
 
         var that = this;
-<<<<<<< HEAD
-        this._readyPromise = this.getQuadTreePacket('', 1, undefined, false)
-=======
         this._readyPromise = requestDbRoot(this)
             .then(function() {
-                return that.getQuadTreePacket('', that._quadPacketVersion, false);
+                return that.getQuadTreePacket('', that._quadPacketVersion, undefined, false);
             })
->>>>>>> f712e167
             .then(function() {
                 return true;
             })
