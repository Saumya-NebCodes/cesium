<<<<<<< HEAD
define([
        './Cartographic',
        './Cartesian3',
        './Check',
        './defaultValue',
        './defined',
        './defineProperties',
        './Ellipsoid',
        './freezeObject',
        './Math'
    ], function(
        Cartographic,
        Cartesian3,
        Check,
        defaultValue,
        defined,
        defineProperties,
        Ellipsoid,
        freezeObject,
        CesiumMath) {
    'use strict';
=======
import Cartographic from './Cartographic.js';
import Check from './Check.js';
import defaultValue from './defaultValue.js';
import defined from './defined.js';
import defineProperties from './defineProperties.js';
import Ellipsoid from './Ellipsoid.js';
import freezeObject from './freezeObject.js';
import CesiumMath from './Math.js';
>>>>>>> e5cc188f

    /**
     * A two dimensional region specified as longitude and latitude coordinates.
     *
     * @alias Rectangle
     * @constructor
     *
     * @param {Number} [west=0.0] The westernmost longitude, in radians, in the range [-Pi, Pi].
     * @param {Number} [south=0.0] The southernmost latitude, in radians, in the range [-Pi/2, Pi/2].
     * @param {Number} [east=0.0] The easternmost longitude, in radians, in the range [-Pi, Pi].
     * @param {Number} [north=0.0] The northernmost latitude, in radians, in the range [-Pi/2, Pi/2].
     *
     * @see Packable
     */
    function Rectangle(west, south, east, north) {
        /**
         * The westernmost longitude in radians in the range [-Pi, Pi].
         *
         * @type {Number}
         * @default 0.0
         */
        this.west = defaultValue(west, 0.0);

        /**
         * The southernmost latitude in radians in the range [-Pi/2, Pi/2].
         *
         * @type {Number}
         * @default 0.0
         */
        this.south = defaultValue(south, 0.0);

        /**
         * The easternmost longitude in radians in the range [-Pi, Pi].
         *
         * @type {Number}
         * @default 0.0
         */
        this.east = defaultValue(east, 0.0);

        /**
         * The northernmost latitude in radians in the range [-Pi/2, Pi/2].
         *
         * @type {Number}
         * @default 0.0
         */
        this.north = defaultValue(north, 0.0);
    }

    defineProperties(Rectangle.prototype, {
        /**
         * Gets the width of the rectangle in radians.
         * @memberof Rectangle.prototype
         * @type {Number}
         */
        width : {
            get : function() {
                return Rectangle.computeWidth(this);
            }
        },

        /**
         * Gets the height of the rectangle in radians.
         * @memberof Rectangle.prototype
         * @type {Number}
         */
        height : {
            get : function() {
                return Rectangle.computeHeight(this);
            }
        }
    });

    /**
     * The number of elements used to pack the object into an array.
     * @type {Number}
     */
    Rectangle.packedLength = 4;

    /**
     * Stores the provided instance into the provided array.
     *
     * @param {Rectangle} value The value to pack.
     * @param {Number[]} array The array to pack into.
     * @param {Number} [startingIndex=0] The index into the array at which to start packing the elements.
     *
     * @returns {Number[]} The array that was packed into
     */
    Rectangle.pack = function(value, array, startingIndex) {
        //>>includeStart('debug', pragmas.debug);
        Check.typeOf.object('value', value);
        Check.defined('array', array);
        //>>includeEnd('debug');

        startingIndex = defaultValue(startingIndex, 0);

        array[startingIndex++] = value.west;
        array[startingIndex++] = value.south;
        array[startingIndex++] = value.east;
        array[startingIndex] = value.north;

        return array;
    };

    /**
     * Retrieves an instance from a packed array.
     *
     * @param {Number[]} array The packed array.
     * @param {Number} [startingIndex=0] The starting index of the element to be unpacked.
     * @param {Rectangle} [result] The object into which to store the result.
     * @returns {Rectangle} The modified result parameter or a new Rectangle instance if one was not provided.
     */
    Rectangle.unpack = function(array, startingIndex, result) {
        //>>includeStart('debug', pragmas.debug);
        Check.defined('array', array);
        //>>includeEnd('debug');

        startingIndex = defaultValue(startingIndex, 0);

        if (!defined(result)) {
            result = new Rectangle();
        }

        result.west = array[startingIndex++];
        result.south = array[startingIndex++];
        result.east = array[startingIndex++];
        result.north = array[startingIndex];
        return result;
    };

    /**
     * Computes the width of a rectangle in radians.
     * @param {Rectangle} rectangle The rectangle to compute the width of.
     * @returns {Number} The width.
     */
    Rectangle.computeWidth = function(rectangle) {
        //>>includeStart('debug', pragmas.debug);
        Check.typeOf.object('rectangle', rectangle);
        //>>includeEnd('debug');
        var east = rectangle.east;
        var west = rectangle.west;
        if (east < west) {
            east += CesiumMath.TWO_PI;
        }
        return east - west;
    };

    /**
     * Computes the height of a rectangle in radians.
     * @param {Rectangle} rectangle The rectangle to compute the height of.
     * @returns {Number} The height.
     */
    Rectangle.computeHeight = function(rectangle) {
        //>>includeStart('debug', pragmas.debug);
        Check.typeOf.object('rectangle', rectangle);
        //>>includeEnd('debug');
        return rectangle.north - rectangle.south;
    };

    /**
     * Creates a rectangle given the boundary longitude and latitude in degrees.
     *
     * @param {Number} [west=0.0] The westernmost longitude in degrees in the range [-180.0, 180.0].
     * @param {Number} [south=0.0] The southernmost latitude in degrees in the range [-90.0, 90.0].
     * @param {Number} [east=0.0] The easternmost longitude in degrees in the range [-180.0, 180.0].
     * @param {Number} [north=0.0] The northernmost latitude in degrees in the range [-90.0, 90.0].
     * @param {Rectangle} [result] The object onto which to store the result, or undefined if a new instance should be created.
     * @returns {Rectangle} The modified result parameter or a new Rectangle instance if none was provided.
     *
     * @example
     * var rectangle = Cesium.Rectangle.fromDegrees(0.0, 20.0, 10.0, 30.0);
     */
    Rectangle.fromDegrees = function(west, south, east, north, result) {
        west = CesiumMath.toRadians(defaultValue(west, 0.0));
        south = CesiumMath.toRadians(defaultValue(south, 0.0));
        east = CesiumMath.toRadians(defaultValue(east, 0.0));
        north = CesiumMath.toRadians(defaultValue(north, 0.0));

        if (!defined(result)) {
            return new Rectangle(west, south, east, north);
        }

        result.west = west;
        result.south = south;
        result.east = east;
        result.north = north;

        return result;
    };

    /**
     * Creates a rectangle given the boundary longitude and latitude in radians.
     *
     * @param {Number} [west=0.0] The westernmost longitude in radians in the range [-Math.PI, Math.PI].
     * @param {Number} [south=0.0] The southernmost latitude in radians in the range [-Math.PI/2, Math.PI/2].
     * @param {Number} [east=0.0] The easternmost longitude in radians in the range [-Math.PI, Math.PI].
     * @param {Number} [north=0.0] The northernmost latitude in radians in the range [-Math.PI/2, Math.PI/2].
     * @param {Rectangle} [result] The object onto which to store the result, or undefined if a new instance should be created.
     * @returns {Rectangle} The modified result parameter or a new Rectangle instance if none was provided.
     *
     * @example
     * var rectangle = Cesium.Rectangle.fromRadians(0.0, Math.PI/4, Math.PI/8, 3*Math.PI/4);
     */
    Rectangle.fromRadians = function(west, south, east, north, result) {
        if (!defined(result)) {
            return new Rectangle(west, south, east, north);
        }

        result.west = defaultValue(west, 0.0);
        result.south = defaultValue(south, 0.0);
        result.east = defaultValue(east, 0.0);
        result.north = defaultValue(north, 0.0);

        return result;
    };

    /**
     * Creates the smallest possible Rectangle that encloses all positions in the provided array.
     *
     * @param {Cartographic[]} cartographics The list of Cartographic instances.
     * @param {Rectangle} [result] The object onto which to store the result, or undefined if a new instance should be created.
     * @returns {Rectangle} The modified result parameter or a new Rectangle instance if none was provided.
     */
    Rectangle.fromCartographicArray = function(cartographics, result) {
        //>>includeStart('debug', pragmas.debug);
        Check.defined('cartographics', cartographics);
        //>>includeEnd('debug');

        var west = Number.MAX_VALUE;
        var east = -Number.MAX_VALUE;
        var westOverIDL = Number.MAX_VALUE;
        var eastOverIDL = -Number.MAX_VALUE;
        var south = Number.MAX_VALUE;
        var north = -Number.MAX_VALUE;

        for ( var i = 0, len = cartographics.length; i < len; i++) {
            var position = cartographics[i];
            west = Math.min(west, position.longitude);
            east = Math.max(east, position.longitude);
            south = Math.min(south, position.latitude);
            north = Math.max(north, position.latitude);

            var lonAdjusted = position.longitude >= 0 ?  position.longitude : position.longitude +  CesiumMath.TWO_PI;
            westOverIDL = Math.min(westOverIDL, lonAdjusted);
            eastOverIDL = Math.max(eastOverIDL, lonAdjusted);
        }

        if(east - west > eastOverIDL - westOverIDL) {
            west = westOverIDL;
            east = eastOverIDL;

            if (east > CesiumMath.PI) {
                east = east - CesiumMath.TWO_PI;
            }
            if (west > CesiumMath.PI) {
                west = west - CesiumMath.TWO_PI;
            }
        }

        if (!defined(result)) {
            return new Rectangle(west, south, east, north);
        }

        result.west = west;
        result.south = south;
        result.east = east;
        result.north = north;
        return result;
    };

    /**
     * Creates the smallest possible Rectangle that encloses all positions in the provided array.
     *
     * @param {Cartesian3[]} cartesians The list of Cartesian instances.
     * @param {Ellipsoid} [ellipsoid=Ellipsoid.WGS84] The ellipsoid the cartesians are on.
     * @param {Rectangle} [result] The object onto which to store the result, or undefined if a new instance should be created.
     * @returns {Rectangle} The modified result parameter or a new Rectangle instance if none was provided.
     */
    Rectangle.fromCartesianArray = function(cartesians, ellipsoid, result) {
        //>>includeStart('debug', pragmas.debug);
        Check.defined('cartesians', cartesians);
        //>>includeEnd('debug');
        ellipsoid = defaultValue(ellipsoid, Ellipsoid.WGS84);

        var west = Number.MAX_VALUE;
        var east = -Number.MAX_VALUE;
        var westOverIDL = Number.MAX_VALUE;
        var eastOverIDL = -Number.MAX_VALUE;
        var south = Number.MAX_VALUE;
        var north = -Number.MAX_VALUE;

        for ( var i = 0, len = cartesians.length; i < len; i++) {
            var position = ellipsoid.cartesianToCartographic(cartesians[i]);
            west = Math.min(west, position.longitude);
            east = Math.max(east, position.longitude);
            south = Math.min(south, position.latitude);
            north = Math.max(north, position.latitude);

            var lonAdjusted = position.longitude >= 0 ?  position.longitude : position.longitude +  CesiumMath.TWO_PI;
            westOverIDL = Math.min(westOverIDL, lonAdjusted);
            eastOverIDL = Math.max(eastOverIDL, lonAdjusted);
        }

        if(east - west > eastOverIDL - westOverIDL) {
            west = westOverIDL;
            east = eastOverIDL;

            if (east > CesiumMath.PI) {
                east = east - CesiumMath.TWO_PI;
            }
            if (west > CesiumMath.PI) {
                west = west - CesiumMath.TWO_PI;
            }
        }

        if (!defined(result)) {
            return new Rectangle(west, south, east, north);
        }

        result.west = west;
        result.south = south;
        result.east = east;
        result.north = north;
        return result;
    };

    /**
     * Duplicates a Rectangle.
     *
     * @param {Rectangle} rectangle The rectangle to clone.
     * @param {Rectangle} [result] The object onto which to store the result, or undefined if a new instance should be created.
     * @returns {Rectangle} The modified result parameter or a new Rectangle instance if none was provided. (Returns undefined if rectangle is undefined)
     */
    Rectangle.clone = function(rectangle, result) {
        if (!defined(rectangle)) {
            return undefined;
        }

        if (!defined(result)) {
            return new Rectangle(rectangle.west, rectangle.south, rectangle.east, rectangle.north);
        }

        result.west = rectangle.west;
        result.south = rectangle.south;
        result.east = rectangle.east;
        result.north = rectangle.north;
        return result;
    };

    /**
     * Compares the provided Rectangles componentwise and returns
     * <code>true</code> if they pass an absolute or relative tolerance test,
     * <code>false</code> otherwise.
     *
     * @param {Rectangle} [left] The first Rectangle.
     * @param {Rectangle} [right] The second Rectangle.
     * @param {Number} absoluteEpsilon The absolute epsilon tolerance to use for equality testing.
     * @returns {Boolean} <code>true</code> if left and right are within the provided epsilon, <code>false</code> otherwise.
     */
    Rectangle.equalsEpsilon = function(left, right, absoluteEpsilon) {
        //>>includeStart('debug', pragmas.debug);
        Check.typeOf.number('absoluteEpsilon', absoluteEpsilon);
        //>>includeEnd('debug');

        return (left === right) ||
               (defined(left) &&
                defined(right) &&
                (Math.abs(left.west - right.west) <= absoluteEpsilon) &&
                (Math.abs(left.south - right.south) <= absoluteEpsilon) &&
                (Math.abs(left.east - right.east) <= absoluteEpsilon) &&
                (Math.abs(left.north - right.north) <= absoluteEpsilon));
    };

    /**
     * Duplicates this Rectangle.
     *
     * @param {Rectangle} [result] The object onto which to store the result.
     * @returns {Rectangle} The modified result parameter or a new Rectangle instance if none was provided.
     */
    Rectangle.prototype.clone = function(result) {
        return Rectangle.clone(this, result);
    };

    /**
     * Compares the provided Rectangle with this Rectangle componentwise and returns
     * <code>true</code> if they are equal, <code>false</code> otherwise.
     *
     * @param {Rectangle} [other] The Rectangle to compare.
     * @returns {Boolean} <code>true</code> if the Rectangles are equal, <code>false</code> otherwise.
     */
    Rectangle.prototype.equals = function(other) {
        return Rectangle.equals(this, other);
    };

    /**
     * Compares the provided rectangles and returns <code>true</code> if they are equal,
     * <code>false</code> otherwise.
     *
     * @param {Rectangle} [left] The first Rectangle.
     * @param {Rectangle} [right] The second Rectangle.
     * @returns {Boolean} <code>true</code> if left and right are equal; otherwise <code>false</code>.
     */
    Rectangle.equals = function(left, right) {
        return (left === right) ||
               ((defined(left)) &&
                (defined(right)) &&
                (left.west === right.west) &&
                (left.south === right.south) &&
                (left.east === right.east) &&
                (left.north === right.north));
    };

    /**
     * Compares the provided Rectangle with this Rectangle componentwise and returns
     * <code>true</code> if they are within the provided epsilon,
     * <code>false</code> otherwise.
     *
     * @param {Rectangle} [other] The Rectangle to compare.
     * @param {Number} epsilon The epsilon to use for equality testing.
     * @returns {Boolean} <code>true</code> if the Rectangles are within the provided epsilon, <code>false</code> otherwise.
     */
    Rectangle.prototype.equalsEpsilon = function(other, epsilon) {
        //>>includeStart('debug', pragmas.debug);
        Check.typeOf.number('epsilon', epsilon);
        //>>includeEnd('debug');

        return Rectangle.equalsEpsilon(this, other, epsilon);
    };

    /**
     * Checks a Rectangle's properties and throws if they are not in valid ranges.
     *
     * @param {Rectangle} rectangle The rectangle to validate
     *
     * @exception {DeveloperError} <code>north</code> must be in the interval [<code>-Pi/2</code>, <code>Pi/2</code>].
     * @exception {DeveloperError} <code>south</code> must be in the interval [<code>-Pi/2</code>, <code>Pi/2</code>].
     * @exception {DeveloperError} <code>east</code> must be in the interval [<code>-Pi</code>, <code>Pi</code>].
     * @exception {DeveloperError} <code>west</code> must be in the interval [<code>-Pi</code>, <code>Pi</code>].
     */
    Rectangle.validate = function(rectangle) {
        //>>includeStart('debug', pragmas.debug);
        Check.typeOf.object('rectangle', rectangle);

        var north = rectangle.north;
        Check.typeOf.number.greaterThanOrEquals('north', north, -CesiumMath.PI_OVER_TWO);
        Check.typeOf.number.lessThanOrEquals('north', north, CesiumMath.PI_OVER_TWO);

        var south = rectangle.south;
        Check.typeOf.number.greaterThanOrEquals('south', south, -CesiumMath.PI_OVER_TWO);
        Check.typeOf.number.lessThanOrEquals('south', south, CesiumMath.PI_OVER_TWO);

        var west = rectangle.west;
        Check.typeOf.number.greaterThanOrEquals('west', west, -Math.PI);
        Check.typeOf.number.lessThanOrEquals('west', west, Math.PI);

        var east = rectangle.east;
        Check.typeOf.number.greaterThanOrEquals('east', east, -Math.PI);
        Check.typeOf.number.lessThanOrEquals('east', east, Math.PI);
        //>>includeEnd('debug');
    };

    /**
     * Computes the southwest corner of a rectangle.
     *
     * @param {Rectangle} rectangle The rectangle for which to find the corner
     * @param {Cartographic} [result] The object onto which to store the result.
     * @returns {Cartographic} The modified result parameter or a new Cartographic instance if none was provided.
     */
    Rectangle.southwest = function(rectangle, result) {
        //>>includeStart('debug', pragmas.debug);
        Check.typeOf.object('rectangle', rectangle);
        //>>includeEnd('debug');

        if (!defined(result)) {
            return new Cartographic(rectangle.west, rectangle.south);
        }
        result.longitude = rectangle.west;
        result.latitude = rectangle.south;
        result.height = 0.0;
        return result;
    };

    /**
     * Computes the northwest corner of a rectangle.
     *
     * @param {Rectangle} rectangle The rectangle for which to find the corner
     * @param {Cartographic} [result] The object onto which to store the result.
     * @returns {Cartographic} The modified result parameter or a new Cartographic instance if none was provided.
     */
    Rectangle.northwest = function(rectangle, result) {
        //>>includeStart('debug', pragmas.debug);
        Check.typeOf.object('rectangle', rectangle);
        //>>includeEnd('debug');

        if (!defined(result)) {
            return new Cartographic(rectangle.west, rectangle.north);
        }
        result.longitude = rectangle.west;
        result.latitude = rectangle.north;
        result.height = 0.0;
        return result;
    };

    /**
     * Computes the northeast corner of a rectangle.
     *
     * @param {Rectangle} rectangle The rectangle for which to find the corner
     * @param {Cartographic} [result] The object onto which to store the result.
     * @returns {Cartographic} The modified result parameter or a new Cartographic instance if none was provided.
     */
    Rectangle.northeast = function(rectangle, result) {
        //>>includeStart('debug', pragmas.debug);
        Check.typeOf.object('rectangle', rectangle);
        //>>includeEnd('debug');

        if (!defined(result)) {
            return new Cartographic(rectangle.east, rectangle.north);
        }
        result.longitude = rectangle.east;
        result.latitude = rectangle.north;
        result.height = 0.0;
        return result;
    };

    /**
     * Computes the southeast corner of a rectangle.
     *
     * @param {Rectangle} rectangle The rectangle for which to find the corner
     * @param {Cartographic} [result] The object onto which to store the result.
     * @returns {Cartographic} The modified result parameter or a new Cartographic instance if none was provided.
     */
    Rectangle.southeast = function(rectangle, result) {
        //>>includeStart('debug', pragmas.debug);
        Check.typeOf.object('rectangle', rectangle);
        //>>includeEnd('debug');

        if (!defined(result)) {
            return new Cartographic(rectangle.east, rectangle.south);
        }
        result.longitude = rectangle.east;
        result.latitude = rectangle.south;
        result.height = 0.0;
        return result;
    };

    /**
     * Computes the center of a rectangle.
     *
     * @param {Rectangle} rectangle The rectangle for which to find the center
     * @param {Cartographic} [result] The object onto which to store the result.
     * @returns {Cartographic} The modified result parameter or a new Cartographic instance if none was provided.
     */
    Rectangle.center = function(rectangle, result) {
        //>>includeStart('debug', pragmas.debug);
        Check.typeOf.object('rectangle', rectangle);
        //>>includeEnd('debug');

        var east = rectangle.east;
        var west = rectangle.west;

        if (east < west) {
            east += CesiumMath.TWO_PI;
        }

        var longitude = CesiumMath.negativePiToPi((west + east) * 0.5);
        var latitude = (rectangle.south + rectangle.north) * 0.5;

        if (!defined(result)) {
            return new Cartographic(longitude, latitude);
        }

        result.longitude = longitude;
        result.latitude = latitude;
        result.height = 0.0;
        return result;
    };

    /**
     * Computes the intersection of two rectangles.  This function assumes that the rectangle's coordinates are
     * latitude and longitude in radians and produces a correct intersection, taking into account the fact that
     * the same angle can be represented with multiple values as well as the wrapping of longitude at the
     * anti-meridian.  For a simple intersection that ignores these factors and can be used with projected
     * coordinates, see {@link Rectangle.simpleIntersection}.
     *
     * @param {Rectangle} rectangle On rectangle to find an intersection
     * @param {Rectangle} otherRectangle Another rectangle to find an intersection
     * @param {Rectangle} [result] The object onto which to store the result.
     * @returns {Rectangle|undefined} The modified result parameter, a new Rectangle instance if none was provided or undefined if there is no intersection.
     */
    Rectangle.intersection = function(rectangle, otherRectangle, result) {
        //>>includeStart('debug', pragmas.debug);
        Check.typeOf.object('rectangle', rectangle);
        Check.typeOf.object('otherRectangle', otherRectangle);
        //>>includeEnd('debug');

        var rectangleEast = rectangle.east;
        var rectangleWest = rectangle.west;

        var otherRectangleEast = otherRectangle.east;
        var otherRectangleWest = otherRectangle.west;

        if (rectangleEast < rectangleWest && otherRectangleEast > 0.0) {
            rectangleEast += CesiumMath.TWO_PI;
        } else if (otherRectangleEast < otherRectangleWest && rectangleEast > 0.0) {
            otherRectangleEast += CesiumMath.TWO_PI;
        }

        if (rectangleEast < rectangleWest && otherRectangleWest < 0.0) {
            otherRectangleWest += CesiumMath.TWO_PI;
        } else if (otherRectangleEast < otherRectangleWest && rectangleWest < 0.0) {
            rectangleWest += CesiumMath.TWO_PI;
        }

        var west = CesiumMath.negativePiToPi(Math.max(rectangleWest, otherRectangleWest));
        var east = CesiumMath.negativePiToPi(Math.min(rectangleEast, otherRectangleEast));

        if ((rectangle.west < rectangle.east || otherRectangle.west < otherRectangle.east) && east <= west) {
            return undefined;
        }

        var south = Math.max(rectangle.south, otherRectangle.south);
        var north = Math.min(rectangle.north, otherRectangle.north);

        if (south >= north) {
            return undefined;
        }

        if (!defined(result)) {
            return new Rectangle(west, south, east, north);
        }
        result.west = west;
        result.south = south;
        result.east = east;
        result.north = north;
        return result;
    };

    /**
     * Computes a simple intersection of two rectangles.  Unlike {@link Rectangle.intersection}, this function
     * does not attempt to put the angular coordinates into a consistent range or to account for crossing the
     * anti-meridian.  As such, it can be used for rectangles where the coordinates are not simply latitude
     * and longitude (i.e. projected coordinates).
     *
     * @param {Rectangle} rectangle On rectangle to find an intersection
     * @param {Rectangle} otherRectangle Another rectangle to find an intersection
     * @param {Rectangle} [result] The object onto which to store the result.
     * @returns {Rectangle|undefined} The modified result parameter, a new Rectangle instance if none was provided or undefined if there is no intersection.
     */
    Rectangle.simpleIntersection = function(rectangle, otherRectangle, result) {
        //>>includeStart('debug', pragmas.debug);
        Check.typeOf.object('rectangle', rectangle);
        Check.typeOf.object('otherRectangle', otherRectangle);
        //>>includeEnd('debug');

        var west = Math.max(rectangle.west, otherRectangle.west);
        var south = Math.max(rectangle.south, otherRectangle.south);
        var east = Math.min(rectangle.east, otherRectangle.east);
        var north = Math.min(rectangle.north, otherRectangle.north);

        if (south >= north || west >= east) {
            return undefined;
        }

        if (!defined(result)) {
            return new Rectangle(west, south, east, north);
        }

        result.west = west;
        result.south = south;
        result.east = east;
        result.north = north;
        return result;
    };

    /**
     * Computes a rectangle that is the union of two rectangles.
     *
     * @param {Rectangle} rectangle A rectangle to enclose in rectangle.
     * @param {Rectangle} otherRectangle A rectangle to enclose in a rectangle.
     * @param {Rectangle} [result] The object onto which to store the result.
     * @returns {Rectangle} The modified result parameter or a new Rectangle instance if none was provided.
     */
    Rectangle.union = function(rectangle, otherRectangle, result) {
        //>>includeStart('debug', pragmas.debug);
        Check.typeOf.object('rectangle', rectangle);
        Check.typeOf.object('otherRectangle', otherRectangle);
        //>>includeEnd('debug');

        if (!defined(result)) {
            result = new Rectangle();
        }

        var rectangleEast = rectangle.east;
        var rectangleWest = rectangle.west;

        var otherRectangleEast = otherRectangle.east;
        var otherRectangleWest = otherRectangle.west;

        if (rectangleEast < rectangleWest && otherRectangleEast > 0.0) {
            rectangleEast += CesiumMath.TWO_PI;
        } else if (otherRectangleEast < otherRectangleWest && rectangleEast > 0.0) {
            otherRectangleEast += CesiumMath.TWO_PI;
        }

        if (rectangleEast < rectangleWest && otherRectangleWest < 0.0) {
            otherRectangleWest += CesiumMath.TWO_PI;
        } else if (otherRectangleEast < otherRectangleWest && rectangleWest < 0.0) {
            rectangleWest += CesiumMath.TWO_PI;
        }

        var west = CesiumMath.convertLongitudeRange(Math.min(rectangleWest, otherRectangleWest));
        var east = CesiumMath.convertLongitudeRange(Math.max(rectangleEast, otherRectangleEast));

        result.west = west;
        result.south = Math.min(rectangle.south, otherRectangle.south);
        result.east = east;
        result.north = Math.max(rectangle.north, otherRectangle.north);

        return result;
    };

    /**
     * Computes a rectangle by enlarging the provided rectangle until it contains the provided cartographic.
     *
     * @param {Rectangle} rectangle A rectangle to expand.
     * @param {Cartographic} cartographic A cartographic to enclose in a rectangle.
     * @param {Rectangle} [result] The object onto which to store the result.
     * @returns {Rectangle} The modified result parameter or a new Rectangle instance if one was not provided.
     */
    Rectangle.expand = function(rectangle, cartographic, result) {
        //>>includeStart('debug', pragmas.debug);
        Check.typeOf.object('rectangle', rectangle);
        Check.typeOf.object('cartographic', cartographic);
        //>>includeEnd('debug');

        if (!defined(result)) {
            result = new Rectangle();
        }

        result.west = Math.min(rectangle.west, cartographic.longitude);
        result.south = Math.min(rectangle.south, cartographic.latitude);
        result.east = Math.max(rectangle.east, cartographic.longitude);
        result.north = Math.max(rectangle.north, cartographic.latitude);

        return result;
    };

    /**
     * Returns true if the cartographic is on or inside the rectangle, false otherwise.
     *
     * @param {Rectangle} rectangle The rectangle
     * @param {Cartographic} cartographic The cartographic to test.
     * @returns {Boolean} true if the provided cartographic is inside the rectangle, false otherwise.
     */
    Rectangle.contains = function(rectangle, cartographic) {
        //>>includeStart('debug', pragmas.debug);
        Check.typeOf.object('rectangle', rectangle);
        Check.typeOf.object('cartographic', cartographic);
        //>>includeEnd('debug');

        var longitude = cartographic.longitude;
        var latitude = cartographic.latitude;

        var west = rectangle.west;
        var east = rectangle.east;

        if (east < west) {
            east += CesiumMath.TWO_PI;
            if (longitude < 0.0) {
                longitude += CesiumMath.TWO_PI;
            }
        }
        return (longitude > west || CesiumMath.equalsEpsilon(longitude, west, CesiumMath.EPSILON14)) &&
               (longitude < east || CesiumMath.equalsEpsilon(longitude, east, CesiumMath.EPSILON14)) &&
               latitude >= rectangle.south &&
               latitude <= rectangle.north;
    };

    var subsampleLlaScratch = new Cartographic();
    /**
     * Samples a rectangle so that it includes a list of Cartesian points suitable for passing to
     * {@link BoundingSphere#fromPoints}.  Sampling is necessary to account
     * for rectangles that cover the poles or cross the equator.
     *
     * @param {Rectangle} rectangle The rectangle to subsample.
     * @param {Ellipsoid} [ellipsoid=Ellipsoid.WGS84] The ellipsoid to use.
     * @param {Number} [surfaceHeight=0.0] The height of the rectangle above the ellipsoid.
     * @param {Cartesian3[]} [result] The array of Cartesians onto which to store the result.
     * @returns {Cartesian3[]} The modified result parameter or a new Array of Cartesians instances if none was provided.
     */
    Rectangle.subsample = function(rectangle, ellipsoid, surfaceHeight, result) {
        //>>includeStart('debug', pragmas.debug);
        Check.typeOf.object('rectangle', rectangle);
        //>>includeEnd('debug');

        ellipsoid = defaultValue(ellipsoid, Ellipsoid.WGS84);
        surfaceHeight = defaultValue(surfaceHeight, 0.0);

        if (!defined(result)) {
            result = [];
        }
        var length = 0;

        var north = rectangle.north;
        var south = rectangle.south;
        var east = rectangle.east;
        var west = rectangle.west;

        var lla = subsampleLlaScratch;
        lla.height = surfaceHeight;

        lla.longitude = west;
        lla.latitude = north;
        result[length] = ellipsoid.cartographicToCartesian(lla, result[length]);
        length++;

        lla.longitude = east;
        result[length] = ellipsoid.cartographicToCartesian(lla, result[length]);
        length++;

        lla.latitude = south;
        result[length] = ellipsoid.cartographicToCartesian(lla, result[length]);
        length++;

        lla.longitude = west;
        result[length] = ellipsoid.cartographicToCartesian(lla, result[length]);
        length++;

        if (north < 0.0) {
            lla.latitude = north;
        } else if (south > 0.0) {
            lla.latitude = south;
        } else {
            lla.latitude = 0.0;
        }

        for ( var i = 1; i < 8; ++i) {
            lla.longitude = -Math.PI + i * CesiumMath.PI_OVER_TWO;
            if (Rectangle.contains(rectangle, lla)) {
                result[length] = ellipsoid.cartographicToCartesian(lla, result[length]);
                length++;
            }
        }

        if (lla.latitude === 0.0) {
            lla.longitude = west;
            result[length] = ellipsoid.cartographicToCartesian(lla, result[length]);
            length++;
            lla.longitude = east;
            result[length] = ellipsoid.cartographicToCartesian(lla, result[length]);
            length++;
        }
        result.length = length;
        return result;
    };

    var unprojectedScratch = new Cartographic();
    var cornerScratch = new Cartographic();
    var projectedScratch = new Cartesian3();
    /**
     * Approximates a Cartographic rectangle's extents in some map projection by projecting
     * points in a grid throughout the rectangle.
     *
     * @function
     *
     * @param {Object} options Object with the following properties:
     * @param {Rectangle} options.cartographicRectangle An input rectangle in geographic coordinates.
     * @param {MapProjection} options.mapProjection A MapProjection indicating a projection from geographic coordinates.
     * @param {Number} [options.steps=8] Number of points to sample along each side of the geographic Rectangle.
     * @param {Rectangle} [result] Rectangle on which to store the projected extents of the input.
     */
    Rectangle.approximateProjectedExtents = function(options, result) {
        options = defaultValue(options, defaultValue.EMPTY_OBJECT);

        //>>includeStart('debug', pragmas.debug);
        Check.defined('cartographicRectangle', options.cartographicRectangle);
        Check.defined('mapProjection', options.mapProjection);
        //>>includeEnd('debug');

        var cartographicRectangle = options.cartographicRectangle;
        var mapProjection = options.mapProjection;
        var steps = defaultValue(options.steps, 8);

        if (!defined(result)) {
            result = new Rectangle();
        }

        result.west = Number.MAX_VALUE;
        result.east = -Number.MAX_VALUE;
        result.south = Number.MAX_VALUE;
        result.north = -Number.MAX_VALUE;

        var geographicCorner = Rectangle.southwest(cartographicRectangle, cornerScratch);
        var geographicWidth = cartographicRectangle.width;
        var geographicHeight = cartographicRectangle.height;

        var geographicWidthStep = geographicWidth / (steps - 1);
        var geographicHeightStep = geographicHeight / (steps - 1);

        var projected = projectedScratch;
        var unprojected = unprojectedScratch;

        for (var longIndex = 0; longIndex < steps; longIndex++) {
            for (var latIndex = 0; latIndex < steps; latIndex++) {
                unprojected.longitude = geographicCorner.longitude + geographicWidthStep * longIndex;
                unprojected.latitude = geographicCorner.latitude + geographicHeightStep * latIndex;

                mapProjection.project(unprojected, projected);
                result.west = Math.min(result.west, projected.x);
                result.east = Math.max(result.east, projected.x);
                result.south = Math.min(result.south, projected.y);
                result.north = Math.max(result.north, projected.y);
            }
        }

        return result;
    };

    function unprojectAndSetRectangle(mapProjection, projected, unprojected, result) {
        mapProjection.unproject(projected, unprojected);
        result.west = Math.min(result.west, unprojected.longitude);
        result.east = Math.max(result.east, unprojected.longitude);
        result.south = Math.min(result.south, unprojected.latitude);
        result.north = Math.max(result.north, unprojected.latitude);
    }

    var northPole = new Cartographic(0, CesiumMath.PI_OVER_TWO);
    var southPole = new Cartographic(0, -CesiumMath.PI_OVER_TWO);
    var projectedPoleScratch = new Cartographic();
    /**
     * Approximates a projected rectangle's extents in Cartographic space by unprojecting
     * points along the Rectangle's boundary, checking the poles, and guessing whether or not
     * the projected rectangle crosses the IDL.
     *
     * Takes into account map projection boundaries.
     *
     * @function
     *
     * @param {Object} options Object with the following properties:
     * @param {Rectangle} projectedRectangle An input rectangle in projected coordinates
     * @param {MapProjection} mapProjection A MapProjection indicating a projection from cartographic coordiantes.
     * @param {Rectangle} [result] Rectangle on which to store the projected extents of the input.
     * @param {Number} [steps=16] Number of points to sample along each side of the projected Rectangle.
     */
    Rectangle.approximateCartographicExtents = function(options, result) {
        options = defaultValue(options, defaultValue.EMPTY_OBJECT);

        //>>includeStart('debug', pragmas.debug);
        Check.defined('projectedRectangle', options.projectedRectangle);
        Check.defined('mapProjection', options.mapProjection);
        //>>includeEnd('debug');

        var projectedRectangle = options.projectedRectangle;
        var mapProjection = options.mapProjection;
        var steps = defaultValue(options.steps, 16);

        if (!defined(result)) {
            result = new Rectangle();
        }

        result.west = Number.MAX_VALUE;
        result.east = -Number.MAX_VALUE;
        result.south = Number.MAX_VALUE;
        result.north = -Number.MAX_VALUE;

        var idlCrossWest = Number.MAX_VALUE;
        var idlCrossEast = -Number.MAX_VALUE;

        var projectedCorner = Rectangle.southwest(projectedRectangle, cornerScratch);
        var projectedWidth = projectedRectangle.width;
        var projectedHeight = projectedRectangle.height;
        var projectedWidthStep = projectedWidth / (steps - 1);
        var projectedHeightStep = projectedHeight / (steps - 1);
        var crossedIdl = false;
        var lastLongitudeTop = 0.0;
        var lastLongitudeBottom = 0.0;

        var projected = projectedScratch;
        var unprojected = unprojectedScratch;
        for (var longIndex = 0; longIndex < steps; longIndex++) {
            projected.x = projectedCorner.longitude + projectedWidthStep * longIndex;
            projected.y = projectedCorner.latitude;

            unprojectAndSetRectangle(mapProjection, projected, unprojected, result);

            if (longIndex !== 0 && !CesiumMath.equalsEpsilon(Math.abs(unprojected.longitude), CesiumMath.PI, CesiumMath.EPSILON14)) {
                crossedIdl = crossedIdl || Math.abs(lastLongitudeTop - unprojected.longitude) > CesiumMath.PI;
            }
            lastLongitudeTop = unprojected.longitude;

            idlCrossWest = unprojected.longitude > 0.0 ? Math.min(idlCrossWest, unprojected.longitude) : idlCrossWest;
            idlCrossEast = unprojected.longitude < 0.0 ? Math.max(idlCrossEast, unprojected.longitude) : idlCrossEast;

            projected.y = projectedCorner.latitude + projectedHeight;

            unprojectAndSetRectangle(mapProjection, projected, unprojected, result);

            if (longIndex !== 0 && !CesiumMath.equalsEpsilon(Math.abs(unprojected.longitude), CesiumMath.PI, CesiumMath.EPSILON14)) {
                crossedIdl = crossedIdl || Math.abs(lastLongitudeBottom - unprojected.longitude) > CesiumMath.PI;
            }
            lastLongitudeBottom = unprojected.longitude;

            idlCrossWest = unprojected.longitude > 0.0 ? Math.min(idlCrossWest, unprojected.longitude) : idlCrossWest;
            idlCrossEast = unprojected.longitude < 0.0 ? Math.max(idlCrossEast, unprojected.longitude) : idlCrossEast;
        }

        for (var latIndex = 0; latIndex < steps; latIndex++) {
            projected.y = projectedCorner.latitude + projectedHeightStep * latIndex;
            projected.x = projectedCorner.longitude;

            unprojectAndSetRectangle(mapProjection, projected, unprojected, result);

            idlCrossWest = unprojected.longitude > 0.0 ? Math.min(idlCrossWest, unprojected.longitude) : idlCrossWest;
            idlCrossEast = unprojected.longitude < 0.0 ? Math.max(idlCrossEast, unprojected.longitude) : idlCrossEast;

            projected.x = projectedCorner.longitude + projectedWidth;

            unprojectAndSetRectangle(mapProjection, projected, unprojected, result);

            idlCrossWest = unprojected.longitude > 0.0 ? Math.min(idlCrossWest, unprojected.longitude) : idlCrossWest;
            idlCrossEast = unprojected.longitude < 0.0 ? Math.max(idlCrossEast, unprojected.longitude) : idlCrossEast;
        }

        // Check if either pole is in the projected rectangle
        var projectionBounds = defaultValue(mapProjection.wgs84Bounds, Rectangle.MAX_VALUE);
        var containsPole;

        var projectedNorthPole = mapProjection.project(northPole, projectedScratch);
        var projectedNorthPoleCartographic = projectedPoleScratch;
        projectedNorthPoleCartographic.longitude = projectedNorthPole.x;
        projectedNorthPoleCartographic.latitude = projectedNorthPole.y;
        if (Rectangle.contains(projectionBounds, northPole) && Rectangle.contains(projectedRectangle, projectedNorthPoleCartographic)) {
            result.north = CesiumMath.PI_OVER_TWO;
            result.west = -CesiumMath.PI;
            result.east = CesiumMath.PI;
            containsPole = true;
        }

        var projectedSouthPole = mapProjection.project(southPole, projectedScratch);
        var projectedSouthPoleCartographic = projectedPoleScratch;
        projectedSouthPoleCartographic.longitude = projectedSouthPole.x;
        projectedSouthPoleCartographic.latitude = projectedSouthPole.y;
        if (Rectangle.contains(projectionBounds, southPole) && Rectangle.contains(projectedRectangle, projectedSouthPoleCartographic)) {
            result.south = -CesiumMath.PI_OVER_TWO;
            result.west = -CesiumMath.PI;
            result.east = CesiumMath.PI;
            containsPole = true;
        }

        // Check if the rectangle crosses the IDL
        if (!containsPole && crossedIdl) {
            result.west = idlCrossWest;
            result.east = idlCrossEast;
        }

        // Clamp
        result.west = CesiumMath.clamp(result.west, projectionBounds.west, projectionBounds.east);
        result.east = CesiumMath.clamp(result.east, projectionBounds.west, projectionBounds.east);
        result.south = CesiumMath.clamp(result.south, projectionBounds.south, projectionBounds.north);
        result.north = CesiumMath.clamp(result.north, projectionBounds.south, projectionBounds.north);

        return result;
    };

    /**
     * The largest possible rectangle.
     *
     * @type {Rectangle}
     * @constant
    */
    Rectangle.MAX_VALUE = freezeObject(new Rectangle(-Math.PI, -CesiumMath.PI_OVER_TWO, Math.PI, CesiumMath.PI_OVER_TWO));
export default Rectangle;<|MERGE_RESOLUTION|>--- conflicted
+++ resolved
@@ -1,26 +1,4 @@
-<<<<<<< HEAD
-define([
-        './Cartographic',
-        './Cartesian3',
-        './Check',
-        './defaultValue',
-        './defined',
-        './defineProperties',
-        './Ellipsoid',
-        './freezeObject',
-        './Math'
-    ], function(
-        Cartographic,
-        Cartesian3,
-        Check,
-        defaultValue,
-        defined,
-        defineProperties,
-        Ellipsoid,
-        freezeObject,
-        CesiumMath) {
-    'use strict';
-=======
+import Cartesian3 from './Cartesian3.js';
 import Cartographic from './Cartographic.js';
 import Check from './Check.js';
 import defaultValue from './defaultValue.js';
@@ -29,7 +7,6 @@
 import Ellipsoid from './Ellipsoid.js';
 import freezeObject from './freezeObject.js';
 import CesiumMath from './Math.js';
->>>>>>> e5cc188f
 
     /**
      * A two dimensional region specified as longitude and latitude coordinates.
