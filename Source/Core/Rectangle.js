<<<<<<< HEAD
import Cartesian3 from './Cartesian3.js';
import Cartographic from './Cartographic.js';
import Check from './Check.js';
import defaultValue from './defaultValue.js';
import defined from './defined.js';
import Ellipsoid from './Ellipsoid.js';
import CesiumMath from './Math.js';

    /**
     * A two dimensional region specified as longitude and latitude coordinates.
     *
     * @alias Rectangle
     * @constructor
     *
     * @param {Number} [west=0.0] The westernmost longitude, in radians, in the range [-Pi, Pi].
     * @param {Number} [south=0.0] The southernmost latitude, in radians, in the range [-Pi/2, Pi/2].
     * @param {Number} [east=0.0] The easternmost longitude, in radians, in the range [-Pi, Pi].
     * @param {Number} [north=0.0] The northernmost latitude, in radians, in the range [-Pi/2, Pi/2].
     *
     * @see Packable
     */
    function Rectangle(west, south, east, north) {
        /**
         * The westernmost longitude in radians in the range [-Pi, Pi].
         *
         * @type {Number}
         * @default 0.0
         */
        this.west = defaultValue(west, 0.0);

        /**
         * The southernmost latitude in radians in the range [-Pi/2, Pi/2].
         *
         * @type {Number}
         * @default 0.0
         */
        this.south = defaultValue(south, 0.0);

        /**
         * The easternmost longitude in radians in the range [-Pi, Pi].
         *
         * @type {Number}
         * @default 0.0
         */
        this.east = defaultValue(east, 0.0);

        /**
         * The northernmost latitude in radians in the range [-Pi/2, Pi/2].
         *
         * @type {Number}
         * @default 0.0
         */
        this.north = defaultValue(north, 0.0);
    }

    Object.defineProperties(Rectangle.prototype, {
        /**
         * Gets the width of the rectangle in radians.
         * @memberof Rectangle.prototype
         * @type {Number}
         */
        width : {
            get : function() {
                return Rectangle.computeWidth(this);
            }
        },

        /**
         * Gets the height of the rectangle in radians.
         * @memberof Rectangle.prototype
         * @type {Number}
         */
        height : {
            get : function() {
                return Rectangle.computeHeight(this);
            }
        }
    });

    /**
     * The number of elements used to pack the object into an array.
     * @type {Number}
     */
    Rectangle.packedLength = 4;

    /**
     * Stores the provided instance into the provided array.
     *
     * @param {Rectangle} value The value to pack.
     * @param {Number[]} array The array to pack into.
     * @param {Number} [startingIndex=0] The index into the array at which to start packing the elements.
     *
     * @returns {Number[]} The array that was packed into
     */
    Rectangle.pack = function(value, array, startingIndex) {
        //>>includeStart('debug', pragmas.debug);
        Check.typeOf.object('value', value);
        Check.defined('array', array);
        //>>includeEnd('debug');

        startingIndex = defaultValue(startingIndex, 0);

        array[startingIndex++] = value.west;
        array[startingIndex++] = value.south;
        array[startingIndex++] = value.east;
        array[startingIndex] = value.north;

        return array;
    };

    /**
     * Retrieves an instance from a packed array.
     *
     * @param {Number[]} array The packed array.
     * @param {Number} [startingIndex=0] The starting index of the element to be unpacked.
     * @param {Rectangle} [result] The object into which to store the result.
     * @returns {Rectangle} The modified result parameter or a new Rectangle instance if one was not provided.
     */
    Rectangle.unpack = function(array, startingIndex, result) {
        //>>includeStart('debug', pragmas.debug);
        Check.defined('array', array);
        //>>includeEnd('debug');

        startingIndex = defaultValue(startingIndex, 0);

        if (!defined(result)) {
            result = new Rectangle();
        }

        result.west = array[startingIndex++];
        result.south = array[startingIndex++];
        result.east = array[startingIndex++];
        result.north = array[startingIndex];
        return result;
    };

    /**
     * Computes the width of a rectangle in radians.
     * @param {Rectangle} rectangle The rectangle to compute the width of.
     * @returns {Number} The width.
     */
    Rectangle.computeWidth = function(rectangle) {
        //>>includeStart('debug', pragmas.debug);
        Check.typeOf.object('rectangle', rectangle);
        //>>includeEnd('debug');
        var east = rectangle.east;
        var west = rectangle.west;
        if (east < west) {
            east += CesiumMath.TWO_PI;
        }
        return east - west;
    };

    /**
     * Computes the height of a rectangle in radians.
     * @param {Rectangle} rectangle The rectangle to compute the height of.
     * @returns {Number} The height.
     */
    Rectangle.computeHeight = function(rectangle) {
        //>>includeStart('debug', pragmas.debug);
        Check.typeOf.object('rectangle', rectangle);
        //>>includeEnd('debug');
        return rectangle.north - rectangle.south;
    };

    /**
     * Creates a rectangle given the boundary longitude and latitude in degrees.
     *
     * @param {Number} [west=0.0] The westernmost longitude in degrees in the range [-180.0, 180.0].
     * @param {Number} [south=0.0] The southernmost latitude in degrees in the range [-90.0, 90.0].
     * @param {Number} [east=0.0] The easternmost longitude in degrees in the range [-180.0, 180.0].
     * @param {Number} [north=0.0] The northernmost latitude in degrees in the range [-90.0, 90.0].
     * @param {Rectangle} [result] The object onto which to store the result, or undefined if a new instance should be created.
     * @returns {Rectangle} The modified result parameter or a new Rectangle instance if none was provided.
     *
     * @example
     * var rectangle = Cesium.Rectangle.fromDegrees(0.0, 20.0, 10.0, 30.0);
     */
    Rectangle.fromDegrees = function(west, south, east, north, result) {
        west = CesiumMath.toRadians(defaultValue(west, 0.0));
        south = CesiumMath.toRadians(defaultValue(south, 0.0));
        east = CesiumMath.toRadians(defaultValue(east, 0.0));
        north = CesiumMath.toRadians(defaultValue(north, 0.0));

        if (!defined(result)) {
            return new Rectangle(west, south, east, north);
        }

        result.west = west;
        result.south = south;
        result.east = east;
        result.north = north;

        return result;
    };

    /**
     * Creates a rectangle given the boundary longitude and latitude in radians.
     *
     * @param {Number} [west=0.0] The westernmost longitude in radians in the range [-Math.PI, Math.PI].
     * @param {Number} [south=0.0] The southernmost latitude in radians in the range [-Math.PI/2, Math.PI/2].
     * @param {Number} [east=0.0] The easternmost longitude in radians in the range [-Math.PI, Math.PI].
     * @param {Number} [north=0.0] The northernmost latitude in radians in the range [-Math.PI/2, Math.PI/2].
     * @param {Rectangle} [result] The object onto which to store the result, or undefined if a new instance should be created.
     * @returns {Rectangle} The modified result parameter or a new Rectangle instance if none was provided.
     *
     * @example
     * var rectangle = Cesium.Rectangle.fromRadians(0.0, Math.PI/4, Math.PI/8, 3*Math.PI/4);
     */
    Rectangle.fromRadians = function(west, south, east, north, result) {
        if (!defined(result)) {
            return new Rectangle(west, south, east, north);
        }

        result.west = defaultValue(west, 0.0);
        result.south = defaultValue(south, 0.0);
        result.east = defaultValue(east, 0.0);
        result.north = defaultValue(north, 0.0);

        return result;
    };

    /**
     * Creates the smallest possible Rectangle that encloses all positions in the provided array.
     *
     * @param {Cartographic[]} cartographics The list of Cartographic instances.
     * @param {Rectangle} [result] The object onto which to store the result, or undefined if a new instance should be created.
     * @returns {Rectangle} The modified result parameter or a new Rectangle instance if none was provided.
     */
    Rectangle.fromCartographicArray = function(cartographics, result) {
        //>>includeStart('debug', pragmas.debug);
        Check.defined('cartographics', cartographics);
        //>>includeEnd('debug');

        var west = Number.MAX_VALUE;
        var east = -Number.MAX_VALUE;
        var westOverIDL = Number.MAX_VALUE;
        var eastOverIDL = -Number.MAX_VALUE;
        var south = Number.MAX_VALUE;
        var north = -Number.MAX_VALUE;

        for ( var i = 0, len = cartographics.length; i < len; i++) {
            var position = cartographics[i];
            west = Math.min(west, position.longitude);
            east = Math.max(east, position.longitude);
            south = Math.min(south, position.latitude);
            north = Math.max(north, position.latitude);

            var lonAdjusted = position.longitude >= 0 ?  position.longitude : position.longitude +  CesiumMath.TWO_PI;
            westOverIDL = Math.min(westOverIDL, lonAdjusted);
            eastOverIDL = Math.max(eastOverIDL, lonAdjusted);
        }

        if(east - west > eastOverIDL - westOverIDL) {
            west = westOverIDL;
            east = eastOverIDL;

            if (east > CesiumMath.PI) {
                east = east - CesiumMath.TWO_PI;
            }
            if (west > CesiumMath.PI) {
                west = west - CesiumMath.TWO_PI;
            }
        }

        if (!defined(result)) {
            return new Rectangle(west, south, east, north);
        }

        result.west = west;
        result.south = south;
        result.east = east;
        result.north = north;
        return result;
    };

    /**
     * Creates the smallest possible Rectangle that encloses all positions in the provided array.
     *
     * @param {Cartesian3[]} cartesians The list of Cartesian instances.
     * @param {Ellipsoid} [ellipsoid=Ellipsoid.WGS84] The ellipsoid the cartesians are on.
     * @param {Rectangle} [result] The object onto which to store the result, or undefined if a new instance should be created.
     * @returns {Rectangle} The modified result parameter or a new Rectangle instance if none was provided.
     */
    Rectangle.fromCartesianArray = function(cartesians, ellipsoid, result) {
        //>>includeStart('debug', pragmas.debug);
        Check.defined('cartesians', cartesians);
        //>>includeEnd('debug');
        ellipsoid = defaultValue(ellipsoid, Ellipsoid.WGS84);

        var west = Number.MAX_VALUE;
        var east = -Number.MAX_VALUE;
        var westOverIDL = Number.MAX_VALUE;
        var eastOverIDL = -Number.MAX_VALUE;
        var south = Number.MAX_VALUE;
        var north = -Number.MAX_VALUE;

        for ( var i = 0, len = cartesians.length; i < len; i++) {
            var position = ellipsoid.cartesianToCartographic(cartesians[i]);
            west = Math.min(west, position.longitude);
            east = Math.max(east, position.longitude);
            south = Math.min(south, position.latitude);
            north = Math.max(north, position.latitude);

            var lonAdjusted = position.longitude >= 0 ?  position.longitude : position.longitude +  CesiumMath.TWO_PI;
            westOverIDL = Math.min(westOverIDL, lonAdjusted);
            eastOverIDL = Math.max(eastOverIDL, lonAdjusted);
        }

        if(east - west > eastOverIDL - westOverIDL) {
            west = westOverIDL;
            east = eastOverIDL;

            if (east > CesiumMath.PI) {
                east = east - CesiumMath.TWO_PI;
            }
            if (west > CesiumMath.PI) {
                west = west - CesiumMath.TWO_PI;
            }
        }

        if (!defined(result)) {
            return new Rectangle(west, south, east, north);
        }

        result.west = west;
        result.south = south;
        result.east = east;
        result.north = north;
        return result;
    };

    /**
     * Duplicates a Rectangle.
     *
     * @param {Rectangle} rectangle The rectangle to clone.
     * @param {Rectangle} [result] The object onto which to store the result, or undefined if a new instance should be created.
     * @returns {Rectangle} The modified result parameter or a new Rectangle instance if none was provided. (Returns undefined if rectangle is undefined)
     */
    Rectangle.clone = function(rectangle, result) {
        if (!defined(rectangle)) {
            return undefined;
        }

        if (!defined(result)) {
            return new Rectangle(rectangle.west, rectangle.south, rectangle.east, rectangle.north);
        }

        result.west = rectangle.west;
        result.south = rectangle.south;
        result.east = rectangle.east;
        result.north = rectangle.north;
        return result;
    };

    /**
     * Compares the provided Rectangles componentwise and returns
     * <code>true</code> if they pass an absolute or relative tolerance test,
     * <code>false</code> otherwise.
     *
     * @param {Rectangle} [left] The first Rectangle.
     * @param {Rectangle} [right] The second Rectangle.
     * @param {Number} absoluteEpsilon The absolute epsilon tolerance to use for equality testing.
     * @returns {Boolean} <code>true</code> if left and right are within the provided epsilon, <code>false</code> otherwise.
     */
    Rectangle.equalsEpsilon = function(left, right, absoluteEpsilon) {
        //>>includeStart('debug', pragmas.debug);
        Check.typeOf.number('absoluteEpsilon', absoluteEpsilon);
        //>>includeEnd('debug');

        return (left === right) ||
               (defined(left) &&
                defined(right) &&
                (Math.abs(left.west - right.west) <= absoluteEpsilon) &&
                (Math.abs(left.south - right.south) <= absoluteEpsilon) &&
                (Math.abs(left.east - right.east) <= absoluteEpsilon) &&
                (Math.abs(left.north - right.north) <= absoluteEpsilon));
    };

    /**
     * Duplicates this Rectangle.
     *
     * @param {Rectangle} [result] The object onto which to store the result.
     * @returns {Rectangle} The modified result parameter or a new Rectangle instance if none was provided.
     */
    Rectangle.prototype.clone = function(result) {
        return Rectangle.clone(this, result);
    };

    /**
     * Compares the provided Rectangle with this Rectangle componentwise and returns
     * <code>true</code> if they are equal, <code>false</code> otherwise.
     *
     * @param {Rectangle} [other] The Rectangle to compare.
     * @returns {Boolean} <code>true</code> if the Rectangles are equal, <code>false</code> otherwise.
     */
    Rectangle.prototype.equals = function(other) {
        return Rectangle.equals(this, other);
    };

    /**
     * Compares the provided rectangles and returns <code>true</code> if they are equal,
     * <code>false</code> otherwise.
     *
     * @param {Rectangle} [left] The first Rectangle.
     * @param {Rectangle} [right] The second Rectangle.
     * @returns {Boolean} <code>true</code> if left and right are equal; otherwise <code>false</code>.
     */
    Rectangle.equals = function(left, right) {
        return (left === right) ||
               ((defined(left)) &&
                (defined(right)) &&
                (left.west === right.west) &&
                (left.south === right.south) &&
                (left.east === right.east) &&
                (left.north === right.north));
    };

    /**
     * Compares the provided Rectangle with this Rectangle componentwise and returns
     * <code>true</code> if they are within the provided epsilon,
     * <code>false</code> otherwise.
     *
     * @param {Rectangle} [other] The Rectangle to compare.
     * @param {Number} epsilon The epsilon to use for equality testing.
     * @returns {Boolean} <code>true</code> if the Rectangles are within the provided epsilon, <code>false</code> otherwise.
     */
    Rectangle.prototype.equalsEpsilon = function(other, epsilon) {
        //>>includeStart('debug', pragmas.debug);
        Check.typeOf.number('epsilon', epsilon);
        //>>includeEnd('debug');

        return Rectangle.equalsEpsilon(this, other, epsilon);
    };

    /**
     * Checks a Rectangle's properties and throws if they are not in valid ranges.
     *
     * @param {Rectangle} rectangle The rectangle to validate
     *
     * @exception {DeveloperError} <code>north</code> must be in the interval [<code>-Pi/2</code>, <code>Pi/2</code>].
     * @exception {DeveloperError} <code>south</code> must be in the interval [<code>-Pi/2</code>, <code>Pi/2</code>].
     * @exception {DeveloperError} <code>east</code> must be in the interval [<code>-Pi</code>, <code>Pi</code>].
     * @exception {DeveloperError} <code>west</code> must be in the interval [<code>-Pi</code>, <code>Pi</code>].
     */
    Rectangle.validate = function(rectangle) {
        //>>includeStart('debug', pragmas.debug);
        Check.typeOf.object('rectangle', rectangle);

        var north = rectangle.north;
        Check.typeOf.number.greaterThanOrEquals('north', north, -CesiumMath.PI_OVER_TWO);
        Check.typeOf.number.lessThanOrEquals('north', north, CesiumMath.PI_OVER_TWO);

        var south = rectangle.south;
        Check.typeOf.number.greaterThanOrEquals('south', south, -CesiumMath.PI_OVER_TWO);
        Check.typeOf.number.lessThanOrEquals('south', south, CesiumMath.PI_OVER_TWO);

        var west = rectangle.west;
        Check.typeOf.number.greaterThanOrEquals('west', west, -Math.PI);
        Check.typeOf.number.lessThanOrEquals('west', west, Math.PI);

        var east = rectangle.east;
        Check.typeOf.number.greaterThanOrEquals('east', east, -Math.PI);
        Check.typeOf.number.lessThanOrEquals('east', east, Math.PI);
        //>>includeEnd('debug');
    };

    /**
     * Computes the southwest corner of a rectangle.
     *
     * @param {Rectangle} rectangle The rectangle for which to find the corner
     * @param {Cartographic} [result] The object onto which to store the result.
     * @returns {Cartographic} The modified result parameter or a new Cartographic instance if none was provided.
     */
    Rectangle.southwest = function(rectangle, result) {
        //>>includeStart('debug', pragmas.debug);
        Check.typeOf.object('rectangle', rectangle);
        //>>includeEnd('debug');

        if (!defined(result)) {
            return new Cartographic(rectangle.west, rectangle.south);
        }
        result.longitude = rectangle.west;
        result.latitude = rectangle.south;
        result.height = 0.0;
        return result;
    };

    /**
     * Computes the northwest corner of a rectangle.
     *
     * @param {Rectangle} rectangle The rectangle for which to find the corner
     * @param {Cartographic} [result] The object onto which to store the result.
     * @returns {Cartographic} The modified result parameter or a new Cartographic instance if none was provided.
     */
    Rectangle.northwest = function(rectangle, result) {
        //>>includeStart('debug', pragmas.debug);
        Check.typeOf.object('rectangle', rectangle);
        //>>includeEnd('debug');

        if (!defined(result)) {
            return new Cartographic(rectangle.west, rectangle.north);
        }
        result.longitude = rectangle.west;
        result.latitude = rectangle.north;
        result.height = 0.0;
        return result;
    };

    /**
     * Computes the northeast corner of a rectangle.
     *
     * @param {Rectangle} rectangle The rectangle for which to find the corner
     * @param {Cartographic} [result] The object onto which to store the result.
     * @returns {Cartographic} The modified result parameter or a new Cartographic instance if none was provided.
     */
    Rectangle.northeast = function(rectangle, result) {
        //>>includeStart('debug', pragmas.debug);
        Check.typeOf.object('rectangle', rectangle);
        //>>includeEnd('debug');

        if (!defined(result)) {
            return new Cartographic(rectangle.east, rectangle.north);
        }
        result.longitude = rectangle.east;
        result.latitude = rectangle.north;
        result.height = 0.0;
        return result;
    };

    /**
     * Computes the southeast corner of a rectangle.
     *
     * @param {Rectangle} rectangle The rectangle for which to find the corner
     * @param {Cartographic} [result] The object onto which to store the result.
     * @returns {Cartographic} The modified result parameter or a new Cartographic instance if none was provided.
     */
    Rectangle.southeast = function(rectangle, result) {
        //>>includeStart('debug', pragmas.debug);
        Check.typeOf.object('rectangle', rectangle);
        //>>includeEnd('debug');

        if (!defined(result)) {
            return new Cartographic(rectangle.east, rectangle.south);
        }
        result.longitude = rectangle.east;
        result.latitude = rectangle.south;
        result.height = 0.0;
        return result;
    };

    /**
     * Computes the center of a rectangle.
     *
     * @param {Rectangle} rectangle The rectangle for which to find the center
     * @param {Cartographic} [result] The object onto which to store the result.
     * @returns {Cartographic} The modified result parameter or a new Cartographic instance if none was provided.
     */
    Rectangle.center = function(rectangle, result) {
        //>>includeStart('debug', pragmas.debug);
        Check.typeOf.object('rectangle', rectangle);
        //>>includeEnd('debug');

        var east = rectangle.east;
        var west = rectangle.west;

        if (east < west) {
            east += CesiumMath.TWO_PI;
        }

        var longitude = CesiumMath.negativePiToPi((west + east) * 0.5);
        var latitude = (rectangle.south + rectangle.north) * 0.5;

        if (!defined(result)) {
            return new Cartographic(longitude, latitude);
        }

        result.longitude = longitude;
        result.latitude = latitude;
        result.height = 0.0;
        return result;
    };

    /**
     * Computes the intersection of two rectangles.  This function assumes that the rectangle's coordinates are
     * latitude and longitude in radians and produces a correct intersection, taking into account the fact that
     * the same angle can be represented with multiple values as well as the wrapping of longitude at the
     * anti-meridian.  For a simple intersection that ignores these factors and can be used with projected
     * coordinates, see {@link Rectangle.simpleIntersection}.
     *
     * @param {Rectangle} rectangle On rectangle to find an intersection
     * @param {Rectangle} otherRectangle Another rectangle to find an intersection
     * @param {Rectangle} [result] The object onto which to store the result.
     * @returns {Rectangle|undefined} The modified result parameter, a new Rectangle instance if none was provided or undefined if there is no intersection.
     */
    Rectangle.intersection = function(rectangle, otherRectangle, result) {
        //>>includeStart('debug', pragmas.debug);
        Check.typeOf.object('rectangle', rectangle);
        Check.typeOf.object('otherRectangle', otherRectangle);
        //>>includeEnd('debug');

        var rectangleEast = rectangle.east;
        var rectangleWest = rectangle.west;

        var otherRectangleEast = otherRectangle.east;
        var otherRectangleWest = otherRectangle.west;

        if (rectangleEast < rectangleWest && otherRectangleEast > 0.0) {
            rectangleEast += CesiumMath.TWO_PI;
        } else if (otherRectangleEast < otherRectangleWest && rectangleEast > 0.0) {
            otherRectangleEast += CesiumMath.TWO_PI;
        }

        if (rectangleEast < rectangleWest && otherRectangleWest < 0.0) {
            otherRectangleWest += CesiumMath.TWO_PI;
        } else if (otherRectangleEast < otherRectangleWest && rectangleWest < 0.0) {
            rectangleWest += CesiumMath.TWO_PI;
        }

        var west = CesiumMath.negativePiToPi(Math.max(rectangleWest, otherRectangleWest));
        var east = CesiumMath.negativePiToPi(Math.min(rectangleEast, otherRectangleEast));

        if ((rectangle.west < rectangle.east || otherRectangle.west < otherRectangle.east) && east <= west) {
            return undefined;
        }

        var south = Math.max(rectangle.south, otherRectangle.south);
        var north = Math.min(rectangle.north, otherRectangle.north);

        if (south >= north) {
            return undefined;
        }

        if (!defined(result)) {
            return new Rectangle(west, south, east, north);
        }
        result.west = west;
        result.south = south;
        result.east = east;
        result.north = north;
        return result;
    };

    /**
     * Computes a simple intersection of two rectangles.  Unlike {@link Rectangle.intersection}, this function
     * does not attempt to put the angular coordinates into a consistent range or to account for crossing the
     * anti-meridian.  As such, it can be used for rectangles where the coordinates are not simply latitude
     * and longitude (i.e. projected coordinates).
     *
     * @param {Rectangle} rectangle On rectangle to find an intersection
     * @param {Rectangle} otherRectangle Another rectangle to find an intersection
     * @param {Rectangle} [result] The object onto which to store the result.
     * @returns {Rectangle|undefined} The modified result parameter, a new Rectangle instance if none was provided or undefined if there is no intersection.
     */
    Rectangle.simpleIntersection = function(rectangle, otherRectangle, result) {
        //>>includeStart('debug', pragmas.debug);
        Check.typeOf.object('rectangle', rectangle);
        Check.typeOf.object('otherRectangle', otherRectangle);
        //>>includeEnd('debug');

        var west = Math.max(rectangle.west, otherRectangle.west);
        var south = Math.max(rectangle.south, otherRectangle.south);
        var east = Math.min(rectangle.east, otherRectangle.east);
        var north = Math.min(rectangle.north, otherRectangle.north);

        if (south >= north || west >= east) {
            return undefined;
        }

        if (!defined(result)) {
            return new Rectangle(west, south, east, north);
        }

        result.west = west;
        result.south = south;
        result.east = east;
        result.north = north;
        return result;
    };

    /**
     * Computes a rectangle that is the union of two rectangles.
     *
     * @param {Rectangle} rectangle A rectangle to enclose in rectangle.
     * @param {Rectangle} otherRectangle A rectangle to enclose in a rectangle.
     * @param {Rectangle} [result] The object onto which to store the result.
     * @returns {Rectangle} The modified result parameter or a new Rectangle instance if none was provided.
     */
    Rectangle.union = function(rectangle, otherRectangle, result) {
        //>>includeStart('debug', pragmas.debug);
        Check.typeOf.object('rectangle', rectangle);
        Check.typeOf.object('otherRectangle', otherRectangle);
        //>>includeEnd('debug');

        if (!defined(result)) {
            result = new Rectangle();
        }

        var rectangleEast = rectangle.east;
        var rectangleWest = rectangle.west;

        var otherRectangleEast = otherRectangle.east;
        var otherRectangleWest = otherRectangle.west;

        if (rectangleEast < rectangleWest && otherRectangleEast > 0.0) {
            rectangleEast += CesiumMath.TWO_PI;
        } else if (otherRectangleEast < otherRectangleWest && rectangleEast > 0.0) {
            otherRectangleEast += CesiumMath.TWO_PI;
        }

        if (rectangleEast < rectangleWest && otherRectangleWest < 0.0) {
            otherRectangleWest += CesiumMath.TWO_PI;
        } else if (otherRectangleEast < otherRectangleWest && rectangleWest < 0.0) {
            rectangleWest += CesiumMath.TWO_PI;
        }

        var west = CesiumMath.convertLongitudeRange(Math.min(rectangleWest, otherRectangleWest));
        var east = CesiumMath.convertLongitudeRange(Math.max(rectangleEast, otherRectangleEast));

        result.west = west;
        result.south = Math.min(rectangle.south, otherRectangle.south);
        result.east = east;
        result.north = Math.max(rectangle.north, otherRectangle.north);

        return result;
    };

    /**
     * Computes a rectangle by enlarging the provided rectangle until it contains the provided cartographic.
     *
     * @param {Rectangle} rectangle A rectangle to expand.
     * @param {Cartographic} cartographic A cartographic to enclose in a rectangle.
     * @param {Rectangle} [result] The object onto which to store the result.
     * @returns {Rectangle} The modified result parameter or a new Rectangle instance if one was not provided.
     */
    Rectangle.expand = function(rectangle, cartographic, result) {
        //>>includeStart('debug', pragmas.debug);
        Check.typeOf.object('rectangle', rectangle);
        Check.typeOf.object('cartographic', cartographic);
        //>>includeEnd('debug');

        if (!defined(result)) {
            result = new Rectangle();
        }

        result.west = Math.min(rectangle.west, cartographic.longitude);
        result.south = Math.min(rectangle.south, cartographic.latitude);
        result.east = Math.max(rectangle.east, cartographic.longitude);
        result.north = Math.max(rectangle.north, cartographic.latitude);

        return result;
    };

    /**
     * Returns true if the cartographic is on or inside the rectangle, false otherwise.
     *
     * @param {Rectangle} rectangle The rectangle
     * @param {Cartographic} cartographic The cartographic to test.
     * @returns {Boolean} true if the provided cartographic is inside the rectangle, false otherwise.
     */
    Rectangle.contains = function(rectangle, cartographic) {
        //>>includeStart('debug', pragmas.debug);
        Check.typeOf.object('rectangle', rectangle);
        Check.typeOf.object('cartographic', cartographic);
        //>>includeEnd('debug');

        var longitude = cartographic.longitude;
        var latitude = cartographic.latitude;

        var west = rectangle.west;
        var east = rectangle.east;

        if (east < west) {
            east += CesiumMath.TWO_PI;
            if (longitude < 0.0) {
                longitude += CesiumMath.TWO_PI;
            }
        }
        return (longitude > west || CesiumMath.equalsEpsilon(longitude, west, CesiumMath.EPSILON14)) &&
               (longitude < east || CesiumMath.equalsEpsilon(longitude, east, CesiumMath.EPSILON14)) &&
               latitude >= rectangle.south &&
               latitude <= rectangle.north;
    };

    var subsampleLlaScratch = new Cartographic();
    /**
     * Samples a rectangle so that it includes a list of Cartesian points suitable for passing to
     * {@link BoundingSphere#fromPoints}.  Sampling is necessary to account
     * for rectangles that cover the poles or cross the equator.
     *
     * @param {Rectangle} rectangle The rectangle to subsample.
     * @param {Ellipsoid} [ellipsoid=Ellipsoid.WGS84] The ellipsoid to use.
     * @param {Number} [surfaceHeight=0.0] The height of the rectangle above the ellipsoid.
     * @param {Cartesian3[]} [result] The array of Cartesians onto which to store the result.
     * @returns {Cartesian3[]} The modified result parameter or a new Array of Cartesians instances if none was provided.
     */
    Rectangle.subsample = function(rectangle, ellipsoid, surfaceHeight, result) {
        //>>includeStart('debug', pragmas.debug);
        Check.typeOf.object('rectangle', rectangle);
        //>>includeEnd('debug');

        ellipsoid = defaultValue(ellipsoid, Ellipsoid.WGS84);
        surfaceHeight = defaultValue(surfaceHeight, 0.0);

        if (!defined(result)) {
            result = [];
        }
        var length = 0;

        var north = rectangle.north;
        var south = rectangle.south;
        var east = rectangle.east;
        var west = rectangle.west;

        var lla = subsampleLlaScratch;
        lla.height = surfaceHeight;

        lla.longitude = west;
        lla.latitude = north;
        result[length] = ellipsoid.cartographicToCartesian(lla, result[length]);
        length++;

        lla.longitude = east;
        result[length] = ellipsoid.cartographicToCartesian(lla, result[length]);
        length++;

        lla.latitude = south;
        result[length] = ellipsoid.cartographicToCartesian(lla, result[length]);
        length++;

        lla.longitude = west;
        result[length] = ellipsoid.cartographicToCartesian(lla, result[length]);
        length++;

        if (north < 0.0) {
            lla.latitude = north;
        } else if (south > 0.0) {
            lla.latitude = south;
        } else {
            lla.latitude = 0.0;
        }

        for ( var i = 1; i < 8; ++i) {
            lla.longitude = -Math.PI + i * CesiumMath.PI_OVER_TWO;
            if (Rectangle.contains(rectangle, lla)) {
                result[length] = ellipsoid.cartographicToCartesian(lla, result[length]);
                length++;
            }
        }

        if (lla.latitude === 0.0) {
            lla.longitude = west;
            result[length] = ellipsoid.cartographicToCartesian(lla, result[length]);
            length++;
            lla.longitude = east;
            result[length] = ellipsoid.cartographicToCartesian(lla, result[length]);
            length++;
        }
        result.length = length;
        return result;
    };

    var unprojectedScratch = new Cartographic();
    var cornerScratch = new Cartographic();
    var projectedScratch = new Cartesian3();
    /**
     * Approximates a Cartographic rectangle's extents in some map projection by projecting
     * points in a grid throughout the rectangle.
     *
     * @function
     *
     * @param {Object} options Object with the following properties:
     * @param {Rectangle} options.cartographicRectangle An input rectangle in geographic coordinates.
     * @param {MapProjection} options.mapProjection A MapProjection indicating a projection from geographic coordinates.
     * @param {Number} [options.steps=8] Number of points to sample along each side of the geographic Rectangle.
     * @param {Rectangle} [result] Rectangle on which to store the projected extents of the input.
     */
    Rectangle.approximateProjectedExtents = function(options, result) {
        options = defaultValue(options, defaultValue.EMPTY_OBJECT);

        //>>includeStart('debug', pragmas.debug);
        Check.defined('cartographicRectangle', options.cartographicRectangle);
        Check.defined('mapProjection', options.mapProjection);
        //>>includeEnd('debug');

        var cartographicRectangle = options.cartographicRectangle;
        var mapProjection = options.mapProjection;
        var steps = defaultValue(options.steps, 8);

        if (!defined(result)) {
            result = new Rectangle();
        }

        result.west = Number.MAX_VALUE;
        result.east = -Number.MAX_VALUE;
        result.south = Number.MAX_VALUE;
        result.north = -Number.MAX_VALUE;

        var geographicCorner = Rectangle.southwest(cartographicRectangle, cornerScratch);
        var geographicWidth = cartographicRectangle.width;
        var geographicHeight = cartographicRectangle.height;

        var geographicWidthStep = geographicWidth / (steps - 1);
        var geographicHeightStep = geographicHeight / (steps - 1);

        var projected = projectedScratch;
        var unprojected = unprojectedScratch;

        for (var longIndex = 0; longIndex < steps; longIndex++) {
            for (var latIndex = 0; latIndex < steps; latIndex++) {
                unprojected.longitude = geographicCorner.longitude + geographicWidthStep * longIndex;
                unprojected.latitude = geographicCorner.latitude + geographicHeightStep * latIndex;

                mapProjection.project(unprojected, projected);
                result.west = Math.min(result.west, projected.x);
                result.east = Math.max(result.east, projected.x);
                result.south = Math.min(result.south, projected.y);
                result.north = Math.max(result.north, projected.y);
            }
        }

        return result;
    };

    function unprojectAndSetRectangle(mapProjection, projected, unprojected, result) {
        mapProjection.unproject(projected, unprojected);
        result.west = Math.min(result.west, unprojected.longitude);
        result.east = Math.max(result.east, unprojected.longitude);
        result.south = Math.min(result.south, unprojected.latitude);
        result.north = Math.max(result.north, unprojected.latitude);
    }

    var northPole = new Cartographic(0, CesiumMath.PI_OVER_TWO);
    var southPole = new Cartographic(0, -CesiumMath.PI_OVER_TWO);
    var projectedPoleScratch = new Cartographic();
    /**
     * Approximates a projected rectangle's extents in Cartographic space by unprojecting
     * points along the Rectangle's boundary, checking the poles, and guessing whether or not
     * the projected rectangle crosses the IDL.
     *
     * Takes into account map projection boundaries.
     *
     * @function
     *
     * @param {Object} options Object with the following properties:
     * @param {Rectangle} projectedRectangle An input rectangle in projected coordinates
     * @param {MapProjection} mapProjection A MapProjection indicating a projection from cartographic coordiantes.
     * @param {Rectangle} [result] Rectangle on which to store the projected extents of the input.
     * @param {Number} [steps=16] Number of points to sample along each side of the projected Rectangle.
     */
    Rectangle.approximateCartographicExtents = function(options, result) {
        options = defaultValue(options, defaultValue.EMPTY_OBJECT);

        //>>includeStart('debug', pragmas.debug);
        Check.defined('projectedRectangle', options.projectedRectangle);
        Check.defined('mapProjection', options.mapProjection);
        //>>includeEnd('debug');

        var projectedRectangle = options.projectedRectangle;
        var mapProjection = options.mapProjection;
        var steps = defaultValue(options.steps, 16);

        if (!defined(result)) {
            result = new Rectangle();
        }

        result.west = Number.MAX_VALUE;
        result.east = -Number.MAX_VALUE;
        result.south = Number.MAX_VALUE;
        result.north = -Number.MAX_VALUE;

        var idlCrossWest = Number.MAX_VALUE;
        var idlCrossEast = -Number.MAX_VALUE;

        var projectedCorner = Rectangle.southwest(projectedRectangle, cornerScratch);
        var projectedWidth = projectedRectangle.width;
        var projectedHeight = projectedRectangle.height;
        var projectedWidthStep = projectedWidth / (steps - 1);
        var projectedHeightStep = projectedHeight / (steps - 1);
        var crossedIdl = false;
        var lastLongitudeTop = 0.0;
        var lastLongitudeBottom = 0.0;

        var projected = projectedScratch;
        var unprojected = unprojectedScratch;
        for (var longIndex = 0; longIndex < steps; longIndex++) {
            projected.x = projectedCorner.longitude + projectedWidthStep * longIndex;
            projected.y = projectedCorner.latitude;

            unprojectAndSetRectangle(mapProjection, projected, unprojected, result);

            if (longIndex !== 0 && !CesiumMath.equalsEpsilon(Math.abs(unprojected.longitude), CesiumMath.PI, CesiumMath.EPSILON14)) {
                crossedIdl = crossedIdl || Math.abs(lastLongitudeTop - unprojected.longitude) > CesiumMath.PI;
            }
            lastLongitudeTop = unprojected.longitude;

            idlCrossWest = unprojected.longitude > 0.0 ? Math.min(idlCrossWest, unprojected.longitude) : idlCrossWest;
            idlCrossEast = unprojected.longitude < 0.0 ? Math.max(idlCrossEast, unprojected.longitude) : idlCrossEast;

            projected.y = projectedCorner.latitude + projectedHeight;

            unprojectAndSetRectangle(mapProjection, projected, unprojected, result);

            if (longIndex !== 0 && !CesiumMath.equalsEpsilon(Math.abs(unprojected.longitude), CesiumMath.PI, CesiumMath.EPSILON14)) {
                crossedIdl = crossedIdl || Math.abs(lastLongitudeBottom - unprojected.longitude) > CesiumMath.PI;
            }
            lastLongitudeBottom = unprojected.longitude;

            idlCrossWest = unprojected.longitude > 0.0 ? Math.min(idlCrossWest, unprojected.longitude) : idlCrossWest;
            idlCrossEast = unprojected.longitude < 0.0 ? Math.max(idlCrossEast, unprojected.longitude) : idlCrossEast;
        }

        for (var latIndex = 0; latIndex < steps; latIndex++) {
            projected.y = projectedCorner.latitude + projectedHeightStep * latIndex;
            projected.x = projectedCorner.longitude;

            unprojectAndSetRectangle(mapProjection, projected, unprojected, result);

            idlCrossWest = unprojected.longitude > 0.0 ? Math.min(idlCrossWest, unprojected.longitude) : idlCrossWest;
            idlCrossEast = unprojected.longitude < 0.0 ? Math.max(idlCrossEast, unprojected.longitude) : idlCrossEast;

            projected.x = projectedCorner.longitude + projectedWidth;

            unprojectAndSetRectangle(mapProjection, projected, unprojected, result);

            idlCrossWest = unprojected.longitude > 0.0 ? Math.min(idlCrossWest, unprojected.longitude) : idlCrossWest;
            idlCrossEast = unprojected.longitude < 0.0 ? Math.max(idlCrossEast, unprojected.longitude) : idlCrossEast;
        }

        // Check if either pole is in the projected rectangle
        var projectionBounds = defaultValue(mapProjection.wgs84Bounds, Rectangle.MAX_VALUE);
        var containsPole;

        var projectedNorthPole = mapProjection.project(northPole, projectedScratch);
        var projectedNorthPoleCartographic = projectedPoleScratch;
        projectedNorthPoleCartographic.longitude = projectedNorthPole.x;
        projectedNorthPoleCartographic.latitude = projectedNorthPole.y;
        if (Rectangle.contains(projectionBounds, northPole) && Rectangle.contains(projectedRectangle, projectedNorthPoleCartographic)) {
            result.north = CesiumMath.PI_OVER_TWO;
            result.west = -CesiumMath.PI;
            result.east = CesiumMath.PI;
            containsPole = true;
        }

        var projectedSouthPole = mapProjection.project(southPole, projectedScratch);
        var projectedSouthPoleCartographic = projectedPoleScratch;
        projectedSouthPoleCartographic.longitude = projectedSouthPole.x;
        projectedSouthPoleCartographic.latitude = projectedSouthPole.y;
        if (Rectangle.contains(projectionBounds, southPole) && Rectangle.contains(projectedRectangle, projectedSouthPoleCartographic)) {
            result.south = -CesiumMath.PI_OVER_TWO;
            result.west = -CesiumMath.PI;
            result.east = CesiumMath.PI;
            containsPole = true;
        }

        // Check if the rectangle crosses the IDL
        if (!containsPole && crossedIdl) {
            result.west = idlCrossWest;
            result.east = idlCrossEast;
        }

        // Clamp
        result.west = CesiumMath.clamp(result.west, projectionBounds.west, projectionBounds.east);
        result.east = CesiumMath.clamp(result.east, projectionBounds.west, projectionBounds.east);
        result.south = CesiumMath.clamp(result.south, projectionBounds.south, projectionBounds.north);
        result.north = CesiumMath.clamp(result.north, projectionBounds.south, projectionBounds.north);

        return result;
    };

    /**
     * The largest possible rectangle.
     *
     * @type {Rectangle}
     * @constant
    */
    Rectangle.MAX_VALUE = Object.freeze(new Rectangle(-Math.PI, -CesiumMath.PI_OVER_TWO, Math.PI, CesiumMath.PI_OVER_TWO));
=======
import Cartographic from "./Cartographic.js";
import Check from "./Check.js";
import defaultValue from "./defaultValue.js";
import defined from "./defined.js";
import Ellipsoid from "./Ellipsoid.js";
import CesiumMath from "./Math.js";

/**
 * A two dimensional region specified as longitude and latitude coordinates.
 *
 * @alias Rectangle
 * @constructor
 *
 * @param {Number} [west=0.0] The westernmost longitude, in radians, in the range [-Pi, Pi].
 * @param {Number} [south=0.0] The southernmost latitude, in radians, in the range [-Pi/2, Pi/2].
 * @param {Number} [east=0.0] The easternmost longitude, in radians, in the range [-Pi, Pi].
 * @param {Number} [north=0.0] The northernmost latitude, in radians, in the range [-Pi/2, Pi/2].
 *
 * @see Packable
 */
function Rectangle(west, south, east, north) {
  /**
   * The westernmost longitude in radians in the range [-Pi, Pi].
   *
   * @type {Number}
   * @default 0.0
   */
  this.west = defaultValue(west, 0.0);

  /**
   * The southernmost latitude in radians in the range [-Pi/2, Pi/2].
   *
   * @type {Number}
   * @default 0.0
   */
  this.south = defaultValue(south, 0.0);

  /**
   * The easternmost longitude in radians in the range [-Pi, Pi].
   *
   * @type {Number}
   * @default 0.0
   */
  this.east = defaultValue(east, 0.0);

  /**
   * The northernmost latitude in radians in the range [-Pi/2, Pi/2].
   *
   * @type {Number}
   * @default 0.0
   */
  this.north = defaultValue(north, 0.0);
}

Object.defineProperties(Rectangle.prototype, {
  /**
   * Gets the width of the rectangle in radians.
   * @memberof Rectangle.prototype
   * @type {Number}
   */
  width: {
    get: function () {
      return Rectangle.computeWidth(this);
    },
  },

  /**
   * Gets the height of the rectangle in radians.
   * @memberof Rectangle.prototype
   * @type {Number}
   */
  height: {
    get: function () {
      return Rectangle.computeHeight(this);
    },
  },
});

/**
 * The number of elements used to pack the object into an array.
 * @type {Number}
 */
Rectangle.packedLength = 4;

/**
 * Stores the provided instance into the provided array.
 *
 * @param {Rectangle} value The value to pack.
 * @param {Number[]} array The array to pack into.
 * @param {Number} [startingIndex=0] The index into the array at which to start packing the elements.
 *
 * @returns {Number[]} The array that was packed into
 */
Rectangle.pack = function (value, array, startingIndex) {
  //>>includeStart('debug', pragmas.debug);
  Check.typeOf.object("value", value);
  Check.defined("array", array);
  //>>includeEnd('debug');

  startingIndex = defaultValue(startingIndex, 0);

  array[startingIndex++] = value.west;
  array[startingIndex++] = value.south;
  array[startingIndex++] = value.east;
  array[startingIndex] = value.north;

  return array;
};

/**
 * Retrieves an instance from a packed array.
 *
 * @param {Number[]} array The packed array.
 * @param {Number} [startingIndex=0] The starting index of the element to be unpacked.
 * @param {Rectangle} [result] The object into which to store the result.
 * @returns {Rectangle} The modified result parameter or a new Rectangle instance if one was not provided.
 */
Rectangle.unpack = function (array, startingIndex, result) {
  //>>includeStart('debug', pragmas.debug);
  Check.defined("array", array);
  //>>includeEnd('debug');

  startingIndex = defaultValue(startingIndex, 0);

  if (!defined(result)) {
    result = new Rectangle();
  }

  result.west = array[startingIndex++];
  result.south = array[startingIndex++];
  result.east = array[startingIndex++];
  result.north = array[startingIndex];
  return result;
};

/**
 * Computes the width of a rectangle in radians.
 * @param {Rectangle} rectangle The rectangle to compute the width of.
 * @returns {Number} The width.
 */
Rectangle.computeWidth = function (rectangle) {
  //>>includeStart('debug', pragmas.debug);
  Check.typeOf.object("rectangle", rectangle);
  //>>includeEnd('debug');
  var east = rectangle.east;
  var west = rectangle.west;
  if (east < west) {
    east += CesiumMath.TWO_PI;
  }
  return east - west;
};

/**
 * Computes the height of a rectangle in radians.
 * @param {Rectangle} rectangle The rectangle to compute the height of.
 * @returns {Number} The height.
 */
Rectangle.computeHeight = function (rectangle) {
  //>>includeStart('debug', pragmas.debug);
  Check.typeOf.object("rectangle", rectangle);
  //>>includeEnd('debug');
  return rectangle.north - rectangle.south;
};

/**
 * Creates a rectangle given the boundary longitude and latitude in degrees.
 *
 * @param {Number} [west=0.0] The westernmost longitude in degrees in the range [-180.0, 180.0].
 * @param {Number} [south=0.0] The southernmost latitude in degrees in the range [-90.0, 90.0].
 * @param {Number} [east=0.0] The easternmost longitude in degrees in the range [-180.0, 180.0].
 * @param {Number} [north=0.0] The northernmost latitude in degrees in the range [-90.0, 90.0].
 * @param {Rectangle} [result] The object onto which to store the result, or undefined if a new instance should be created.
 * @returns {Rectangle} The modified result parameter or a new Rectangle instance if none was provided.
 *
 * @example
 * var rectangle = Cesium.Rectangle.fromDegrees(0.0, 20.0, 10.0, 30.0);
 */
Rectangle.fromDegrees = function (west, south, east, north, result) {
  west = CesiumMath.toRadians(defaultValue(west, 0.0));
  south = CesiumMath.toRadians(defaultValue(south, 0.0));
  east = CesiumMath.toRadians(defaultValue(east, 0.0));
  north = CesiumMath.toRadians(defaultValue(north, 0.0));

  if (!defined(result)) {
    return new Rectangle(west, south, east, north);
  }

  result.west = west;
  result.south = south;
  result.east = east;
  result.north = north;

  return result;
};

/**
 * Creates a rectangle given the boundary longitude and latitude in radians.
 *
 * @param {Number} [west=0.0] The westernmost longitude in radians in the range [-Math.PI, Math.PI].
 * @param {Number} [south=0.0] The southernmost latitude in radians in the range [-Math.PI/2, Math.PI/2].
 * @param {Number} [east=0.0] The easternmost longitude in radians in the range [-Math.PI, Math.PI].
 * @param {Number} [north=0.0] The northernmost latitude in radians in the range [-Math.PI/2, Math.PI/2].
 * @param {Rectangle} [result] The object onto which to store the result, or undefined if a new instance should be created.
 * @returns {Rectangle} The modified result parameter or a new Rectangle instance if none was provided.
 *
 * @example
 * var rectangle = Cesium.Rectangle.fromRadians(0.0, Math.PI/4, Math.PI/8, 3*Math.PI/4);
 */
Rectangle.fromRadians = function (west, south, east, north, result) {
  if (!defined(result)) {
    return new Rectangle(west, south, east, north);
  }

  result.west = defaultValue(west, 0.0);
  result.south = defaultValue(south, 0.0);
  result.east = defaultValue(east, 0.0);
  result.north = defaultValue(north, 0.0);

  return result;
};

/**
 * Creates the smallest possible Rectangle that encloses all positions in the provided array.
 *
 * @param {Cartographic[]} cartographics The list of Cartographic instances.
 * @param {Rectangle} [result] The object onto which to store the result, or undefined if a new instance should be created.
 * @returns {Rectangle} The modified result parameter or a new Rectangle instance if none was provided.
 */
Rectangle.fromCartographicArray = function (cartographics, result) {
  //>>includeStart('debug', pragmas.debug);
  Check.defined("cartographics", cartographics);
  //>>includeEnd('debug');

  var west = Number.MAX_VALUE;
  var east = -Number.MAX_VALUE;
  var westOverIDL = Number.MAX_VALUE;
  var eastOverIDL = -Number.MAX_VALUE;
  var south = Number.MAX_VALUE;
  var north = -Number.MAX_VALUE;

  for (var i = 0, len = cartographics.length; i < len; i++) {
    var position = cartographics[i];
    west = Math.min(west, position.longitude);
    east = Math.max(east, position.longitude);
    south = Math.min(south, position.latitude);
    north = Math.max(north, position.latitude);

    var lonAdjusted =
      position.longitude >= 0
        ? position.longitude
        : position.longitude + CesiumMath.TWO_PI;
    westOverIDL = Math.min(westOverIDL, lonAdjusted);
    eastOverIDL = Math.max(eastOverIDL, lonAdjusted);
  }

  if (east - west > eastOverIDL - westOverIDL) {
    west = westOverIDL;
    east = eastOverIDL;

    if (east > CesiumMath.PI) {
      east = east - CesiumMath.TWO_PI;
    }
    if (west > CesiumMath.PI) {
      west = west - CesiumMath.TWO_PI;
    }
  }

  if (!defined(result)) {
    return new Rectangle(west, south, east, north);
  }

  result.west = west;
  result.south = south;
  result.east = east;
  result.north = north;
  return result;
};

/**
 * Creates the smallest possible Rectangle that encloses all positions in the provided array.
 *
 * @param {Cartesian3[]} cartesians The list of Cartesian instances.
 * @param {Ellipsoid} [ellipsoid=Ellipsoid.WGS84] The ellipsoid the cartesians are on.
 * @param {Rectangle} [result] The object onto which to store the result, or undefined if a new instance should be created.
 * @returns {Rectangle} The modified result parameter or a new Rectangle instance if none was provided.
 */
Rectangle.fromCartesianArray = function (cartesians, ellipsoid, result) {
  //>>includeStart('debug', pragmas.debug);
  Check.defined("cartesians", cartesians);
  //>>includeEnd('debug');
  ellipsoid = defaultValue(ellipsoid, Ellipsoid.WGS84);

  var west = Number.MAX_VALUE;
  var east = -Number.MAX_VALUE;
  var westOverIDL = Number.MAX_VALUE;
  var eastOverIDL = -Number.MAX_VALUE;
  var south = Number.MAX_VALUE;
  var north = -Number.MAX_VALUE;

  for (var i = 0, len = cartesians.length; i < len; i++) {
    var position = ellipsoid.cartesianToCartographic(cartesians[i]);
    west = Math.min(west, position.longitude);
    east = Math.max(east, position.longitude);
    south = Math.min(south, position.latitude);
    north = Math.max(north, position.latitude);

    var lonAdjusted =
      position.longitude >= 0
        ? position.longitude
        : position.longitude + CesiumMath.TWO_PI;
    westOverIDL = Math.min(westOverIDL, lonAdjusted);
    eastOverIDL = Math.max(eastOverIDL, lonAdjusted);
  }

  if (east - west > eastOverIDL - westOverIDL) {
    west = westOverIDL;
    east = eastOverIDL;

    if (east > CesiumMath.PI) {
      east = east - CesiumMath.TWO_PI;
    }
    if (west > CesiumMath.PI) {
      west = west - CesiumMath.TWO_PI;
    }
  }

  if (!defined(result)) {
    return new Rectangle(west, south, east, north);
  }

  result.west = west;
  result.south = south;
  result.east = east;
  result.north = north;
  return result;
};

/**
 * Duplicates a Rectangle.
 *
 * @param {Rectangle} rectangle The rectangle to clone.
 * @param {Rectangle} [result] The object onto which to store the result, or undefined if a new instance should be created.
 * @returns {Rectangle} The modified result parameter or a new Rectangle instance if none was provided. (Returns undefined if rectangle is undefined)
 */
Rectangle.clone = function (rectangle, result) {
  if (!defined(rectangle)) {
    return undefined;
  }

  if (!defined(result)) {
    return new Rectangle(
      rectangle.west,
      rectangle.south,
      rectangle.east,
      rectangle.north
    );
  }

  result.west = rectangle.west;
  result.south = rectangle.south;
  result.east = rectangle.east;
  result.north = rectangle.north;
  return result;
};

/**
 * Compares the provided Rectangles componentwise and returns
 * <code>true</code> if they pass an absolute or relative tolerance test,
 * <code>false</code> otherwise.
 *
 * @param {Rectangle} [left] The first Rectangle.
 * @param {Rectangle} [right] The second Rectangle.
 * @param {Number} absoluteEpsilon The absolute epsilon tolerance to use for equality testing.
 * @returns {Boolean} <code>true</code> if left and right are within the provided epsilon, <code>false</code> otherwise.
 */
Rectangle.equalsEpsilon = function (left, right, absoluteEpsilon) {
  //>>includeStart('debug', pragmas.debug);
  Check.typeOf.number("absoluteEpsilon", absoluteEpsilon);
  //>>includeEnd('debug');

  return (
    left === right ||
    (defined(left) &&
      defined(right) &&
      Math.abs(left.west - right.west) <= absoluteEpsilon &&
      Math.abs(left.south - right.south) <= absoluteEpsilon &&
      Math.abs(left.east - right.east) <= absoluteEpsilon &&
      Math.abs(left.north - right.north) <= absoluteEpsilon)
  );
};

/**
 * Duplicates this Rectangle.
 *
 * @param {Rectangle} [result] The object onto which to store the result.
 * @returns {Rectangle} The modified result parameter or a new Rectangle instance if none was provided.
 */
Rectangle.prototype.clone = function (result) {
  return Rectangle.clone(this, result);
};

/**
 * Compares the provided Rectangle with this Rectangle componentwise and returns
 * <code>true</code> if they are equal, <code>false</code> otherwise.
 *
 * @param {Rectangle} [other] The Rectangle to compare.
 * @returns {Boolean} <code>true</code> if the Rectangles are equal, <code>false</code> otherwise.
 */
Rectangle.prototype.equals = function (other) {
  return Rectangle.equals(this, other);
};

/**
 * Compares the provided rectangles and returns <code>true</code> if they are equal,
 * <code>false</code> otherwise.
 *
 * @param {Rectangle} [left] The first Rectangle.
 * @param {Rectangle} [right] The second Rectangle.
 * @returns {Boolean} <code>true</code> if left and right are equal; otherwise <code>false</code>.
 */
Rectangle.equals = function (left, right) {
  return (
    left === right ||
    (defined(left) &&
      defined(right) &&
      left.west === right.west &&
      left.south === right.south &&
      left.east === right.east &&
      left.north === right.north)
  );
};

/**
 * Compares the provided Rectangle with this Rectangle componentwise and returns
 * <code>true</code> if they are within the provided epsilon,
 * <code>false</code> otherwise.
 *
 * @param {Rectangle} [other] The Rectangle to compare.
 * @param {Number} epsilon The epsilon to use for equality testing.
 * @returns {Boolean} <code>true</code> if the Rectangles are within the provided epsilon, <code>false</code> otherwise.
 */
Rectangle.prototype.equalsEpsilon = function (other, epsilon) {
  //>>includeStart('debug', pragmas.debug);
  Check.typeOf.number("epsilon", epsilon);
  //>>includeEnd('debug');

  return Rectangle.equalsEpsilon(this, other, epsilon);
};

/**
 * Checks a Rectangle's properties and throws if they are not in valid ranges.
 *
 * @param {Rectangle} rectangle The rectangle to validate
 *
 * @exception {DeveloperError} <code>north</code> must be in the interval [<code>-Pi/2</code>, <code>Pi/2</code>].
 * @exception {DeveloperError} <code>south</code> must be in the interval [<code>-Pi/2</code>, <code>Pi/2</code>].
 * @exception {DeveloperError} <code>east</code> must be in the interval [<code>-Pi</code>, <code>Pi</code>].
 * @exception {DeveloperError} <code>west</code> must be in the interval [<code>-Pi</code>, <code>Pi</code>].
 */
Rectangle.validate = function (rectangle) {
  //>>includeStart('debug', pragmas.debug);
  Check.typeOf.object("rectangle", rectangle);

  var north = rectangle.north;
  Check.typeOf.number.greaterThanOrEquals(
    "north",
    north,
    -CesiumMath.PI_OVER_TWO
  );
  Check.typeOf.number.lessThanOrEquals("north", north, CesiumMath.PI_OVER_TWO);

  var south = rectangle.south;
  Check.typeOf.number.greaterThanOrEquals(
    "south",
    south,
    -CesiumMath.PI_OVER_TWO
  );
  Check.typeOf.number.lessThanOrEquals("south", south, CesiumMath.PI_OVER_TWO);

  var west = rectangle.west;
  Check.typeOf.number.greaterThanOrEquals("west", west, -Math.PI);
  Check.typeOf.number.lessThanOrEquals("west", west, Math.PI);

  var east = rectangle.east;
  Check.typeOf.number.greaterThanOrEquals("east", east, -Math.PI);
  Check.typeOf.number.lessThanOrEquals("east", east, Math.PI);
  //>>includeEnd('debug');
};

/**
 * Computes the southwest corner of a rectangle.
 *
 * @param {Rectangle} rectangle The rectangle for which to find the corner
 * @param {Cartographic} [result] The object onto which to store the result.
 * @returns {Cartographic} The modified result parameter or a new Cartographic instance if none was provided.
 */
Rectangle.southwest = function (rectangle, result) {
  //>>includeStart('debug', pragmas.debug);
  Check.typeOf.object("rectangle", rectangle);
  //>>includeEnd('debug');

  if (!defined(result)) {
    return new Cartographic(rectangle.west, rectangle.south);
  }
  result.longitude = rectangle.west;
  result.latitude = rectangle.south;
  result.height = 0.0;
  return result;
};

/**
 * Computes the northwest corner of a rectangle.
 *
 * @param {Rectangle} rectangle The rectangle for which to find the corner
 * @param {Cartographic} [result] The object onto which to store the result.
 * @returns {Cartographic} The modified result parameter or a new Cartographic instance if none was provided.
 */
Rectangle.northwest = function (rectangle, result) {
  //>>includeStart('debug', pragmas.debug);
  Check.typeOf.object("rectangle", rectangle);
  //>>includeEnd('debug');

  if (!defined(result)) {
    return new Cartographic(rectangle.west, rectangle.north);
  }
  result.longitude = rectangle.west;
  result.latitude = rectangle.north;
  result.height = 0.0;
  return result;
};

/**
 * Computes the northeast corner of a rectangle.
 *
 * @param {Rectangle} rectangle The rectangle for which to find the corner
 * @param {Cartographic} [result] The object onto which to store the result.
 * @returns {Cartographic} The modified result parameter or a new Cartographic instance if none was provided.
 */
Rectangle.northeast = function (rectangle, result) {
  //>>includeStart('debug', pragmas.debug);
  Check.typeOf.object("rectangle", rectangle);
  //>>includeEnd('debug');

  if (!defined(result)) {
    return new Cartographic(rectangle.east, rectangle.north);
  }
  result.longitude = rectangle.east;
  result.latitude = rectangle.north;
  result.height = 0.0;
  return result;
};

/**
 * Computes the southeast corner of a rectangle.
 *
 * @param {Rectangle} rectangle The rectangle for which to find the corner
 * @param {Cartographic} [result] The object onto which to store the result.
 * @returns {Cartographic} The modified result parameter or a new Cartographic instance if none was provided.
 */
Rectangle.southeast = function (rectangle, result) {
  //>>includeStart('debug', pragmas.debug);
  Check.typeOf.object("rectangle", rectangle);
  //>>includeEnd('debug');

  if (!defined(result)) {
    return new Cartographic(rectangle.east, rectangle.south);
  }
  result.longitude = rectangle.east;
  result.latitude = rectangle.south;
  result.height = 0.0;
  return result;
};

/**
 * Computes the center of a rectangle.
 *
 * @param {Rectangle} rectangle The rectangle for which to find the center
 * @param {Cartographic} [result] The object onto which to store the result.
 * @returns {Cartographic} The modified result parameter or a new Cartographic instance if none was provided.
 */
Rectangle.center = function (rectangle, result) {
  //>>includeStart('debug', pragmas.debug);
  Check.typeOf.object("rectangle", rectangle);
  //>>includeEnd('debug');

  var east = rectangle.east;
  var west = rectangle.west;

  if (east < west) {
    east += CesiumMath.TWO_PI;
  }

  var longitude = CesiumMath.negativePiToPi((west + east) * 0.5);
  var latitude = (rectangle.south + rectangle.north) * 0.5;

  if (!defined(result)) {
    return new Cartographic(longitude, latitude);
  }

  result.longitude = longitude;
  result.latitude = latitude;
  result.height = 0.0;
  return result;
};

/**
 * Computes the intersection of two rectangles.  This function assumes that the rectangle's coordinates are
 * latitude and longitude in radians and produces a correct intersection, taking into account the fact that
 * the same angle can be represented with multiple values as well as the wrapping of longitude at the
 * anti-meridian.  For a simple intersection that ignores these factors and can be used with projected
 * coordinates, see {@link Rectangle.simpleIntersection}.
 *
 * @param {Rectangle} rectangle On rectangle to find an intersection
 * @param {Rectangle} otherRectangle Another rectangle to find an intersection
 * @param {Rectangle} [result] The object onto which to store the result.
 * @returns {Rectangle|undefined} The modified result parameter, a new Rectangle instance if none was provided or undefined if there is no intersection.
 */
Rectangle.intersection = function (rectangle, otherRectangle, result) {
  //>>includeStart('debug', pragmas.debug);
  Check.typeOf.object("rectangle", rectangle);
  Check.typeOf.object("otherRectangle", otherRectangle);
  //>>includeEnd('debug');

  var rectangleEast = rectangle.east;
  var rectangleWest = rectangle.west;

  var otherRectangleEast = otherRectangle.east;
  var otherRectangleWest = otherRectangle.west;

  if (rectangleEast < rectangleWest && otherRectangleEast > 0.0) {
    rectangleEast += CesiumMath.TWO_PI;
  } else if (otherRectangleEast < otherRectangleWest && rectangleEast > 0.0) {
    otherRectangleEast += CesiumMath.TWO_PI;
  }

  if (rectangleEast < rectangleWest && otherRectangleWest < 0.0) {
    otherRectangleWest += CesiumMath.TWO_PI;
  } else if (otherRectangleEast < otherRectangleWest && rectangleWest < 0.0) {
    rectangleWest += CesiumMath.TWO_PI;
  }

  var west = CesiumMath.negativePiToPi(
    Math.max(rectangleWest, otherRectangleWest)
  );
  var east = CesiumMath.negativePiToPi(
    Math.min(rectangleEast, otherRectangleEast)
  );

  if (
    (rectangle.west < rectangle.east ||
      otherRectangle.west < otherRectangle.east) &&
    east <= west
  ) {
    return undefined;
  }

  var south = Math.max(rectangle.south, otherRectangle.south);
  var north = Math.min(rectangle.north, otherRectangle.north);

  if (south >= north) {
    return undefined;
  }

  if (!defined(result)) {
    return new Rectangle(west, south, east, north);
  }
  result.west = west;
  result.south = south;
  result.east = east;
  result.north = north;
  return result;
};

/**
 * Computes a simple intersection of two rectangles.  Unlike {@link Rectangle.intersection}, this function
 * does not attempt to put the angular coordinates into a consistent range or to account for crossing the
 * anti-meridian.  As such, it can be used for rectangles where the coordinates are not simply latitude
 * and longitude (i.e. projected coordinates).
 *
 * @param {Rectangle} rectangle On rectangle to find an intersection
 * @param {Rectangle} otherRectangle Another rectangle to find an intersection
 * @param {Rectangle} [result] The object onto which to store the result.
 * @returns {Rectangle|undefined} The modified result parameter, a new Rectangle instance if none was provided or undefined if there is no intersection.
 */
Rectangle.simpleIntersection = function (rectangle, otherRectangle, result) {
  //>>includeStart('debug', pragmas.debug);
  Check.typeOf.object("rectangle", rectangle);
  Check.typeOf.object("otherRectangle", otherRectangle);
  //>>includeEnd('debug');

  var west = Math.max(rectangle.west, otherRectangle.west);
  var south = Math.max(rectangle.south, otherRectangle.south);
  var east = Math.min(rectangle.east, otherRectangle.east);
  var north = Math.min(rectangle.north, otherRectangle.north);

  if (south >= north || west >= east) {
    return undefined;
  }

  if (!defined(result)) {
    return new Rectangle(west, south, east, north);
  }

  result.west = west;
  result.south = south;
  result.east = east;
  result.north = north;
  return result;
};

/**
 * Computes a rectangle that is the union of two rectangles.
 *
 * @param {Rectangle} rectangle A rectangle to enclose in rectangle.
 * @param {Rectangle} otherRectangle A rectangle to enclose in a rectangle.
 * @param {Rectangle} [result] The object onto which to store the result.
 * @returns {Rectangle} The modified result parameter or a new Rectangle instance if none was provided.
 */
Rectangle.union = function (rectangle, otherRectangle, result) {
  //>>includeStart('debug', pragmas.debug);
  Check.typeOf.object("rectangle", rectangle);
  Check.typeOf.object("otherRectangle", otherRectangle);
  //>>includeEnd('debug');

  if (!defined(result)) {
    result = new Rectangle();
  }

  var rectangleEast = rectangle.east;
  var rectangleWest = rectangle.west;

  var otherRectangleEast = otherRectangle.east;
  var otherRectangleWest = otherRectangle.west;

  if (rectangleEast < rectangleWest && otherRectangleEast > 0.0) {
    rectangleEast += CesiumMath.TWO_PI;
  } else if (otherRectangleEast < otherRectangleWest && rectangleEast > 0.0) {
    otherRectangleEast += CesiumMath.TWO_PI;
  }

  if (rectangleEast < rectangleWest && otherRectangleWest < 0.0) {
    otherRectangleWest += CesiumMath.TWO_PI;
  } else if (otherRectangleEast < otherRectangleWest && rectangleWest < 0.0) {
    rectangleWest += CesiumMath.TWO_PI;
  }

  var west = CesiumMath.convertLongitudeRange(
    Math.min(rectangleWest, otherRectangleWest)
  );
  var east = CesiumMath.convertLongitudeRange(
    Math.max(rectangleEast, otherRectangleEast)
  );

  result.west = west;
  result.south = Math.min(rectangle.south, otherRectangle.south);
  result.east = east;
  result.north = Math.max(rectangle.north, otherRectangle.north);

  return result;
};

/**
 * Computes a rectangle by enlarging the provided rectangle until it contains the provided cartographic.
 *
 * @param {Rectangle} rectangle A rectangle to expand.
 * @param {Cartographic} cartographic A cartographic to enclose in a rectangle.
 * @param {Rectangle} [result] The object onto which to store the result.
 * @returns {Rectangle} The modified result parameter or a new Rectangle instance if one was not provided.
 */
Rectangle.expand = function (rectangle, cartographic, result) {
  //>>includeStart('debug', pragmas.debug);
  Check.typeOf.object("rectangle", rectangle);
  Check.typeOf.object("cartographic", cartographic);
  //>>includeEnd('debug');

  if (!defined(result)) {
    result = new Rectangle();
  }

  result.west = Math.min(rectangle.west, cartographic.longitude);
  result.south = Math.min(rectangle.south, cartographic.latitude);
  result.east = Math.max(rectangle.east, cartographic.longitude);
  result.north = Math.max(rectangle.north, cartographic.latitude);

  return result;
};

/**
 * Returns true if the cartographic is on or inside the rectangle, false otherwise.
 *
 * @param {Rectangle} rectangle The rectangle
 * @param {Cartographic} cartographic The cartographic to test.
 * @returns {Boolean} true if the provided cartographic is inside the rectangle, false otherwise.
 */
Rectangle.contains = function (rectangle, cartographic) {
  //>>includeStart('debug', pragmas.debug);
  Check.typeOf.object("rectangle", rectangle);
  Check.typeOf.object("cartographic", cartographic);
  //>>includeEnd('debug');

  var longitude = cartographic.longitude;
  var latitude = cartographic.latitude;

  var west = rectangle.west;
  var east = rectangle.east;

  if (east < west) {
    east += CesiumMath.TWO_PI;
    if (longitude < 0.0) {
      longitude += CesiumMath.TWO_PI;
    }
  }
  return (
    (longitude > west ||
      CesiumMath.equalsEpsilon(longitude, west, CesiumMath.EPSILON14)) &&
    (longitude < east ||
      CesiumMath.equalsEpsilon(longitude, east, CesiumMath.EPSILON14)) &&
    latitude >= rectangle.south &&
    latitude <= rectangle.north
  );
};

var subsampleLlaScratch = new Cartographic();
/**
 * Samples a rectangle so that it includes a list of Cartesian points suitable for passing to
 * {@link BoundingSphere#fromPoints}.  Sampling is necessary to account
 * for rectangles that cover the poles or cross the equator.
 *
 * @param {Rectangle} rectangle The rectangle to subsample.
 * @param {Ellipsoid} [ellipsoid=Ellipsoid.WGS84] The ellipsoid to use.
 * @param {Number} [surfaceHeight=0.0] The height of the rectangle above the ellipsoid.
 * @param {Cartesian3[]} [result] The array of Cartesians onto which to store the result.
 * @returns {Cartesian3[]} The modified result parameter or a new Array of Cartesians instances if none was provided.
 */
Rectangle.subsample = function (rectangle, ellipsoid, surfaceHeight, result) {
  //>>includeStart('debug', pragmas.debug);
  Check.typeOf.object("rectangle", rectangle);
  //>>includeEnd('debug');

  ellipsoid = defaultValue(ellipsoid, Ellipsoid.WGS84);
  surfaceHeight = defaultValue(surfaceHeight, 0.0);

  if (!defined(result)) {
    result = [];
  }
  var length = 0;

  var north = rectangle.north;
  var south = rectangle.south;
  var east = rectangle.east;
  var west = rectangle.west;

  var lla = subsampleLlaScratch;
  lla.height = surfaceHeight;

  lla.longitude = west;
  lla.latitude = north;
  result[length] = ellipsoid.cartographicToCartesian(lla, result[length]);
  length++;

  lla.longitude = east;
  result[length] = ellipsoid.cartographicToCartesian(lla, result[length]);
  length++;

  lla.latitude = south;
  result[length] = ellipsoid.cartographicToCartesian(lla, result[length]);
  length++;

  lla.longitude = west;
  result[length] = ellipsoid.cartographicToCartesian(lla, result[length]);
  length++;

  if (north < 0.0) {
    lla.latitude = north;
  } else if (south > 0.0) {
    lla.latitude = south;
  } else {
    lla.latitude = 0.0;
  }

  for (var i = 1; i < 8; ++i) {
    lla.longitude = -Math.PI + i * CesiumMath.PI_OVER_TWO;
    if (Rectangle.contains(rectangle, lla)) {
      result[length] = ellipsoid.cartographicToCartesian(lla, result[length]);
      length++;
    }
  }

  if (lla.latitude === 0.0) {
    lla.longitude = west;
    result[length] = ellipsoid.cartographicToCartesian(lla, result[length]);
    length++;
    lla.longitude = east;
    result[length] = ellipsoid.cartographicToCartesian(lla, result[length]);
    length++;
  }
  result.length = length;
  return result;
};

/**
 * The largest possible rectangle.
 *
 * @type {Rectangle}
 * @constant
 */
Rectangle.MAX_VALUE = Object.freeze(
  new Rectangle(
    -Math.PI,
    -CesiumMath.PI_OVER_TWO,
    Math.PI,
    CesiumMath.PI_OVER_TWO
  )
);
>>>>>>> 2fd0e8f7
export default Rectangle;<|MERGE_RESOLUTION|>--- conflicted
+++ resolved
@@ -1,1082 +1,4 @@
-<<<<<<< HEAD
-import Cartesian3 from './Cartesian3.js';
-import Cartographic from './Cartographic.js';
-import Check from './Check.js';
-import defaultValue from './defaultValue.js';
-import defined from './defined.js';
-import Ellipsoid from './Ellipsoid.js';
-import CesiumMath from './Math.js';
-
-    /**
-     * A two dimensional region specified as longitude and latitude coordinates.
-     *
-     * @alias Rectangle
-     * @constructor
-     *
-     * @param {Number} [west=0.0] The westernmost longitude, in radians, in the range [-Pi, Pi].
-     * @param {Number} [south=0.0] The southernmost latitude, in radians, in the range [-Pi/2, Pi/2].
-     * @param {Number} [east=0.0] The easternmost longitude, in radians, in the range [-Pi, Pi].
-     * @param {Number} [north=0.0] The northernmost latitude, in radians, in the range [-Pi/2, Pi/2].
-     *
-     * @see Packable
-     */
-    function Rectangle(west, south, east, north) {
-        /**
-         * The westernmost longitude in radians in the range [-Pi, Pi].
-         *
-         * @type {Number}
-         * @default 0.0
-         */
-        this.west = defaultValue(west, 0.0);
-
-        /**
-         * The southernmost latitude in radians in the range [-Pi/2, Pi/2].
-         *
-         * @type {Number}
-         * @default 0.0
-         */
-        this.south = defaultValue(south, 0.0);
-
-        /**
-         * The easternmost longitude in radians in the range [-Pi, Pi].
-         *
-         * @type {Number}
-         * @default 0.0
-         */
-        this.east = defaultValue(east, 0.0);
-
-        /**
-         * The northernmost latitude in radians in the range [-Pi/2, Pi/2].
-         *
-         * @type {Number}
-         * @default 0.0
-         */
-        this.north = defaultValue(north, 0.0);
-    }
-
-    Object.defineProperties(Rectangle.prototype, {
-        /**
-         * Gets the width of the rectangle in radians.
-         * @memberof Rectangle.prototype
-         * @type {Number}
-         */
-        width : {
-            get : function() {
-                return Rectangle.computeWidth(this);
-            }
-        },
-
-        /**
-         * Gets the height of the rectangle in radians.
-         * @memberof Rectangle.prototype
-         * @type {Number}
-         */
-        height : {
-            get : function() {
-                return Rectangle.computeHeight(this);
-            }
-        }
-    });
-
-    /**
-     * The number of elements used to pack the object into an array.
-     * @type {Number}
-     */
-    Rectangle.packedLength = 4;
-
-    /**
-     * Stores the provided instance into the provided array.
-     *
-     * @param {Rectangle} value The value to pack.
-     * @param {Number[]} array The array to pack into.
-     * @param {Number} [startingIndex=0] The index into the array at which to start packing the elements.
-     *
-     * @returns {Number[]} The array that was packed into
-     */
-    Rectangle.pack = function(value, array, startingIndex) {
-        //>>includeStart('debug', pragmas.debug);
-        Check.typeOf.object('value', value);
-        Check.defined('array', array);
-        //>>includeEnd('debug');
-
-        startingIndex = defaultValue(startingIndex, 0);
-
-        array[startingIndex++] = value.west;
-        array[startingIndex++] = value.south;
-        array[startingIndex++] = value.east;
-        array[startingIndex] = value.north;
-
-        return array;
-    };
-
-    /**
-     * Retrieves an instance from a packed array.
-     *
-     * @param {Number[]} array The packed array.
-     * @param {Number} [startingIndex=0] The starting index of the element to be unpacked.
-     * @param {Rectangle} [result] The object into which to store the result.
-     * @returns {Rectangle} The modified result parameter or a new Rectangle instance if one was not provided.
-     */
-    Rectangle.unpack = function(array, startingIndex, result) {
-        //>>includeStart('debug', pragmas.debug);
-        Check.defined('array', array);
-        //>>includeEnd('debug');
-
-        startingIndex = defaultValue(startingIndex, 0);
-
-        if (!defined(result)) {
-            result = new Rectangle();
-        }
-
-        result.west = array[startingIndex++];
-        result.south = array[startingIndex++];
-        result.east = array[startingIndex++];
-        result.north = array[startingIndex];
-        return result;
-    };
-
-    /**
-     * Computes the width of a rectangle in radians.
-     * @param {Rectangle} rectangle The rectangle to compute the width of.
-     * @returns {Number} The width.
-     */
-    Rectangle.computeWidth = function(rectangle) {
-        //>>includeStart('debug', pragmas.debug);
-        Check.typeOf.object('rectangle', rectangle);
-        //>>includeEnd('debug');
-        var east = rectangle.east;
-        var west = rectangle.west;
-        if (east < west) {
-            east += CesiumMath.TWO_PI;
-        }
-        return east - west;
-    };
-
-    /**
-     * Computes the height of a rectangle in radians.
-     * @param {Rectangle} rectangle The rectangle to compute the height of.
-     * @returns {Number} The height.
-     */
-    Rectangle.computeHeight = function(rectangle) {
-        //>>includeStart('debug', pragmas.debug);
-        Check.typeOf.object('rectangle', rectangle);
-        //>>includeEnd('debug');
-        return rectangle.north - rectangle.south;
-    };
-
-    /**
-     * Creates a rectangle given the boundary longitude and latitude in degrees.
-     *
-     * @param {Number} [west=0.0] The westernmost longitude in degrees in the range [-180.0, 180.0].
-     * @param {Number} [south=0.0] The southernmost latitude in degrees in the range [-90.0, 90.0].
-     * @param {Number} [east=0.0] The easternmost longitude in degrees in the range [-180.0, 180.0].
-     * @param {Number} [north=0.0] The northernmost latitude in degrees in the range [-90.0, 90.0].
-     * @param {Rectangle} [result] The object onto which to store the result, or undefined if a new instance should be created.
-     * @returns {Rectangle} The modified result parameter or a new Rectangle instance if none was provided.
-     *
-     * @example
-     * var rectangle = Cesium.Rectangle.fromDegrees(0.0, 20.0, 10.0, 30.0);
-     */
-    Rectangle.fromDegrees = function(west, south, east, north, result) {
-        west = CesiumMath.toRadians(defaultValue(west, 0.0));
-        south = CesiumMath.toRadians(defaultValue(south, 0.0));
-        east = CesiumMath.toRadians(defaultValue(east, 0.0));
-        north = CesiumMath.toRadians(defaultValue(north, 0.0));
-
-        if (!defined(result)) {
-            return new Rectangle(west, south, east, north);
-        }
-
-        result.west = west;
-        result.south = south;
-        result.east = east;
-        result.north = north;
-
-        return result;
-    };
-
-    /**
-     * Creates a rectangle given the boundary longitude and latitude in radians.
-     *
-     * @param {Number} [west=0.0] The westernmost longitude in radians in the range [-Math.PI, Math.PI].
-     * @param {Number} [south=0.0] The southernmost latitude in radians in the range [-Math.PI/2, Math.PI/2].
-     * @param {Number} [east=0.0] The easternmost longitude in radians in the range [-Math.PI, Math.PI].
-     * @param {Number} [north=0.0] The northernmost latitude in radians in the range [-Math.PI/2, Math.PI/2].
-     * @param {Rectangle} [result] The object onto which to store the result, or undefined if a new instance should be created.
-     * @returns {Rectangle} The modified result parameter or a new Rectangle instance if none was provided.
-     *
-     * @example
-     * var rectangle = Cesium.Rectangle.fromRadians(0.0, Math.PI/4, Math.PI/8, 3*Math.PI/4);
-     */
-    Rectangle.fromRadians = function(west, south, east, north, result) {
-        if (!defined(result)) {
-            return new Rectangle(west, south, east, north);
-        }
-
-        result.west = defaultValue(west, 0.0);
-        result.south = defaultValue(south, 0.0);
-        result.east = defaultValue(east, 0.0);
-        result.north = defaultValue(north, 0.0);
-
-        return result;
-    };
-
-    /**
-     * Creates the smallest possible Rectangle that encloses all positions in the provided array.
-     *
-     * @param {Cartographic[]} cartographics The list of Cartographic instances.
-     * @param {Rectangle} [result] The object onto which to store the result, or undefined if a new instance should be created.
-     * @returns {Rectangle} The modified result parameter or a new Rectangle instance if none was provided.
-     */
-    Rectangle.fromCartographicArray = function(cartographics, result) {
-        //>>includeStart('debug', pragmas.debug);
-        Check.defined('cartographics', cartographics);
-        //>>includeEnd('debug');
-
-        var west = Number.MAX_VALUE;
-        var east = -Number.MAX_VALUE;
-        var westOverIDL = Number.MAX_VALUE;
-        var eastOverIDL = -Number.MAX_VALUE;
-        var south = Number.MAX_VALUE;
-        var north = -Number.MAX_VALUE;
-
-        for ( var i = 0, len = cartographics.length; i < len; i++) {
-            var position = cartographics[i];
-            west = Math.min(west, position.longitude);
-            east = Math.max(east, position.longitude);
-            south = Math.min(south, position.latitude);
-            north = Math.max(north, position.latitude);
-
-            var lonAdjusted = position.longitude >= 0 ?  position.longitude : position.longitude +  CesiumMath.TWO_PI;
-            westOverIDL = Math.min(westOverIDL, lonAdjusted);
-            eastOverIDL = Math.max(eastOverIDL, lonAdjusted);
-        }
-
-        if(east - west > eastOverIDL - westOverIDL) {
-            west = westOverIDL;
-            east = eastOverIDL;
-
-            if (east > CesiumMath.PI) {
-                east = east - CesiumMath.TWO_PI;
-            }
-            if (west > CesiumMath.PI) {
-                west = west - CesiumMath.TWO_PI;
-            }
-        }
-
-        if (!defined(result)) {
-            return new Rectangle(west, south, east, north);
-        }
-
-        result.west = west;
-        result.south = south;
-        result.east = east;
-        result.north = north;
-        return result;
-    };
-
-    /**
-     * Creates the smallest possible Rectangle that encloses all positions in the provided array.
-     *
-     * @param {Cartesian3[]} cartesians The list of Cartesian instances.
-     * @param {Ellipsoid} [ellipsoid=Ellipsoid.WGS84] The ellipsoid the cartesians are on.
-     * @param {Rectangle} [result] The object onto which to store the result, or undefined if a new instance should be created.
-     * @returns {Rectangle} The modified result parameter or a new Rectangle instance if none was provided.
-     */
-    Rectangle.fromCartesianArray = function(cartesians, ellipsoid, result) {
-        //>>includeStart('debug', pragmas.debug);
-        Check.defined('cartesians', cartesians);
-        //>>includeEnd('debug');
-        ellipsoid = defaultValue(ellipsoid, Ellipsoid.WGS84);
-
-        var west = Number.MAX_VALUE;
-        var east = -Number.MAX_VALUE;
-        var westOverIDL = Number.MAX_VALUE;
-        var eastOverIDL = -Number.MAX_VALUE;
-        var south = Number.MAX_VALUE;
-        var north = -Number.MAX_VALUE;
-
-        for ( var i = 0, len = cartesians.length; i < len; i++) {
-            var position = ellipsoid.cartesianToCartographic(cartesians[i]);
-            west = Math.min(west, position.longitude);
-            east = Math.max(east, position.longitude);
-            south = Math.min(south, position.latitude);
-            north = Math.max(north, position.latitude);
-
-            var lonAdjusted = position.longitude >= 0 ?  position.longitude : position.longitude +  CesiumMath.TWO_PI;
-            westOverIDL = Math.min(westOverIDL, lonAdjusted);
-            eastOverIDL = Math.max(eastOverIDL, lonAdjusted);
-        }
-
-        if(east - west > eastOverIDL - westOverIDL) {
-            west = westOverIDL;
-            east = eastOverIDL;
-
-            if (east > CesiumMath.PI) {
-                east = east - CesiumMath.TWO_PI;
-            }
-            if (west > CesiumMath.PI) {
-                west = west - CesiumMath.TWO_PI;
-            }
-        }
-
-        if (!defined(result)) {
-            return new Rectangle(west, south, east, north);
-        }
-
-        result.west = west;
-        result.south = south;
-        result.east = east;
-        result.north = north;
-        return result;
-    };
-
-    /**
-     * Duplicates a Rectangle.
-     *
-     * @param {Rectangle} rectangle The rectangle to clone.
-     * @param {Rectangle} [result] The object onto which to store the result, or undefined if a new instance should be created.
-     * @returns {Rectangle} The modified result parameter or a new Rectangle instance if none was provided. (Returns undefined if rectangle is undefined)
-     */
-    Rectangle.clone = function(rectangle, result) {
-        if (!defined(rectangle)) {
-            return undefined;
-        }
-
-        if (!defined(result)) {
-            return new Rectangle(rectangle.west, rectangle.south, rectangle.east, rectangle.north);
-        }
-
-        result.west = rectangle.west;
-        result.south = rectangle.south;
-        result.east = rectangle.east;
-        result.north = rectangle.north;
-        return result;
-    };
-
-    /**
-     * Compares the provided Rectangles componentwise and returns
-     * <code>true</code> if they pass an absolute or relative tolerance test,
-     * <code>false</code> otherwise.
-     *
-     * @param {Rectangle} [left] The first Rectangle.
-     * @param {Rectangle} [right] The second Rectangle.
-     * @param {Number} absoluteEpsilon The absolute epsilon tolerance to use for equality testing.
-     * @returns {Boolean} <code>true</code> if left and right are within the provided epsilon, <code>false</code> otherwise.
-     */
-    Rectangle.equalsEpsilon = function(left, right, absoluteEpsilon) {
-        //>>includeStart('debug', pragmas.debug);
-        Check.typeOf.number('absoluteEpsilon', absoluteEpsilon);
-        //>>includeEnd('debug');
-
-        return (left === right) ||
-               (defined(left) &&
-                defined(right) &&
-                (Math.abs(left.west - right.west) <= absoluteEpsilon) &&
-                (Math.abs(left.south - right.south) <= absoluteEpsilon) &&
-                (Math.abs(left.east - right.east) <= absoluteEpsilon) &&
-                (Math.abs(left.north - right.north) <= absoluteEpsilon));
-    };
-
-    /**
-     * Duplicates this Rectangle.
-     *
-     * @param {Rectangle} [result] The object onto which to store the result.
-     * @returns {Rectangle} The modified result parameter or a new Rectangle instance if none was provided.
-     */
-    Rectangle.prototype.clone = function(result) {
-        return Rectangle.clone(this, result);
-    };
-
-    /**
-     * Compares the provided Rectangle with this Rectangle componentwise and returns
-     * <code>true</code> if they are equal, <code>false</code> otherwise.
-     *
-     * @param {Rectangle} [other] The Rectangle to compare.
-     * @returns {Boolean} <code>true</code> if the Rectangles are equal, <code>false</code> otherwise.
-     */
-    Rectangle.prototype.equals = function(other) {
-        return Rectangle.equals(this, other);
-    };
-
-    /**
-     * Compares the provided rectangles and returns <code>true</code> if they are equal,
-     * <code>false</code> otherwise.
-     *
-     * @param {Rectangle} [left] The first Rectangle.
-     * @param {Rectangle} [right] The second Rectangle.
-     * @returns {Boolean} <code>true</code> if left and right are equal; otherwise <code>false</code>.
-     */
-    Rectangle.equals = function(left, right) {
-        return (left === right) ||
-               ((defined(left)) &&
-                (defined(right)) &&
-                (left.west === right.west) &&
-                (left.south === right.south) &&
-                (left.east === right.east) &&
-                (left.north === right.north));
-    };
-
-    /**
-     * Compares the provided Rectangle with this Rectangle componentwise and returns
-     * <code>true</code> if they are within the provided epsilon,
-     * <code>false</code> otherwise.
-     *
-     * @param {Rectangle} [other] The Rectangle to compare.
-     * @param {Number} epsilon The epsilon to use for equality testing.
-     * @returns {Boolean} <code>true</code> if the Rectangles are within the provided epsilon, <code>false</code> otherwise.
-     */
-    Rectangle.prototype.equalsEpsilon = function(other, epsilon) {
-        //>>includeStart('debug', pragmas.debug);
-        Check.typeOf.number('epsilon', epsilon);
-        //>>includeEnd('debug');
-
-        return Rectangle.equalsEpsilon(this, other, epsilon);
-    };
-
-    /**
-     * Checks a Rectangle's properties and throws if they are not in valid ranges.
-     *
-     * @param {Rectangle} rectangle The rectangle to validate
-     *
-     * @exception {DeveloperError} <code>north</code> must be in the interval [<code>-Pi/2</code>, <code>Pi/2</code>].
-     * @exception {DeveloperError} <code>south</code> must be in the interval [<code>-Pi/2</code>, <code>Pi/2</code>].
-     * @exception {DeveloperError} <code>east</code> must be in the interval [<code>-Pi</code>, <code>Pi</code>].
-     * @exception {DeveloperError} <code>west</code> must be in the interval [<code>-Pi</code>, <code>Pi</code>].
-     */
-    Rectangle.validate = function(rectangle) {
-        //>>includeStart('debug', pragmas.debug);
-        Check.typeOf.object('rectangle', rectangle);
-
-        var north = rectangle.north;
-        Check.typeOf.number.greaterThanOrEquals('north', north, -CesiumMath.PI_OVER_TWO);
-        Check.typeOf.number.lessThanOrEquals('north', north, CesiumMath.PI_OVER_TWO);
-
-        var south = rectangle.south;
-        Check.typeOf.number.greaterThanOrEquals('south', south, -CesiumMath.PI_OVER_TWO);
-        Check.typeOf.number.lessThanOrEquals('south', south, CesiumMath.PI_OVER_TWO);
-
-        var west = rectangle.west;
-        Check.typeOf.number.greaterThanOrEquals('west', west, -Math.PI);
-        Check.typeOf.number.lessThanOrEquals('west', west, Math.PI);
-
-        var east = rectangle.east;
-        Check.typeOf.number.greaterThanOrEquals('east', east, -Math.PI);
-        Check.typeOf.number.lessThanOrEquals('east', east, Math.PI);
-        //>>includeEnd('debug');
-    };
-
-    /**
-     * Computes the southwest corner of a rectangle.
-     *
-     * @param {Rectangle} rectangle The rectangle for which to find the corner
-     * @param {Cartographic} [result] The object onto which to store the result.
-     * @returns {Cartographic} The modified result parameter or a new Cartographic instance if none was provided.
-     */
-    Rectangle.southwest = function(rectangle, result) {
-        //>>includeStart('debug', pragmas.debug);
-        Check.typeOf.object('rectangle', rectangle);
-        //>>includeEnd('debug');
-
-        if (!defined(result)) {
-            return new Cartographic(rectangle.west, rectangle.south);
-        }
-        result.longitude = rectangle.west;
-        result.latitude = rectangle.south;
-        result.height = 0.0;
-        return result;
-    };
-
-    /**
-     * Computes the northwest corner of a rectangle.
-     *
-     * @param {Rectangle} rectangle The rectangle for which to find the corner
-     * @param {Cartographic} [result] The object onto which to store the result.
-     * @returns {Cartographic} The modified result parameter or a new Cartographic instance if none was provided.
-     */
-    Rectangle.northwest = function(rectangle, result) {
-        //>>includeStart('debug', pragmas.debug);
-        Check.typeOf.object('rectangle', rectangle);
-        //>>includeEnd('debug');
-
-        if (!defined(result)) {
-            return new Cartographic(rectangle.west, rectangle.north);
-        }
-        result.longitude = rectangle.west;
-        result.latitude = rectangle.north;
-        result.height = 0.0;
-        return result;
-    };
-
-    /**
-     * Computes the northeast corner of a rectangle.
-     *
-     * @param {Rectangle} rectangle The rectangle for which to find the corner
-     * @param {Cartographic} [result] The object onto which to store the result.
-     * @returns {Cartographic} The modified result parameter or a new Cartographic instance if none was provided.
-     */
-    Rectangle.northeast = function(rectangle, result) {
-        //>>includeStart('debug', pragmas.debug);
-        Check.typeOf.object('rectangle', rectangle);
-        //>>includeEnd('debug');
-
-        if (!defined(result)) {
-            return new Cartographic(rectangle.east, rectangle.north);
-        }
-        result.longitude = rectangle.east;
-        result.latitude = rectangle.north;
-        result.height = 0.0;
-        return result;
-    };
-
-    /**
-     * Computes the southeast corner of a rectangle.
-     *
-     * @param {Rectangle} rectangle The rectangle for which to find the corner
-     * @param {Cartographic} [result] The object onto which to store the result.
-     * @returns {Cartographic} The modified result parameter or a new Cartographic instance if none was provided.
-     */
-    Rectangle.southeast = function(rectangle, result) {
-        //>>includeStart('debug', pragmas.debug);
-        Check.typeOf.object('rectangle', rectangle);
-        //>>includeEnd('debug');
-
-        if (!defined(result)) {
-            return new Cartographic(rectangle.east, rectangle.south);
-        }
-        result.longitude = rectangle.east;
-        result.latitude = rectangle.south;
-        result.height = 0.0;
-        return result;
-    };
-
-    /**
-     * Computes the center of a rectangle.
-     *
-     * @param {Rectangle} rectangle The rectangle for which to find the center
-     * @param {Cartographic} [result] The object onto which to store the result.
-     * @returns {Cartographic} The modified result parameter or a new Cartographic instance if none was provided.
-     */
-    Rectangle.center = function(rectangle, result) {
-        //>>includeStart('debug', pragmas.debug);
-        Check.typeOf.object('rectangle', rectangle);
-        //>>includeEnd('debug');
-
-        var east = rectangle.east;
-        var west = rectangle.west;
-
-        if (east < west) {
-            east += CesiumMath.TWO_PI;
-        }
-
-        var longitude = CesiumMath.negativePiToPi((west + east) * 0.5);
-        var latitude = (rectangle.south + rectangle.north) * 0.5;
-
-        if (!defined(result)) {
-            return new Cartographic(longitude, latitude);
-        }
-
-        result.longitude = longitude;
-        result.latitude = latitude;
-        result.height = 0.0;
-        return result;
-    };
-
-    /**
-     * Computes the intersection of two rectangles.  This function assumes that the rectangle's coordinates are
-     * latitude and longitude in radians and produces a correct intersection, taking into account the fact that
-     * the same angle can be represented with multiple values as well as the wrapping of longitude at the
-     * anti-meridian.  For a simple intersection that ignores these factors and can be used with projected
-     * coordinates, see {@link Rectangle.simpleIntersection}.
-     *
-     * @param {Rectangle} rectangle On rectangle to find an intersection
-     * @param {Rectangle} otherRectangle Another rectangle to find an intersection
-     * @param {Rectangle} [result] The object onto which to store the result.
-     * @returns {Rectangle|undefined} The modified result parameter, a new Rectangle instance if none was provided or undefined if there is no intersection.
-     */
-    Rectangle.intersection = function(rectangle, otherRectangle, result) {
-        //>>includeStart('debug', pragmas.debug);
-        Check.typeOf.object('rectangle', rectangle);
-        Check.typeOf.object('otherRectangle', otherRectangle);
-        //>>includeEnd('debug');
-
-        var rectangleEast = rectangle.east;
-        var rectangleWest = rectangle.west;
-
-        var otherRectangleEast = otherRectangle.east;
-        var otherRectangleWest = otherRectangle.west;
-
-        if (rectangleEast < rectangleWest && otherRectangleEast > 0.0) {
-            rectangleEast += CesiumMath.TWO_PI;
-        } else if (otherRectangleEast < otherRectangleWest && rectangleEast > 0.0) {
-            otherRectangleEast += CesiumMath.TWO_PI;
-        }
-
-        if (rectangleEast < rectangleWest && otherRectangleWest < 0.0) {
-            otherRectangleWest += CesiumMath.TWO_PI;
-        } else if (otherRectangleEast < otherRectangleWest && rectangleWest < 0.0) {
-            rectangleWest += CesiumMath.TWO_PI;
-        }
-
-        var west = CesiumMath.negativePiToPi(Math.max(rectangleWest, otherRectangleWest));
-        var east = CesiumMath.negativePiToPi(Math.min(rectangleEast, otherRectangleEast));
-
-        if ((rectangle.west < rectangle.east || otherRectangle.west < otherRectangle.east) && east <= west) {
-            return undefined;
-        }
-
-        var south = Math.max(rectangle.south, otherRectangle.south);
-        var north = Math.min(rectangle.north, otherRectangle.north);
-
-        if (south >= north) {
-            return undefined;
-        }
-
-        if (!defined(result)) {
-            return new Rectangle(west, south, east, north);
-        }
-        result.west = west;
-        result.south = south;
-        result.east = east;
-        result.north = north;
-        return result;
-    };
-
-    /**
-     * Computes a simple intersection of two rectangles.  Unlike {@link Rectangle.intersection}, this function
-     * does not attempt to put the angular coordinates into a consistent range or to account for crossing the
-     * anti-meridian.  As such, it can be used for rectangles where the coordinates are not simply latitude
-     * and longitude (i.e. projected coordinates).
-     *
-     * @param {Rectangle} rectangle On rectangle to find an intersection
-     * @param {Rectangle} otherRectangle Another rectangle to find an intersection
-     * @param {Rectangle} [result] The object onto which to store the result.
-     * @returns {Rectangle|undefined} The modified result parameter, a new Rectangle instance if none was provided or undefined if there is no intersection.
-     */
-    Rectangle.simpleIntersection = function(rectangle, otherRectangle, result) {
-        //>>includeStart('debug', pragmas.debug);
-        Check.typeOf.object('rectangle', rectangle);
-        Check.typeOf.object('otherRectangle', otherRectangle);
-        //>>includeEnd('debug');
-
-        var west = Math.max(rectangle.west, otherRectangle.west);
-        var south = Math.max(rectangle.south, otherRectangle.south);
-        var east = Math.min(rectangle.east, otherRectangle.east);
-        var north = Math.min(rectangle.north, otherRectangle.north);
-
-        if (south >= north || west >= east) {
-            return undefined;
-        }
-
-        if (!defined(result)) {
-            return new Rectangle(west, south, east, north);
-        }
-
-        result.west = west;
-        result.south = south;
-        result.east = east;
-        result.north = north;
-        return result;
-    };
-
-    /**
-     * Computes a rectangle that is the union of two rectangles.
-     *
-     * @param {Rectangle} rectangle A rectangle to enclose in rectangle.
-     * @param {Rectangle} otherRectangle A rectangle to enclose in a rectangle.
-     * @param {Rectangle} [result] The object onto which to store the result.
-     * @returns {Rectangle} The modified result parameter or a new Rectangle instance if none was provided.
-     */
-    Rectangle.union = function(rectangle, otherRectangle, result) {
-        //>>includeStart('debug', pragmas.debug);
-        Check.typeOf.object('rectangle', rectangle);
-        Check.typeOf.object('otherRectangle', otherRectangle);
-        //>>includeEnd('debug');
-
-        if (!defined(result)) {
-            result = new Rectangle();
-        }
-
-        var rectangleEast = rectangle.east;
-        var rectangleWest = rectangle.west;
-
-        var otherRectangleEast = otherRectangle.east;
-        var otherRectangleWest = otherRectangle.west;
-
-        if (rectangleEast < rectangleWest && otherRectangleEast > 0.0) {
-            rectangleEast += CesiumMath.TWO_PI;
-        } else if (otherRectangleEast < otherRectangleWest && rectangleEast > 0.0) {
-            otherRectangleEast += CesiumMath.TWO_PI;
-        }
-
-        if (rectangleEast < rectangleWest && otherRectangleWest < 0.0) {
-            otherRectangleWest += CesiumMath.TWO_PI;
-        } else if (otherRectangleEast < otherRectangleWest && rectangleWest < 0.0) {
-            rectangleWest += CesiumMath.TWO_PI;
-        }
-
-        var west = CesiumMath.convertLongitudeRange(Math.min(rectangleWest, otherRectangleWest));
-        var east = CesiumMath.convertLongitudeRange(Math.max(rectangleEast, otherRectangleEast));
-
-        result.west = west;
-        result.south = Math.min(rectangle.south, otherRectangle.south);
-        result.east = east;
-        result.north = Math.max(rectangle.north, otherRectangle.north);
-
-        return result;
-    };
-
-    /**
-     * Computes a rectangle by enlarging the provided rectangle until it contains the provided cartographic.
-     *
-     * @param {Rectangle} rectangle A rectangle to expand.
-     * @param {Cartographic} cartographic A cartographic to enclose in a rectangle.
-     * @param {Rectangle} [result] The object onto which to store the result.
-     * @returns {Rectangle} The modified result parameter or a new Rectangle instance if one was not provided.
-     */
-    Rectangle.expand = function(rectangle, cartographic, result) {
-        //>>includeStart('debug', pragmas.debug);
-        Check.typeOf.object('rectangle', rectangle);
-        Check.typeOf.object('cartographic', cartographic);
-        //>>includeEnd('debug');
-
-        if (!defined(result)) {
-            result = new Rectangle();
-        }
-
-        result.west = Math.min(rectangle.west, cartographic.longitude);
-        result.south = Math.min(rectangle.south, cartographic.latitude);
-        result.east = Math.max(rectangle.east, cartographic.longitude);
-        result.north = Math.max(rectangle.north, cartographic.latitude);
-
-        return result;
-    };
-
-    /**
-     * Returns true if the cartographic is on or inside the rectangle, false otherwise.
-     *
-     * @param {Rectangle} rectangle The rectangle
-     * @param {Cartographic} cartographic The cartographic to test.
-     * @returns {Boolean} true if the provided cartographic is inside the rectangle, false otherwise.
-     */
-    Rectangle.contains = function(rectangle, cartographic) {
-        //>>includeStart('debug', pragmas.debug);
-        Check.typeOf.object('rectangle', rectangle);
-        Check.typeOf.object('cartographic', cartographic);
-        //>>includeEnd('debug');
-
-        var longitude = cartographic.longitude;
-        var latitude = cartographic.latitude;
-
-        var west = rectangle.west;
-        var east = rectangle.east;
-
-        if (east < west) {
-            east += CesiumMath.TWO_PI;
-            if (longitude < 0.0) {
-                longitude += CesiumMath.TWO_PI;
-            }
-        }
-        return (longitude > west || CesiumMath.equalsEpsilon(longitude, west, CesiumMath.EPSILON14)) &&
-               (longitude < east || CesiumMath.equalsEpsilon(longitude, east, CesiumMath.EPSILON14)) &&
-               latitude >= rectangle.south &&
-               latitude <= rectangle.north;
-    };
-
-    var subsampleLlaScratch = new Cartographic();
-    /**
-     * Samples a rectangle so that it includes a list of Cartesian points suitable for passing to
-     * {@link BoundingSphere#fromPoints}.  Sampling is necessary to account
-     * for rectangles that cover the poles or cross the equator.
-     *
-     * @param {Rectangle} rectangle The rectangle to subsample.
-     * @param {Ellipsoid} [ellipsoid=Ellipsoid.WGS84] The ellipsoid to use.
-     * @param {Number} [surfaceHeight=0.0] The height of the rectangle above the ellipsoid.
-     * @param {Cartesian3[]} [result] The array of Cartesians onto which to store the result.
-     * @returns {Cartesian3[]} The modified result parameter or a new Array of Cartesians instances if none was provided.
-     */
-    Rectangle.subsample = function(rectangle, ellipsoid, surfaceHeight, result) {
-        //>>includeStart('debug', pragmas.debug);
-        Check.typeOf.object('rectangle', rectangle);
-        //>>includeEnd('debug');
-
-        ellipsoid = defaultValue(ellipsoid, Ellipsoid.WGS84);
-        surfaceHeight = defaultValue(surfaceHeight, 0.0);
-
-        if (!defined(result)) {
-            result = [];
-        }
-        var length = 0;
-
-        var north = rectangle.north;
-        var south = rectangle.south;
-        var east = rectangle.east;
-        var west = rectangle.west;
-
-        var lla = subsampleLlaScratch;
-        lla.height = surfaceHeight;
-
-        lla.longitude = west;
-        lla.latitude = north;
-        result[length] = ellipsoid.cartographicToCartesian(lla, result[length]);
-        length++;
-
-        lla.longitude = east;
-        result[length] = ellipsoid.cartographicToCartesian(lla, result[length]);
-        length++;
-
-        lla.latitude = south;
-        result[length] = ellipsoid.cartographicToCartesian(lla, result[length]);
-        length++;
-
-        lla.longitude = west;
-        result[length] = ellipsoid.cartographicToCartesian(lla, result[length]);
-        length++;
-
-        if (north < 0.0) {
-            lla.latitude = north;
-        } else if (south > 0.0) {
-            lla.latitude = south;
-        } else {
-            lla.latitude = 0.0;
-        }
-
-        for ( var i = 1; i < 8; ++i) {
-            lla.longitude = -Math.PI + i * CesiumMath.PI_OVER_TWO;
-            if (Rectangle.contains(rectangle, lla)) {
-                result[length] = ellipsoid.cartographicToCartesian(lla, result[length]);
-                length++;
-            }
-        }
-
-        if (lla.latitude === 0.0) {
-            lla.longitude = west;
-            result[length] = ellipsoid.cartographicToCartesian(lla, result[length]);
-            length++;
-            lla.longitude = east;
-            result[length] = ellipsoid.cartographicToCartesian(lla, result[length]);
-            length++;
-        }
-        result.length = length;
-        return result;
-    };
-
-    var unprojectedScratch = new Cartographic();
-    var cornerScratch = new Cartographic();
-    var projectedScratch = new Cartesian3();
-    /**
-     * Approximates a Cartographic rectangle's extents in some map projection by projecting
-     * points in a grid throughout the rectangle.
-     *
-     * @function
-     *
-     * @param {Object} options Object with the following properties:
-     * @param {Rectangle} options.cartographicRectangle An input rectangle in geographic coordinates.
-     * @param {MapProjection} options.mapProjection A MapProjection indicating a projection from geographic coordinates.
-     * @param {Number} [options.steps=8] Number of points to sample along each side of the geographic Rectangle.
-     * @param {Rectangle} [result] Rectangle on which to store the projected extents of the input.
-     */
-    Rectangle.approximateProjectedExtents = function(options, result) {
-        options = defaultValue(options, defaultValue.EMPTY_OBJECT);
-
-        //>>includeStart('debug', pragmas.debug);
-        Check.defined('cartographicRectangle', options.cartographicRectangle);
-        Check.defined('mapProjection', options.mapProjection);
-        //>>includeEnd('debug');
-
-        var cartographicRectangle = options.cartographicRectangle;
-        var mapProjection = options.mapProjection;
-        var steps = defaultValue(options.steps, 8);
-
-        if (!defined(result)) {
-            result = new Rectangle();
-        }
-
-        result.west = Number.MAX_VALUE;
-        result.east = -Number.MAX_VALUE;
-        result.south = Number.MAX_VALUE;
-        result.north = -Number.MAX_VALUE;
-
-        var geographicCorner = Rectangle.southwest(cartographicRectangle, cornerScratch);
-        var geographicWidth = cartographicRectangle.width;
-        var geographicHeight = cartographicRectangle.height;
-
-        var geographicWidthStep = geographicWidth / (steps - 1);
-        var geographicHeightStep = geographicHeight / (steps - 1);
-
-        var projected = projectedScratch;
-        var unprojected = unprojectedScratch;
-
-        for (var longIndex = 0; longIndex < steps; longIndex++) {
-            for (var latIndex = 0; latIndex < steps; latIndex++) {
-                unprojected.longitude = geographicCorner.longitude + geographicWidthStep * longIndex;
-                unprojected.latitude = geographicCorner.latitude + geographicHeightStep * latIndex;
-
-                mapProjection.project(unprojected, projected);
-                result.west = Math.min(result.west, projected.x);
-                result.east = Math.max(result.east, projected.x);
-                result.south = Math.min(result.south, projected.y);
-                result.north = Math.max(result.north, projected.y);
-            }
-        }
-
-        return result;
-    };
-
-    function unprojectAndSetRectangle(mapProjection, projected, unprojected, result) {
-        mapProjection.unproject(projected, unprojected);
-        result.west = Math.min(result.west, unprojected.longitude);
-        result.east = Math.max(result.east, unprojected.longitude);
-        result.south = Math.min(result.south, unprojected.latitude);
-        result.north = Math.max(result.north, unprojected.latitude);
-    }
-
-    var northPole = new Cartographic(0, CesiumMath.PI_OVER_TWO);
-    var southPole = new Cartographic(0, -CesiumMath.PI_OVER_TWO);
-    var projectedPoleScratch = new Cartographic();
-    /**
-     * Approximates a projected rectangle's extents in Cartographic space by unprojecting
-     * points along the Rectangle's boundary, checking the poles, and guessing whether or not
-     * the projected rectangle crosses the IDL.
-     *
-     * Takes into account map projection boundaries.
-     *
-     * @function
-     *
-     * @param {Object} options Object with the following properties:
-     * @param {Rectangle} projectedRectangle An input rectangle in projected coordinates
-     * @param {MapProjection} mapProjection A MapProjection indicating a projection from cartographic coordiantes.
-     * @param {Rectangle} [result] Rectangle on which to store the projected extents of the input.
-     * @param {Number} [steps=16] Number of points to sample along each side of the projected Rectangle.
-     */
-    Rectangle.approximateCartographicExtents = function(options, result) {
-        options = defaultValue(options, defaultValue.EMPTY_OBJECT);
-
-        //>>includeStart('debug', pragmas.debug);
-        Check.defined('projectedRectangle', options.projectedRectangle);
-        Check.defined('mapProjection', options.mapProjection);
-        //>>includeEnd('debug');
-
-        var projectedRectangle = options.projectedRectangle;
-        var mapProjection = options.mapProjection;
-        var steps = defaultValue(options.steps, 16);
-
-        if (!defined(result)) {
-            result = new Rectangle();
-        }
-
-        result.west = Number.MAX_VALUE;
-        result.east = -Number.MAX_VALUE;
-        result.south = Number.MAX_VALUE;
-        result.north = -Number.MAX_VALUE;
-
-        var idlCrossWest = Number.MAX_VALUE;
-        var idlCrossEast = -Number.MAX_VALUE;
-
-        var projectedCorner = Rectangle.southwest(projectedRectangle, cornerScratch);
-        var projectedWidth = projectedRectangle.width;
-        var projectedHeight = projectedRectangle.height;
-        var projectedWidthStep = projectedWidth / (steps - 1);
-        var projectedHeightStep = projectedHeight / (steps - 1);
-        var crossedIdl = false;
-        var lastLongitudeTop = 0.0;
-        var lastLongitudeBottom = 0.0;
-
-        var projected = projectedScratch;
-        var unprojected = unprojectedScratch;
-        for (var longIndex = 0; longIndex < steps; longIndex++) {
-            projected.x = projectedCorner.longitude + projectedWidthStep * longIndex;
-            projected.y = projectedCorner.latitude;
-
-            unprojectAndSetRectangle(mapProjection, projected, unprojected, result);
-
-            if (longIndex !== 0 && !CesiumMath.equalsEpsilon(Math.abs(unprojected.longitude), CesiumMath.PI, CesiumMath.EPSILON14)) {
-                crossedIdl = crossedIdl || Math.abs(lastLongitudeTop - unprojected.longitude) > CesiumMath.PI;
-            }
-            lastLongitudeTop = unprojected.longitude;
-
-            idlCrossWest = unprojected.longitude > 0.0 ? Math.min(idlCrossWest, unprojected.longitude) : idlCrossWest;
-            idlCrossEast = unprojected.longitude < 0.0 ? Math.max(idlCrossEast, unprojected.longitude) : idlCrossEast;
-
-            projected.y = projectedCorner.latitude + projectedHeight;
-
-            unprojectAndSetRectangle(mapProjection, projected, unprojected, result);
-
-            if (longIndex !== 0 && !CesiumMath.equalsEpsilon(Math.abs(unprojected.longitude), CesiumMath.PI, CesiumMath.EPSILON14)) {
-                crossedIdl = crossedIdl || Math.abs(lastLongitudeBottom - unprojected.longitude) > CesiumMath.PI;
-            }
-            lastLongitudeBottom = unprojected.longitude;
-
-            idlCrossWest = unprojected.longitude > 0.0 ? Math.min(idlCrossWest, unprojected.longitude) : idlCrossWest;
-            idlCrossEast = unprojected.longitude < 0.0 ? Math.max(idlCrossEast, unprojected.longitude) : idlCrossEast;
-        }
-
-        for (var latIndex = 0; latIndex < steps; latIndex++) {
-            projected.y = projectedCorner.latitude + projectedHeightStep * latIndex;
-            projected.x = projectedCorner.longitude;
-
-            unprojectAndSetRectangle(mapProjection, projected, unprojected, result);
-
-            idlCrossWest = unprojected.longitude > 0.0 ? Math.min(idlCrossWest, unprojected.longitude) : idlCrossWest;
-            idlCrossEast = unprojected.longitude < 0.0 ? Math.max(idlCrossEast, unprojected.longitude) : idlCrossEast;
-
-            projected.x = projectedCorner.longitude + projectedWidth;
-
-            unprojectAndSetRectangle(mapProjection, projected, unprojected, result);
-
-            idlCrossWest = unprojected.longitude > 0.0 ? Math.min(idlCrossWest, unprojected.longitude) : idlCrossWest;
-            idlCrossEast = unprojected.longitude < 0.0 ? Math.max(idlCrossEast, unprojected.longitude) : idlCrossEast;
-        }
-
-        // Check if either pole is in the projected rectangle
-        var projectionBounds = defaultValue(mapProjection.wgs84Bounds, Rectangle.MAX_VALUE);
-        var containsPole;
-
-        var projectedNorthPole = mapProjection.project(northPole, projectedScratch);
-        var projectedNorthPoleCartographic = projectedPoleScratch;
-        projectedNorthPoleCartographic.longitude = projectedNorthPole.x;
-        projectedNorthPoleCartographic.latitude = projectedNorthPole.y;
-        if (Rectangle.contains(projectionBounds, northPole) && Rectangle.contains(projectedRectangle, projectedNorthPoleCartographic)) {
-            result.north = CesiumMath.PI_OVER_TWO;
-            result.west = -CesiumMath.PI;
-            result.east = CesiumMath.PI;
-            containsPole = true;
-        }
-
-        var projectedSouthPole = mapProjection.project(southPole, projectedScratch);
-        var projectedSouthPoleCartographic = projectedPoleScratch;
-        projectedSouthPoleCartographic.longitude = projectedSouthPole.x;
-        projectedSouthPoleCartographic.latitude = projectedSouthPole.y;
-        if (Rectangle.contains(projectionBounds, southPole) && Rectangle.contains(projectedRectangle, projectedSouthPoleCartographic)) {
-            result.south = -CesiumMath.PI_OVER_TWO;
-            result.west = -CesiumMath.PI;
-            result.east = CesiumMath.PI;
-            containsPole = true;
-        }
-
-        // Check if the rectangle crosses the IDL
-        if (!containsPole && crossedIdl) {
-            result.west = idlCrossWest;
-            result.east = idlCrossEast;
-        }
-
-        // Clamp
-        result.west = CesiumMath.clamp(result.west, projectionBounds.west, projectionBounds.east);
-        result.east = CesiumMath.clamp(result.east, projectionBounds.west, projectionBounds.east);
-        result.south = CesiumMath.clamp(result.south, projectionBounds.south, projectionBounds.north);
-        result.north = CesiumMath.clamp(result.north, projectionBounds.south, projectionBounds.north);
-
-        return result;
-    };
-
-    /**
-     * The largest possible rectangle.
-     *
-     * @type {Rectangle}
-     * @constant
-    */
-    Rectangle.MAX_VALUE = Object.freeze(new Rectangle(-Math.PI, -CesiumMath.PI_OVER_TWO, Math.PI, CesiumMath.PI_OVER_TWO));
-=======
+import Cartesian3 from "./Cartesian3.js";
 import Cartographic from "./Cartographic.js";
 import Check from "./Check.js";
 import defaultValue from "./defaultValue.js";
@@ -1977,6 +899,291 @@
   return result;
 };
 
+var unprojectedScratch = new Cartographic();
+var cornerScratch = new Cartographic();
+var projectedScratch = new Cartesian3();
+/**
+ * Approximates a Cartographic rectangle's extents in some map projection by projecting
+ * points in a grid throughout the rectangle.
+ *
+ * @function
+ *
+ * @param {Object} options Object with the following properties:
+ * @param {Rectangle} options.cartographicRectangle An input rectangle in geographic coordinates.
+ * @param {MapProjection} options.mapProjection A MapProjection indicating a projection from geographic coordinates.
+ * @param {Number} [options.steps=8] Number of points to sample along each side of the geographic Rectangle.
+ * @param {Rectangle} [result] Rectangle on which to store the projected extents of the input.
+ */
+Rectangle.approximateProjectedExtents = function (options, result) {
+  options = defaultValue(options, defaultValue.EMPTY_OBJECT);
+
+  //>>includeStart('debug', pragmas.debug);
+  Check.defined("cartographicRectangle", options.cartographicRectangle);
+  Check.defined("mapProjection", options.mapProjection);
+  //>>includeEnd('debug');
+
+  var cartographicRectangle = options.cartographicRectangle;
+  var mapProjection = options.mapProjection;
+  var steps = defaultValue(options.steps, 8);
+
+  if (!defined(result)) {
+    result = new Rectangle();
+  }
+
+  result.west = Number.MAX_VALUE;
+  result.east = -Number.MAX_VALUE;
+  result.south = Number.MAX_VALUE;
+  result.north = -Number.MAX_VALUE;
+
+  var geographicCorner = Rectangle.southwest(
+    cartographicRectangle,
+    cornerScratch
+  );
+  var geographicWidth = cartographicRectangle.width;
+  var geographicHeight = cartographicRectangle.height;
+
+  var geographicWidthStep = geographicWidth / (steps - 1);
+  var geographicHeightStep = geographicHeight / (steps - 1);
+
+  var projected = projectedScratch;
+  var unprojected = unprojectedScratch;
+
+  for (var longIndex = 0; longIndex < steps; longIndex++) {
+    for (var latIndex = 0; latIndex < steps; latIndex++) {
+      unprojected.longitude =
+        geographicCorner.longitude + geographicWidthStep * longIndex;
+      unprojected.latitude =
+        geographicCorner.latitude + geographicHeightStep * latIndex;
+
+      mapProjection.project(unprojected, projected);
+      result.west = Math.min(result.west, projected.x);
+      result.east = Math.max(result.east, projected.x);
+      result.south = Math.min(result.south, projected.y);
+      result.north = Math.max(result.north, projected.y);
+    }
+  }
+
+  return result;
+};
+
+function unprojectAndSetRectangle(
+  mapProjection,
+  projected,
+  unprojected,
+  result
+) {
+  mapProjection.unproject(projected, unprojected);
+  result.west = Math.min(result.west, unprojected.longitude);
+  result.east = Math.max(result.east, unprojected.longitude);
+  result.south = Math.min(result.south, unprojected.latitude);
+  result.north = Math.max(result.north, unprojected.latitude);
+}
+
+var northPole = new Cartographic(0, CesiumMath.PI_OVER_TWO);
+var southPole = new Cartographic(0, -CesiumMath.PI_OVER_TWO);
+var projectedPoleScratch = new Cartographic();
+/**
+ * Approximates a projected rectangle's extents in Cartographic space by unprojecting
+ * points along the Rectangle's boundary, checking the poles, and guessing whether or not
+ * the projected rectangle crosses the IDL.
+ *
+ * Takes into account map projection boundaries.
+ *
+ * @function
+ *
+ * @param {Object} options Object with the following properties:
+ * @param {Rectangle} projectedRectangle An input rectangle in projected coordinates
+ * @param {MapProjection} mapProjection A MapProjection indicating a projection from cartographic coordiantes.
+ * @param {Rectangle} [result] Rectangle on which to store the projected extents of the input.
+ * @param {Number} [steps=16] Number of points to sample along each side of the projected Rectangle.
+ */
+Rectangle.approximateCartographicExtents = function (options, result) {
+  options = defaultValue(options, defaultValue.EMPTY_OBJECT);
+
+  //>>includeStart('debug', pragmas.debug);
+  Check.defined("projectedRectangle", options.projectedRectangle);
+  Check.defined("mapProjection", options.mapProjection);
+  //>>includeEnd('debug');
+
+  var projectedRectangle = options.projectedRectangle;
+  var mapProjection = options.mapProjection;
+  var steps = defaultValue(options.steps, 16);
+
+  if (!defined(result)) {
+    result = new Rectangle();
+  }
+
+  result.west = Number.MAX_VALUE;
+  result.east = -Number.MAX_VALUE;
+  result.south = Number.MAX_VALUE;
+  result.north = -Number.MAX_VALUE;
+
+  var idlCrossWest = Number.MAX_VALUE;
+  var idlCrossEast = -Number.MAX_VALUE;
+
+  var projectedCorner = Rectangle.southwest(projectedRectangle, cornerScratch);
+  var projectedWidth = projectedRectangle.width;
+  var projectedHeight = projectedRectangle.height;
+  var projectedWidthStep = projectedWidth / (steps - 1);
+  var projectedHeightStep = projectedHeight / (steps - 1);
+  var crossedIdl = false;
+  var lastLongitudeTop = 0.0;
+  var lastLongitudeBottom = 0.0;
+
+  var projected = projectedScratch;
+  var unprojected = unprojectedScratch;
+  for (var longIndex = 0; longIndex < steps; longIndex++) {
+    projected.x = projectedCorner.longitude + projectedWidthStep * longIndex;
+    projected.y = projectedCorner.latitude;
+
+    unprojectAndSetRectangle(mapProjection, projected, unprojected, result);
+
+    if (
+      longIndex !== 0 &&
+      !CesiumMath.equalsEpsilon(
+        Math.abs(unprojected.longitude),
+        CesiumMath.PI,
+        CesiumMath.EPSILON14
+      )
+    ) {
+      crossedIdl =
+        crossedIdl ||
+        Math.abs(lastLongitudeTop - unprojected.longitude) > CesiumMath.PI;
+    }
+    lastLongitudeTop = unprojected.longitude;
+
+    idlCrossWest =
+      unprojected.longitude > 0.0
+        ? Math.min(idlCrossWest, unprojected.longitude)
+        : idlCrossWest;
+    idlCrossEast =
+      unprojected.longitude < 0.0
+        ? Math.max(idlCrossEast, unprojected.longitude)
+        : idlCrossEast;
+
+    projected.y = projectedCorner.latitude + projectedHeight;
+
+    unprojectAndSetRectangle(mapProjection, projected, unprojected, result);
+
+    if (
+      longIndex !== 0 &&
+      !CesiumMath.equalsEpsilon(
+        Math.abs(unprojected.longitude),
+        CesiumMath.PI,
+        CesiumMath.EPSILON14
+      )
+    ) {
+      crossedIdl =
+        crossedIdl ||
+        Math.abs(lastLongitudeBottom - unprojected.longitude) > CesiumMath.PI;
+    }
+    lastLongitudeBottom = unprojected.longitude;
+
+    idlCrossWest =
+      unprojected.longitude > 0.0
+        ? Math.min(idlCrossWest, unprojected.longitude)
+        : idlCrossWest;
+    idlCrossEast =
+      unprojected.longitude < 0.0
+        ? Math.max(idlCrossEast, unprojected.longitude)
+        : idlCrossEast;
+  }
+
+  for (var latIndex = 0; latIndex < steps; latIndex++) {
+    projected.y = projectedCorner.latitude + projectedHeightStep * latIndex;
+    projected.x = projectedCorner.longitude;
+
+    unprojectAndSetRectangle(mapProjection, projected, unprojected, result);
+
+    idlCrossWest =
+      unprojected.longitude > 0.0
+        ? Math.min(idlCrossWest, unprojected.longitude)
+        : idlCrossWest;
+    idlCrossEast =
+      unprojected.longitude < 0.0
+        ? Math.max(idlCrossEast, unprojected.longitude)
+        : idlCrossEast;
+
+    projected.x = projectedCorner.longitude + projectedWidth;
+
+    unprojectAndSetRectangle(mapProjection, projected, unprojected, result);
+
+    idlCrossWest =
+      unprojected.longitude > 0.0
+        ? Math.min(idlCrossWest, unprojected.longitude)
+        : idlCrossWest;
+    idlCrossEast =
+      unprojected.longitude < 0.0
+        ? Math.max(idlCrossEast, unprojected.longitude)
+        : idlCrossEast;
+  }
+
+  // Check if either pole is in the projected rectangle
+  var projectionBounds = defaultValue(
+    mapProjection.wgs84Bounds,
+    Rectangle.MAX_VALUE
+  );
+  var containsPole;
+
+  var projectedNorthPole = mapProjection.project(northPole, projectedScratch);
+  var projectedNorthPoleCartographic = projectedPoleScratch;
+  projectedNorthPoleCartographic.longitude = projectedNorthPole.x;
+  projectedNorthPoleCartographic.latitude = projectedNorthPole.y;
+  if (
+    Rectangle.contains(projectionBounds, northPole) &&
+    Rectangle.contains(projectedRectangle, projectedNorthPoleCartographic)
+  ) {
+    result.north = CesiumMath.PI_OVER_TWO;
+    result.west = -CesiumMath.PI;
+    result.east = CesiumMath.PI;
+    containsPole = true;
+  }
+
+  var projectedSouthPole = mapProjection.project(southPole, projectedScratch);
+  var projectedSouthPoleCartographic = projectedPoleScratch;
+  projectedSouthPoleCartographic.longitude = projectedSouthPole.x;
+  projectedSouthPoleCartographic.latitude = projectedSouthPole.y;
+  if (
+    Rectangle.contains(projectionBounds, southPole) &&
+    Rectangle.contains(projectedRectangle, projectedSouthPoleCartographic)
+  ) {
+    result.south = -CesiumMath.PI_OVER_TWO;
+    result.west = -CesiumMath.PI;
+    result.east = CesiumMath.PI;
+    containsPole = true;
+  }
+
+  // Check if the rectangle crosses the IDL
+  if (!containsPole && crossedIdl) {
+    result.west = idlCrossWest;
+    result.east = idlCrossEast;
+  }
+
+  // Clamp
+  result.west = CesiumMath.clamp(
+    result.west,
+    projectionBounds.west,
+    projectionBounds.east
+  );
+  result.east = CesiumMath.clamp(
+    result.east,
+    projectionBounds.west,
+    projectionBounds.east
+  );
+  result.south = CesiumMath.clamp(
+    result.south,
+    projectionBounds.south,
+    projectionBounds.north
+  );
+  result.north = CesiumMath.clamp(
+    result.north,
+    projectionBounds.south,
+    projectionBounds.north
+  );
+
+  return result;
+};
+
 /**
  * The largest possible rectangle.
  *
@@ -1991,5 +1198,4 @@
     CesiumMath.PI_OVER_TWO
   )
 );
->>>>>>> 2fd0e8f7
 export default Rectangle;