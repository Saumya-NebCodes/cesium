--- conflicted
+++ resolved
@@ -366,28 +366,16 @@
             // TODO: clear out uniformMap.dayTextures?
 
             var numberOfDayTextures = 0;
-<<<<<<< HEAD
             if (!tile.culled) {
-                for (var imageryIndex = 0, imageryLen = imageryCollection.length; imageryIndex < imageryLen; ++imageryIndex) {
-                    var imagery = imageryCollection[imageryIndex];
-                    if (!imagery || imagery.state !== TileState.READY) {
+                for ( var imageryIndex = 0, imageryLen = tileImageryCollection.length; imageryIndex < imageryLen; ++imageryIndex) {
+                    var tileImagery = tileImageryCollection[imageryIndex];
+                    if (typeof tileImagery === 'undefined' || tileImagery.state !== TileState.READY) {
                         continue;
                     }
 
-                    uniformMap.dayTextures[numberOfDayTextures] = imagery.texture;
-                    uniformMap.dayTextureTranslation[numberOfDayTextures] = imagery.textureTranslation;
-                    uniformMap.dayTextureScale[numberOfDayTextures] = imagery.textureScale;
-=======
-            for ( var imageryIndex = 0, imageryLen = tileImageryCollection.length; imageryIndex < imageryLen; ++imageryIndex) {
-                var tileImagery = tileImageryCollection[imageryIndex];
-                if (typeof tileImagery === 'undefined' || tileImagery.state !== TileState.READY) {
-                    continue;
-                }
-
-                uniformMap.dayTextures[numberOfDayTextures] = tileImagery.texture;
-                uniformMap.dayTextureTranslation[numberOfDayTextures] = tileImagery.textureTranslation;
-                uniformMap.dayTextureScale[numberOfDayTextures] = tileImagery.textureScale;
->>>>>>> 5b16f3c7
+                    uniformMap.dayTextures[numberOfDayTextures] = tileImagery.texture;
+                    uniformMap.dayTextureTranslation[numberOfDayTextures] = tileImagery.textureTranslation;
+                    uniformMap.dayTextureScale[numberOfDayTextures] = tileImagery.textureScale;
 
                     ++numberOfDayTextures;
                 }
