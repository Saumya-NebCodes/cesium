import BoundingSphere from "../Core/BoundingSphere.js";
import BoxOutlineGeometry from "../Core/BoxOutlineGeometry.js";
import Cartesian2 from "../Core/Cartesian2.js";
import Cartesian3 from "../Core/Cartesian3.js";
import Cartesian4 from "../Core/Cartesian4.js";
import Cartographic from "../Core/Cartographic.js";
import clone from "../Core/clone.js";
import Color from "../Core/Color.js";
import ColorGeometryInstanceAttribute from "../Core/ColorGeometryInstanceAttribute.js";
import combine from "../Core/combine.js";
import defaultValue from "../Core/defaultValue.js";
import defined from "../Core/defined.js";
import destroyObject from "../Core/destroyObject.js";
import DeveloperError from "../Core/DeveloperError.js";
import Event from "../Core/Event.js";
import GeometryInstance from "../Core/GeometryInstance.js";
import GeometryPipeline from "../Core/GeometryPipeline.js";
import IndexDatatype from "../Core/IndexDatatype.js";
import Intersect from "../Core/Intersect.js";
import CesiumMath from "../Core/Math.js";
import Matrix4 from "../Core/Matrix4.js";
import NearFarScalar from "../Core/NearFarScalar.js";
import OrientedBoundingBox from "../Core/OrientedBoundingBox.js";
import OrthographicFrustum from "../Core/OrthographicFrustum.js";
import PrimitiveType from "../Core/PrimitiveType.js";
import Rectangle from "../Core/Rectangle.js";
import SphereOutlineGeometry from "../Core/SphereOutlineGeometry.js";
import TerrainQuantization from "../Core/TerrainQuantization.js";
import Visibility from "../Core/Visibility.js";
import WebMercatorProjection from "../Core/WebMercatorProjection.js";
import Buffer from "../Renderer/Buffer.js";
import BufferUsage from "../Renderer/BufferUsage.js";
import ContextLimits from "../Renderer/ContextLimits.js";
import DrawCommand from "../Renderer/DrawCommand.js";
import Pass from "../Renderer/Pass.js";
import RenderState from "../Renderer/RenderState.js";
import VertexArray from "../Renderer/VertexArray.js";
import BlendingState from "./BlendingState.js";
import ClippingPlaneCollection from "./ClippingPlaneCollection.js";
import ClippingPolygon from "./ClippingPolygon.js";
import DepthFunction from "./DepthFunction.js";
import GlobeSurfaceTile from "./GlobeSurfaceTile.js";
import ImageryLayer from "./ImageryLayer.js";
import ImageryState from "./ImageryState.js";
import PerInstanceColorAppearance from "./PerInstanceColorAppearance.js";
import Primitive from "./Primitive.js";
import QuadtreeTileLoadState from "./QuadtreeTileLoadState.js";
import SceneMode from "./SceneMode.js";
import ShadowMode from "./ShadowMode.js";
import TerrainFillMesh from "./TerrainFillMesh.js";
import TerrainState from "./TerrainState.js";
import TileBoundingRegion from "./TileBoundingRegion.js";
import TileSelectionResult from "./TileSelectionResult.js";

/**
 * Provides quadtree tiles representing the surface of the globe.  This type is intended to be used
 * with {@link QuadtreePrimitive}.
 *
 * @alias GlobeSurfaceTileProvider
 * @constructor
 *
 * @param {TerrainProvider} options.terrainProvider The terrain provider that describes the surface geometry.
 * @param {ImageryLayerCollection} option.imageryLayers The collection of imagery layers describing the shading of the surface.
 * @param {GlobeSurfaceShaderSet} options.surfaceShaderSet The set of shaders used to render the surface.
 *
 * @private
 */
function GlobeSurfaceTileProvider(options) {
  //>>includeStart('debug', pragmas.debug);
  if (!defined(options)) {
    throw new DeveloperError("options is required.");
  }
  if (!defined(options.terrainProvider)) {
    throw new DeveloperError("options.terrainProvider is required.");
  } else if (!defined(options.imageryLayers)) {
    throw new DeveloperError("options.imageryLayers is required.");
  } else if (!defined(options.surfaceShaderSet)) {
    throw new DeveloperError("options.surfaceShaderSet is required.");
  }
  //>>includeEnd('debug');

  this.lightingFadeOutDistance = 6500000.0;
  this.lightingFadeInDistance = 9000000.0;
  this.hasWaterMask = false;
  this.oceanNormalMap = undefined;
  this.zoomedOutOceanSpecularIntensity = 0.5;
  this.enableLighting = false;
  this.dynamicAtmosphereLighting = false;
  this.dynamicAtmosphereLightingFromSun = false;
  this.showGroundAtmosphere = false;
  this.shadows = ShadowMode.RECEIVE_ONLY;

  /**
   * The color to use to highlight terrain fill tiles. If undefined, fill tiles are not
   * highlighted at all. The alpha value is used to alpha blend with the tile's
   * actual color. Because terrain fill tiles do not represent the actual terrain surface,
   * it may be useful in some applications to indicate visually that they are not to be trusted.
   * @type {Color}
   * @default undefined
   */
  this.fillHighlightColor = undefined;

  this.hueShift = 0.0;
  this.saturationShift = 0.0;
  this.brightnessShift = 0.0;

  this.showSkirts = true;
  this.backFaceCulling = true;
  this.undergroundColor = undefined;
  this.undergroundColorAlphaByDistance = undefined;

  this.materialUniformMap = undefined;
  this._materialUniformMap = undefined;

  this._quadtree = undefined;
  this._terrainProvider = options.terrainProvider;
  this._imageryLayers = options.imageryLayers;
  this._surfaceShaderSet = options.surfaceShaderSet;

  this._renderState = undefined;
  this._blendRenderState = undefined;
  this._disableCullingRenderState = undefined;
  this._disableCullingBlendRenderState = undefined;

  this._errorEvent = new Event();

  this._imageryLayers.layerAdded.addEventListener(
    GlobeSurfaceTileProvider.prototype._onLayerAdded,
    this
  );
  this._imageryLayers.layerRemoved.addEventListener(
    GlobeSurfaceTileProvider.prototype._onLayerRemoved,
    this
  );
  this._imageryLayers.layerMoved.addEventListener(
    GlobeSurfaceTileProvider.prototype._onLayerMoved,
    this
  );
  this._imageryLayers.layerShownOrHidden.addEventListener(
    GlobeSurfaceTileProvider.prototype._onLayerShownOrHidden,
    this
  );
  this._imageryLayersUpdatedEvent = new Event();

  this._layerOrderChanged = false;

  this._tilesToRenderByTextureCount = [];
  this._drawCommands = [];
  this._uniformMaps = [];
  this._usedDrawCommands = 0;

  this._vertexArraysToDestroy = [];

  this._debug = {
    wireframe: false,
    boundingSphereTile: undefined,
  };

  this._baseColor = undefined;
  this._firstPassInitialColor = undefined;
  this.baseColor = new Color(0.0, 0.0, 0.5, 1.0);

  /**
   * A property specifying a {@link ClippingPlaneCollection} used to selectively disable rendering on the outside of each plane.
   * @type {ClippingPlaneCollection}
   * @private
   */
  this._clippingPlanes = undefined;

  /**
   * A property specifying a {@alink ClippingPolygon} used to selectively
   * disable rendering inside or outside of the clipping polygon
   * @type {ClippingPolygon}
   * @private
   */
  this._clippingPolygon = undefined;

  /**
   * A property specifying a {@link Rectangle} used to selectively limit terrain and imagery rendering.
   * @type {Rectangle}
   */
  this.cartographicLimitRectangle = Rectangle.clone(Rectangle.MAX_VALUE);

  this._hasLoadedTilesThisFrame = false;
  this._hasFillTilesThisFrame = false;
}

Object.defineProperties(GlobeSurfaceTileProvider.prototype, {
  /**
   * Gets or sets the color of the globe when no imagery is available.
   * @memberof GlobeSurfaceTileProvider.prototype
   * @type {Color}
   */
  baseColor: {
    get: function () {
      return this._baseColor;
    },
    set: function (value) {
      //>>includeStart('debug', pragmas.debug);
      if (!defined(value)) {
        throw new DeveloperError("value is required.");
      }
      //>>includeEnd('debug');

      this._baseColor = value;
      this._firstPassInitialColor = Cartesian4.fromColor(
        value,
        this._firstPassInitialColor
      );
    },
  },
  /**
   * Gets or sets the {@link QuadtreePrimitive} for which this provider is
   * providing tiles.  This property may be undefined if the provider is not yet associated
   * with a {@link QuadtreePrimitive}.
   * @memberof GlobeSurfaceTileProvider.prototype
   * @type {QuadtreePrimitive}
   */
  quadtree: {
    get: function () {
      return this._quadtree;
    },
    set: function (value) {
      //>>includeStart('debug', pragmas.debug);
      if (!defined(value)) {
        throw new DeveloperError("value is required.");
      }
      //>>includeEnd('debug');

      this._quadtree = value;
    },
  },

  /**
   * Gets a value indicating whether or not the provider is ready for use.
   * @memberof GlobeSurfaceTileProvider.prototype
   * @type {Boolean}
   */
  ready: {
    get: function () {
      return (
        this._terrainProvider.ready &&
        (this._imageryLayers.length === 0 ||
          this._imageryLayers.get(0).imageryProvider.ready)
      );
    },
  },

  /**
   * Gets the tiling scheme used by the provider.  This property should
   * not be accessed before {@link GlobeSurfaceTileProvider#ready} returns true.
   * @memberof GlobeSurfaceTileProvider.prototype
   * @type {TilingScheme}
   */
  tilingScheme: {
    get: function () {
      return this._terrainProvider.tilingScheme;
    },
  },

  /**
   * Gets an event that is raised when the geometry provider encounters an asynchronous error.  By subscribing
   * to the event, you will be notified of the error and can potentially recover from it.  Event listeners
   * are passed an instance of {@link TileProviderError}.
   * @memberof GlobeSurfaceTileProvider.prototype
   * @type {Event}
   */
  errorEvent: {
    get: function () {
      return this._errorEvent;
    },
  },

  /**
   * Gets an event that is raised when an imagery layer is added, shown, hidden, moved, or removed.
   * @memberof GlobeSurfaceTileProvider.prototype
   * @type {Event}
   */
  imageryLayersUpdatedEvent: {
    get: function () {
      return this._imageryLayersUpdatedEvent;
    },
  },

  /**
   * Gets or sets the terrain provider that describes the surface geometry.
   * @memberof GlobeSurfaceTileProvider.prototype
   * @type {TerrainProvider}
   */
  terrainProvider: {
    get: function () {
      return this._terrainProvider;
    },
    set: function (terrainProvider) {
      if (this._terrainProvider === terrainProvider) {
        return;
      }

      //>>includeStart('debug', pragmas.debug);
      if (!defined(terrainProvider)) {
        throw new DeveloperError("terrainProvider is required.");
      }
      //>>includeEnd('debug');

      this._terrainProvider = terrainProvider;

      if (defined(this._quadtree)) {
        this._quadtree.invalidateAllTiles();
      }
    },
  },
  /**
   * The {@link ClippingPlaneCollection} used to selectively disable rendering the tileset.
   *
   * @type {ClippingPlaneCollection}
   *
   * @private
   */
  clippingPlanes: {
    get: function () {
      return this._clippingPlanes;
    },
    set: function (value) {
      ClippingPlaneCollection.setOwner(value, this, "_clippingPlanes");
    },
  },

  /**
   * The {@link ClippingPolygon} used to selectively enable or disable
   * rendering inside of a specific region
   *
   * @type {ClippingPlaneCollection}
   *
   * @private
   */
  clippingPolygon: {
    get: function () {
      return this._clippingPolygon;
    },
    set: function (value) {
      ClippingPolygon.setOwner(value, this, "_clippingPolygon");
    },
  },
});

function sortTileImageryByLayerIndex(a, b) {
  var aImagery = a.loadingImagery;
  if (!defined(aImagery)) {
    aImagery = a.readyImagery;
  }

  var bImagery = b.loadingImagery;
  if (!defined(bImagery)) {
    bImagery = b.readyImagery;
  }

  return aImagery.imageryLayer._layerIndex - bImagery.imageryLayer._layerIndex;
}

/**
 * Make updates to the tile provider that are not involved in rendering. Called before the render update cycle.
 */
GlobeSurfaceTileProvider.prototype.update = function (frameState) {
  // update collection: imagery indices, base layers, raise layer show/hide event
  this._imageryLayers._update();
};

function updateCredits(surface, frameState) {
  var creditDisplay = frameState.creditDisplay;
  if (
    surface._terrainProvider.ready &&
    defined(surface._terrainProvider.credit)
  ) {
    creditDisplay.addCredit(surface._terrainProvider.credit);
  }

  var imageryLayers = surface._imageryLayers;
  for (var i = 0, len = imageryLayers.length; i < len; ++i) {
    var imageryProvider = imageryLayers.get(i).imageryProvider;
    if (imageryProvider.ready && defined(imageryProvider.credit)) {
      creditDisplay.addCredit(imageryProvider.credit);
    }
  }
}

/**
 * Called at the beginning of each render frame, before {@link QuadtreeTileProvider#showTileThisFrame}
 * @param {FrameState} frameState The frame state.
 */
GlobeSurfaceTileProvider.prototype.initialize = function (frameState) {
  // update each layer for texture reprojection.
  this._imageryLayers.queueReprojectionCommands(frameState);

  if (this._layerOrderChanged) {
    this._layerOrderChanged = false;

    // Sort the TileImagery instances in each tile by the layer index.
    this._quadtree.forEachLoadedTile(function (tile) {
      tile.data.imagery.sort(sortTileImageryByLayerIndex);
    });
  }

  // Add credits for terrain and imagery providers.
  updateCredits(this, frameState);

  var vertexArraysToDestroy = this._vertexArraysToDestroy;
  var length = vertexArraysToDestroy.length;
  for (var j = 0; j < length; ++j) {
    GlobeSurfaceTile._freeVertexArray(vertexArraysToDestroy[j]);
  }
  vertexArraysToDestroy.length = 0;
};

/**
 * Called at the beginning of the update cycle for each render frame, before {@link QuadtreeTileProvider#showTileThisFrame}
 * or any other functions.
 *
 * @param {FrameState} frameState The frame state.
 */
GlobeSurfaceTileProvider.prototype.beginUpdate = function (frameState) {
  var tilesToRenderByTextureCount = this._tilesToRenderByTextureCount;
  for (var i = 0, len = tilesToRenderByTextureCount.length; i < len; ++i) {
    var tiles = tilesToRenderByTextureCount[i];
    if (defined(tiles)) {
      tiles.length = 0;
    }
  }
  // update clipping planes
  var clippingPlanes = this._clippingPlanes;
  if (defined(clippingPlanes) && clippingPlanes.enabled) {
    clippingPlanes.update(frameState);
  }

  var clippingPolygon = this._clippingPolygon;
  if (defined(clippingPolygon)) {
    clippingPolygon.update(frameState);
  }

  this._usedDrawCommands = 0;

  this._hasLoadedTilesThisFrame = false;
  this._hasFillTilesThisFrame = false;
};

/**
 * Called at the end of the update cycle for each render frame, after {@link QuadtreeTileProvider#showTileThisFrame}
 * and any other functions.
 *
 * @param {FrameState} frameState The frame state.
 */
GlobeSurfaceTileProvider.prototype.endUpdate = function (frameState) {
  if (!defined(this._renderState)) {
    this._renderState = RenderState.fromCache({
      // Write color and depth
      cull: {
        enabled: true,
      },
      depthTest: {
        enabled: true,
        func: DepthFunction.LESS,
      },
    });

    this._blendRenderState = RenderState.fromCache({
      // Write color and depth
      cull: {
        enabled: true,
      },
      depthTest: {
        enabled: true,
        func: DepthFunction.LESS_OR_EQUAL,
      },
      blending: BlendingState.ALPHA_BLEND,
    });

    var rs = clone(this._renderState, true);
    rs.cull.enabled = false;
    this._disableCullingRenderState = RenderState.fromCache(rs);

    rs = clone(this._blendRenderState, true);
    rs.cull.enabled = false;
    this._disableCullingBlendRenderState = RenderState.fromCache(rs);
  }

  // If this frame has a mix of loaded and fill tiles, we need to propagate
  // loaded heights to the fill tiles.
  if (this._hasFillTilesThisFrame && this._hasLoadedTilesThisFrame) {
    TerrainFillMesh.updateFillTiles(
      this,
      this._quadtree._tilesToRender,
      frameState,
      this._vertexArraysToDestroy
    );
  }

  // Add the tile render commands to the command list, sorted by texture count.
  var tilesToRenderByTextureCount = this._tilesToRenderByTextureCount;
  for (
    var textureCountIndex = 0,
      textureCountLength = tilesToRenderByTextureCount.length;
    textureCountIndex < textureCountLength;
    ++textureCountIndex
  ) {
    var tilesToRender = tilesToRenderByTextureCount[textureCountIndex];
    if (!defined(tilesToRender)) {
      continue;
    }

    for (
      var tileIndex = 0, tileLength = tilesToRender.length;
      tileIndex < tileLength;
      ++tileIndex
    ) {
      var tile = tilesToRender[tileIndex];
      var tileBoundingRegion = tile.data.tileBoundingRegion;
      addDrawCommandsForTile(this, tile, frameState);
      frameState.minimumTerrainHeight = Math.min(
        frameState.minimumTerrainHeight,
        tileBoundingRegion.minimumHeight
      );
    }
  }
};

function pushCommand(command, frameState) {
  var globeTranslucencyState = frameState.globeTranslucencyState;
  if (globeTranslucencyState.translucent) {
    var isBlendCommand = command.renderState.blending.enabled;
    globeTranslucencyState.pushDerivedCommands(
      command,
      isBlendCommand,
      frameState
    );
  } else {
    frameState.commandList.push(command);
  }
}

/**
 * Adds draw commands for tiles rendered in the previous frame for a pick pass.
 *
 * @param {FrameState} frameState The frame state.
 */
GlobeSurfaceTileProvider.prototype.updateForPick = function (frameState) {
  // Add the tile pick commands from the tiles drawn last frame.
  var drawCommands = this._drawCommands;
  for (var i = 0, length = this._usedDrawCommands; i < length; ++i) {
    pushCommand(drawCommands[i], frameState);
  }
};

/**
 * Cancels any imagery re-projections in the queue.
 */
GlobeSurfaceTileProvider.prototype.cancelReprojections = function () {
  this._imageryLayers.cancelReprojections();
};

/**
 * Gets the maximum geometric error allowed in a tile at a given level, in meters.  This function should not be
 * called before {@link GlobeSurfaceTileProvider#ready} returns true.
 *
 * @param {Number} level The tile level for which to get the maximum geometric error.
 * @returns {Number} The maximum geometric error in meters.
 */
GlobeSurfaceTileProvider.prototype.getLevelMaximumGeometricError = function (
  level
) {
  return this._terrainProvider.getLevelMaximumGeometricError(level);
};

/**
 * Loads, or continues loading, a given tile.  This function will continue to be called
 * until {@link QuadtreeTile#state} is no longer {@link QuadtreeTileLoadState#LOADING}.  This function should
 * not be called before {@link GlobeSurfaceTileProvider#ready} returns true.
 *
 * @param {FrameState} frameState The frame state.
 * @param {QuadtreeTile} tile The tile to load.
 *
 * @exception {DeveloperError} <code>loadTile</code> must not be called before the tile provider is ready.
 */
GlobeSurfaceTileProvider.prototype.loadTile = function (frameState, tile) {
  // We don't want to load imagery until we're certain that the terrain tiles are actually visible.
  // So if our bounding volume isn't accurate because it came from another tile, load terrain only
  // initially. If we load some terrain and suddenly have a more accurate bounding volume and the
  // tile is _still_ visible, give the tile a chance to load imagery immediately rather than
  // waiting for next frame.

  var surfaceTile = tile.data;
  var terrainOnly = true;
  var terrainStateBefore;
  if (defined(surfaceTile)) {
    terrainOnly =
      surfaceTile.boundingVolumeSourceTile !== tile ||
      tile._lastSelectionResult === TileSelectionResult.CULLED_BUT_NEEDED;
    terrainStateBefore = surfaceTile.terrainState;
  }

  GlobeSurfaceTile.processStateMachine(
    tile,
    frameState,
    this.terrainProvider,
    this._imageryLayers,
    this._vertexArraysToDestroy,
    terrainOnly
  );

  surfaceTile = tile.data;
  if (terrainOnly && terrainStateBefore !== tile.data.terrainState) {
    // Terrain state changed. If:
    // a) The tile is visible, and
    // b) The bounding volume is accurate (updated as a side effect of computing visibility)
    // Then we'll load imagery, too.
    if (
      this.computeTileVisibility(tile, frameState, this.quadtree.occluders) !==
        Visibility.NONE &&
      surfaceTile.boundingVolumeSourceTile === tile
    ) {
      terrainOnly = false;
      GlobeSurfaceTile.processStateMachine(
        tile,
        frameState,
        this.terrainProvider,
        this._imageryLayers,
        this._vertexArraysToDestroy,
        terrainOnly
      );
    }
  }
};

var boundingSphereScratch = new BoundingSphere();
var rectangleIntersectionScratch = new Rectangle();
var splitCartographicLimitRectangleScratch = new Rectangle();
var rectangleCenterScratch = new Cartographic();

// cartographicLimitRectangle may span the IDL, but tiles never will.
function clipRectangleAntimeridian(tileRectangle, cartographicLimitRectangle) {
  if (cartographicLimitRectangle.west < cartographicLimitRectangle.east) {
    return cartographicLimitRectangle;
  }
  var splitRectangle = Rectangle.clone(
    cartographicLimitRectangle,
    splitCartographicLimitRectangleScratch
  );
  var tileCenter = Rectangle.center(tileRectangle, rectangleCenterScratch);
  if (tileCenter.longitude > 0.0) {
    splitRectangle.east = CesiumMath.PI;
  } else {
    splitRectangle.west = -CesiumMath.PI;
  }
  return splitRectangle;
}

function isUndergroundVisible(tileProvider, frameState) {
  if (frameState.cameraUnderground) {
    return true;
  }

  if (frameState.globeTranslucencyState.translucent) {
    return true;
  }

  if (tileProvider.backFaceCulling) {
    return false;
  }

  var clippingPlanes = tileProvider._clippingPlanes;
  if (defined(clippingPlanes) && clippingPlanes.enabled) {
    return true;
  }

  if (
    !Rectangle.equals(
      tileProvider.cartographicLimitRectangle,
      Rectangle.MAX_VALUE
    )
  ) {
    return true;
  }

  return false;
}

/**
 * Determines the visibility of a given tile.  The tile may be fully visible, partially visible, or not
 * visible at all.  Tiles that are renderable and are at least partially visible will be shown by a call
 * to {@link GlobeSurfaceTileProvider#showTileThisFrame}.
 *
 * @param {QuadtreeTile} tile The tile instance.
 * @param {FrameState} frameState The state information about the current frame.
 * @param {QuadtreeOccluders} occluders The objects that may occlude this tile.
 *
 * @returns {Visibility} Visibility.NONE if the tile is not visible,
 *                       Visibility.PARTIAL if the tile is partially visible, or
 *                       Visibility.FULL if the tile is fully visible.
 */
GlobeSurfaceTileProvider.prototype.computeTileVisibility = function (
  tile,
  frameState,
  occluders
) {
  var distance = this.computeDistanceToTile(tile, frameState);
  tile._distance = distance;

  var undergroundVisible = isUndergroundVisible(this, frameState);

  if (frameState.fog.enabled && !undergroundVisible) {
    if (CesiumMath.fog(distance, frameState.fog.density) >= 1.0) {
      // Tile is completely in fog so return that it is not visible.
      return Visibility.NONE;
    }
  }

  var surfaceTile = tile.data;
  var tileBoundingRegion = surfaceTile.tileBoundingRegion;

  if (surfaceTile.boundingVolumeSourceTile === undefined) {
    // We have no idea where this tile is, so let's just call it partially visible.
    return Visibility.PARTIAL;
  }

  var cullingVolume = frameState.cullingVolume;
  var boundingVolume = surfaceTile.orientedBoundingBox;

  if (!defined(boundingVolume) && defined(surfaceTile.renderedMesh)) {
    boundingVolume = surfaceTile.renderedMesh.boundingSphere3D;
  }

  // Check if the tile is outside the limit area in cartographic space
  surfaceTile.clippedByBoundaries = false;
  var clippedCartographicLimitRectangle = clipRectangleAntimeridian(
    tile.rectangle,
    this.cartographicLimitRectangle
  );
  var areaLimitIntersection = Rectangle.simpleIntersection(
    clippedCartographicLimitRectangle,
    tile.rectangle,
    rectangleIntersectionScratch
  );
  if (!defined(areaLimitIntersection)) {
    return Visibility.NONE;
  }
  if (!Rectangle.equals(areaLimitIntersection, tile.rectangle)) {
    surfaceTile.clippedByBoundaries = true;
  }

  if (frameState.mode !== SceneMode.SCENE3D) {
    boundingVolume = boundingSphereScratch;
    BoundingSphere.fromRectangleWithHeights2D(
      tile.rectangle,
      frameState.mapProjection,
      tileBoundingRegion.minimumHeight,
      tileBoundingRegion.maximumHeight,
      boundingVolume
    );
    Cartesian3.fromElements(
      boundingVolume.center.z,
      boundingVolume.center.x,
      boundingVolume.center.y,
      boundingVolume.center
    );

    if (
      frameState.mode === SceneMode.MORPHING &&
      defined(surfaceTile.renderedMesh)
    ) {
      boundingVolume = BoundingSphere.union(
        surfaceTile.renderedMesh.boundingSphere3D,
        boundingVolume,
        boundingVolume
      );
    }
  }

  if (!defined(boundingVolume)) {
    return Visibility.PARTIAL;
  }

  var clippingPlanes = this._clippingPlanes;
  if (defined(clippingPlanes) && clippingPlanes.enabled) {
    var planeIntersection = clippingPlanes.computeIntersectionWithBoundingVolume(
      boundingVolume
    );
    tile.isClipped = planeIntersection !== Intersect.INSIDE;
    if (planeIntersection === Intersect.OUTSIDE) {
      return Visibility.NONE;
    }
  }

  var visibility;
  var intersection = cullingVolume.computeVisibility(boundingVolume);

  if (intersection === Intersect.OUTSIDE) {
    visibility = Visibility.NONE;
  } else if (intersection === Intersect.INTERSECTING) {
    visibility = Visibility.PARTIAL;
  } else if (intersection === Intersect.INSIDE) {
    visibility = Visibility.FULL;
  }

  if (visibility === Visibility.NONE) {
    return visibility;
  }

  var ortho3D =
    frameState.mode === SceneMode.SCENE3D &&
    frameState.camera.frustum instanceof OrthographicFrustum;
  if (
    frameState.mode === SceneMode.SCENE3D &&
    !ortho3D &&
    defined(occluders) &&
    !undergroundVisible
  ) {
    var occludeePointInScaledSpace = surfaceTile.occludeePointInScaledSpace;
    if (!defined(occludeePointInScaledSpace)) {
      return visibility;
    }

    if (
      occluders.ellipsoid.isScaledSpacePointVisiblePossiblyUnderEllipsoid(
        occludeePointInScaledSpace,
        tileBoundingRegion.minimumHeight
      )
    ) {
      return visibility;
    }

    return Visibility.NONE;
  }

  return visibility;
};

/**
 * Determines if the given tile can be refined
 * @param {QuadtreeTile} tile The tile to check.
 * @returns {boolean} True if the tile can be refined, false if it cannot.
 */
GlobeSurfaceTileProvider.prototype.canRefine = function (tile) {
  // Only allow refinement it we know whether or not the children of this tile exist.
  // For a tileset with `availability`, we'll always be able to refine.
  // We can ask for availability of _any_ child tile because we only need to confirm
  // that we get a yes or no answer, it doesn't matter what the answer is.
  if (defined(tile.data.terrainData)) {
    return true;
  }
  var childAvailable = this.terrainProvider.getTileDataAvailable(
    tile.x * 2,
    tile.y * 2,
    tile.level + 1
  );
  return childAvailable !== undefined;
};

var readyImageryScratch = [];
var canRenderTraversalStack = [];

/**
 * Determines if the given not-fully-loaded tile can be rendered without losing detail that
 * was present last frame as a result of rendering descendant tiles. This method will only be
 * called if this tile's descendants were rendered last frame. If the tile is fully loaded,
 * it is assumed that this method will return true and it will not be called.
 * @param {QuadtreeTile} tile The tile to check.
 * @returns {boolean} True if the tile can be rendered without losing detail.
 */
GlobeSurfaceTileProvider.prototype.canRenderWithoutLosingDetail = function (
  tile,
  frameState
) {
  var surfaceTile = tile.data;

  var readyImagery = readyImageryScratch;
  readyImagery.length = this._imageryLayers.length;

  var terrainReady = false;
  var initialImageryState = false;
  var imagery;

  if (defined(surfaceTile)) {
    // We can render even with non-ready terrain as long as all our rendered descendants
    // are missing terrain geometry too. i.e. if we rendered fills for more detailed tiles
    // last frame, it's ok to render a fill for this tile this frame.
    terrainReady = surfaceTile.terrainState === TerrainState.READY;

    // Initially assume all imagery layers are ready, unless imagery hasn't been initialized at all.
    initialImageryState = true;

    imagery = surfaceTile.imagery;
  }

  var i;
  var len;

  for (i = 0, len = readyImagery.length; i < len; ++i) {
    readyImagery[i] = initialImageryState;
  }

  if (defined(imagery)) {
    for (i = 0, len = imagery.length; i < len; ++i) {
      var tileImagery = imagery[i];
      var loadingImagery = tileImagery.loadingImagery;
      var isReady =
        !defined(loadingImagery) ||
        loadingImagery.state === ImageryState.FAILED ||
        loadingImagery.state === ImageryState.INVALID;
      var layerIndex = (tileImagery.loadingImagery || tileImagery.readyImagery)
        .imageryLayer._layerIndex;

      // For a layer to be ready, all tiles belonging to that layer must be ready.
      readyImagery[layerIndex] = isReady && readyImagery[layerIndex];
    }
  }

  var lastFrame = this.quadtree._lastSelectionFrameNumber;

  // Traverse the descendants looking for one with terrain or imagery that is not loaded on this tile.
  var stack = canRenderTraversalStack;
  stack.length = 0;
  stack.push(
    tile.southwestChild,
    tile.southeastChild,
    tile.northwestChild,
    tile.northeastChild
  );

  while (stack.length > 0) {
    var descendant = stack.pop();
    var lastFrameSelectionResult =
      descendant._lastSelectionResultFrame === lastFrame
        ? descendant._lastSelectionResult
        : TileSelectionResult.NONE;

    if (lastFrameSelectionResult === TileSelectionResult.RENDERED) {
      var descendantSurface = descendant.data;

      if (!defined(descendantSurface)) {
        // Descendant has no data, so it can't block rendering.
        continue;
      }

      if (
        !terrainReady &&
        descendant.data.terrainState === TerrainState.READY
      ) {
        // Rendered descendant has real terrain, but we don't. Rendering is blocked.
        return false;
      }

      var descendantImagery = descendant.data.imagery;
      for (i = 0, len = descendantImagery.length; i < len; ++i) {
        var descendantTileImagery = descendantImagery[i];
        var descendantLoadingImagery = descendantTileImagery.loadingImagery;
        var descendantIsReady =
          !defined(descendantLoadingImagery) ||
          descendantLoadingImagery.state === ImageryState.FAILED ||
          descendantLoadingImagery.state === ImageryState.INVALID;
        var descendantLayerIndex = (
          descendantTileImagery.loadingImagery ||
          descendantTileImagery.readyImagery
        ).imageryLayer._layerIndex;

        // If this imagery tile of a descendant is ready but the layer isn't ready in this tile,
        // then rendering is blocked.
        if (descendantIsReady && !readyImagery[descendantLayerIndex]) {
          return false;
        }
      }
    } else if (lastFrameSelectionResult === TileSelectionResult.REFINED) {
      stack.push(
        descendant.southwestChild,
        descendant.southeastChild,
        descendant.northwestChild,
        descendant.northeastChild
      );
    }
  }

  return true;
};

var tileDirectionScratch = new Cartesian3();

/**
 * Determines the priority for loading this tile. Lower priority values load sooner.
 * @param {QuadtreeTile} tile The tile.
 * @param {FrameState} frameState The frame state.
 * @returns {Number} The load priority value.
 */
GlobeSurfaceTileProvider.prototype.computeTileLoadPriority = function (
  tile,
  frameState
) {
  var surfaceTile = tile.data;
  if (surfaceTile === undefined) {
    return 0.0;
  }

  var obb = surfaceTile.orientedBoundingBox;
  if (obb === undefined) {
    return 0.0;
  }

  var cameraPosition = frameState.camera.positionWC;
  var cameraDirection = frameState.camera.directionWC;
  var tileDirection = Cartesian3.subtract(
    obb.center,
    cameraPosition,
    tileDirectionScratch
  );
  var magnitude = Cartesian3.magnitude(tileDirection);
  if (magnitude < CesiumMath.EPSILON5) {
    return 0.0;
  }
  Cartesian3.divideByScalar(tileDirection, magnitude, tileDirection);
  return (
    (1.0 - Cartesian3.dot(tileDirection, cameraDirection)) * tile._distance
  );
};

var modifiedModelViewScratch = new Matrix4();
var modifiedModelViewProjectionScratch = new Matrix4();
var tileRectangleScratch = new Cartesian4();
var localizedCartographicLimitRectangleScratch = new Cartesian4();
var localizedTranslucencyRectangleScratch = new Cartesian4();
var rtcScratch = new Cartesian3();
var centerEyeScratch = new Cartesian3();
var southwestScratch = new Cartesian3();
var northeastScratch = new Cartesian3();

/**
 * Shows a specified tile in this frame.  The provider can cause the tile to be shown by adding
 * render commands to the commandList, or use any other method as appropriate.  The tile is not
 * expected to be visible next frame as well, unless this method is called next frame, too.
 *
 * @param {QuadtreeTile} tile The tile instance.
 * @param {FrameState} frameState The state information of the current rendering frame.
 */
GlobeSurfaceTileProvider.prototype.showTileThisFrame = function (
  tile,
  frameState
) {
  var readyTextureCount = 0;
  var tileImageryCollection = tile.data.imagery;
  for (var i = 0, len = tileImageryCollection.length; i < len; ++i) {
    var tileImagery = tileImageryCollection[i];
    if (
      defined(tileImagery.readyImagery) &&
      tileImagery.readyImagery.imageryLayer.alpha !== 0.0
    ) {
      ++readyTextureCount;
    }
  }

  var tileSet = this._tilesToRenderByTextureCount[readyTextureCount];
  if (!defined(tileSet)) {
    tileSet = [];
    this._tilesToRenderByTextureCount[readyTextureCount] = tileSet;
  }

  tileSet.push(tile);

  var surfaceTile = tile.data;
  if (!defined(surfaceTile.vertexArray)) {
    this._hasFillTilesThisFrame = true;
  } else {
    this._hasLoadedTilesThisFrame = true;
  }

  var debug = this._debug;
  ++debug.tilesRendered;
  debug.texturesRendered += readyTextureCount;
};

var cornerPositionsScratch = [
  new Cartesian3(),
  new Cartesian3(),
  new Cartesian3(),
  new Cartesian3(),
];

function computeOccludeePoint(
  tileProvider,
  center,
  rectangle,
  minimumHeight,
  maximumHeight,
  result
) {
  var ellipsoidalOccluder = tileProvider.quadtree._occluders.ellipsoid;
  var ellipsoid = ellipsoidalOccluder.ellipsoid;

  var cornerPositions = cornerPositionsScratch;
  Cartesian3.fromRadians(
    rectangle.west,
    rectangle.south,
    maximumHeight,
    ellipsoid,
    cornerPositions[0]
  );
  Cartesian3.fromRadians(
    rectangle.east,
    rectangle.south,
    maximumHeight,
    ellipsoid,
    cornerPositions[1]
  );
  Cartesian3.fromRadians(
    rectangle.west,
    rectangle.north,
    maximumHeight,
    ellipsoid,
    cornerPositions[2]
  );
  Cartesian3.fromRadians(
    rectangle.east,
    rectangle.north,
    maximumHeight,
    ellipsoid,
    cornerPositions[3]
  );

  return ellipsoidalOccluder.computeHorizonCullingPointPossiblyUnderEllipsoid(
    center,
    cornerPositions,
    minimumHeight,
    result
  );
}

/**
 * Gets the distance from the camera to the closest point on the tile.  This is used for level-of-detail selection.
 *
 * @param {QuadtreeTile} tile The tile instance.
 * @param {FrameState} frameState The state information of the current rendering frame.
 *
 * @returns {Number} The distance from the camera to the closest point on the tile, in meters.
 */
GlobeSurfaceTileProvider.prototype.computeDistanceToTile = function (
  tile,
  frameState
) {
  // The distance should be:
  // 1. the actual distance to the tight-fitting bounding volume, or
  // 2. a distance that is equal to or greater than the actual distance to the tight-fitting bounding volume.
  //
  // When we don't know the min/max heights for a tile, but we do know the min/max of an ancestor tile, we can
  // build a tight-fitting bounding volume horizontally, but not vertically. The min/max heights from the
  // ancestor will likely form a volume that is much bigger than it needs to be. This means that the volume may
  // be deemed to be much closer to the camera than it really is, causing us to select tiles that are too detailed.
  // Loading too-detailed tiles is super expensive, so we don't want to do that. We don't know where the child
  // tile really lies within the parent range of heights, but we _do_ know the child tile can't be any closer than
  // the ancestor height surface (min or max) that is _farthest away_ from the camera. So if we compute distance
  // based that conservative metric, we may end up loading tiles that are not detailed enough, but that's much
  // better (faster) than loading tiles that are too detailed.

  var heightSource = updateTileBoundingRegion(
    tile,
    this.terrainProvider,
    frameState
  );
  var surfaceTile = tile.data;
  var tileBoundingRegion = surfaceTile.tileBoundingRegion;

  if (heightSource === undefined) {
    // Can't find any min/max heights anywhere? Ok, let's just say the
    // tile is really far away so we'll load and render it rather than
    // refining.
    return 9999999999.0;
  } else if (surfaceTile.boundingVolumeSourceTile !== heightSource) {
    // Heights are from a new source tile, so update the bounding volume.
    surfaceTile.boundingVolumeSourceTile = heightSource;

    var rectangle = tile.rectangle;
    if (defined(rectangle)) {
      surfaceTile.orientedBoundingBox = OrientedBoundingBox.fromRectangle(
        tile.rectangle,
        tileBoundingRegion.minimumHeight,
        tileBoundingRegion.maximumHeight,
        tile.tilingScheme.ellipsoid,
        surfaceTile.orientedBoundingBox
      );

      surfaceTile.occludeePointInScaledSpace = computeOccludeePoint(
        this,
        surfaceTile.orientedBoundingBox.center,
        tile.rectangle,
        tileBoundingRegion.minimumHeight,
        tileBoundingRegion.maximumHeight,
        surfaceTile.occludeePointInScaledSpace
      );
    }
  }

  var min = tileBoundingRegion.minimumHeight;
  var max = tileBoundingRegion.maximumHeight;

  if (surfaceTile.boundingVolumeSourceTile !== tile) {
    var cameraHeight = frameState.camera.positionCartographic.height;
    var distanceToMin = Math.abs(cameraHeight - min);
    var distanceToMax = Math.abs(cameraHeight - max);
    if (distanceToMin > distanceToMax) {
      tileBoundingRegion.minimumHeight = min;
      tileBoundingRegion.maximumHeight = min;
    } else {
      tileBoundingRegion.minimumHeight = max;
      tileBoundingRegion.maximumHeight = max;
    }
  }

  var result = tileBoundingRegion.distanceToCamera(frameState);

  tileBoundingRegion.minimumHeight = min;
  tileBoundingRegion.maximumHeight = max;

  return result;
};

function updateTileBoundingRegion(tile, terrainProvider, frameState) {
  var surfaceTile = tile.data;
  if (surfaceTile === undefined) {
    surfaceTile = tile.data = new GlobeSurfaceTile();
  }

  if (surfaceTile.tileBoundingRegion === undefined) {
    surfaceTile.tileBoundingRegion = new TileBoundingRegion({
      computeBoundingVolumes: false,
      rectangle: tile.rectangle,
      ellipsoid: tile.tilingScheme.ellipsoid,
      minimumHeight: 0.0,
      maximumHeight: 0.0,
    });
  }

  var terrainData = surfaceTile.terrainData;
  var mesh = surfaceTile.mesh;
  var tileBoundingRegion = surfaceTile.tileBoundingRegion;

  if (
    mesh !== undefined &&
    mesh.minimumHeight !== undefined &&
    mesh.maximumHeight !== undefined
  ) {
    // We have tight-fitting min/max heights from the mesh.
    tileBoundingRegion.minimumHeight = mesh.minimumHeight;
    tileBoundingRegion.maximumHeight = mesh.maximumHeight;
    return tile;
  }

  if (
    terrainData !== undefined &&
    terrainData._minimumHeight !== undefined &&
    terrainData._maximumHeight !== undefined
  ) {
    // We have tight-fitting min/max heights from the terrain data.
    tileBoundingRegion.minimumHeight =
      terrainData._minimumHeight * frameState.terrainExaggeration;
    tileBoundingRegion.maximumHeight =
      terrainData._maximumHeight * frameState.terrainExaggeration;
    return tile;
  }

  // No accurate min/max heights available, so we're stuck with min/max heights from an ancestor tile.
  tileBoundingRegion.minimumHeight = Number.NaN;
  tileBoundingRegion.maximumHeight = Number.NaN;

  var ancestor = tile.parent;
  while (ancestor !== undefined) {
    var ancestorSurfaceTile = ancestor.data;
    if (ancestorSurfaceTile !== undefined) {
      var ancestorMesh = ancestorSurfaceTile.mesh;
      if (
        ancestorMesh !== undefined &&
        ancestorMesh.minimumHeight !== undefined &&
        ancestorMesh.maximumHeight !== undefined
      ) {
        tileBoundingRegion.minimumHeight = ancestorMesh.minimumHeight;
        tileBoundingRegion.maximumHeight = ancestorMesh.maximumHeight;
        return ancestor;
      }

      var ancestorTerrainData = ancestorSurfaceTile.terrainData;
      if (
        ancestorTerrainData !== undefined &&
        ancestorTerrainData._minimumHeight !== undefined &&
        ancestorTerrainData._maximumHeight !== undefined
      ) {
        tileBoundingRegion.minimumHeight =
          ancestorTerrainData._minimumHeight * frameState.terrainExaggeration;
        tileBoundingRegion.maximumHeight =
          ancestorTerrainData._maximumHeight * frameState.terrainExaggeration;
        return ancestor;
      }
    }
    ancestor = ancestor.parent;
  }

  return undefined;
}

/**
 * Returns true if this object was destroyed; otherwise, false.
 * <br /><br />
 * If this object was destroyed, it should not be used; calling any function other than
 * <code>isDestroyed</code> will result in a {@link DeveloperError} exception.
 *
 * @returns {Boolean} True if this object was destroyed; otherwise, false.
 *
 * @see GlobeSurfaceTileProvider#destroy
 */
GlobeSurfaceTileProvider.prototype.isDestroyed = function () {
  return false;
};

/**
 * Destroys the WebGL resources held by this object.  Destroying an object allows for deterministic
 * release of WebGL resources, instead of relying on the garbage collector to destroy this object.
 * <br /><br />
 * Once an object is destroyed, it should not be used; calling any function other than
 * <code>isDestroyed</code> will result in a {@link DeveloperError} exception.  Therefore,
 * assign the return value (<code>undefined</code>) to the object as done in the example.
 *
 * @exception {DeveloperError} This object was destroyed, i.e., destroy() was called.
 *
 *
 * @example
 * provider = provider && provider();
 *
 * @see GlobeSurfaceTileProvider#isDestroyed
 */
GlobeSurfaceTileProvider.prototype.destroy = function () {
  this._tileProvider = this._tileProvider && this._tileProvider.destroy();
  this._clippingPlanes = this._clippingPlanes && this._clippingPlanes.destroy();

  return destroyObject(this);
};

function getTileReadyCallback(tileImageriesToFree, layer, terrainProvider) {
  return function (tile) {
    var tileImagery;
    var imagery;
    var startIndex = -1;
    var tileImageryCollection = tile.data.imagery;
    var length = tileImageryCollection.length;
    var i;
    for (i = 0; i < length; ++i) {
      tileImagery = tileImageryCollection[i];
      imagery = defaultValue(
        tileImagery.readyImagery,
        tileImagery.loadingImagery
      );
      if (imagery.imageryLayer === layer) {
        startIndex = i;
        break;
      }
    }

    if (startIndex !== -1) {
      var endIndex = startIndex + tileImageriesToFree;
      tileImagery = tileImageryCollection[endIndex];
      imagery = defined(tileImagery)
        ? defaultValue(tileImagery.readyImagery, tileImagery.loadingImagery)
        : undefined;
      if (!defined(imagery) || imagery.imageryLayer !== layer) {
        // Return false to keep the callback if we have to wait on the skeletons
        // Return true to remove the callback if something went wrong
        return !layer._createTileImagerySkeletons(
          tile,
          terrainProvider,
          endIndex
        );
      }

      for (i = startIndex; i < endIndex; ++i) {
        tileImageryCollection[i].freeResources();
      }

      tileImageryCollection.splice(startIndex, tileImageriesToFree);
    }

    return true; // Everything is done, so remove the callback
  };
}

GlobeSurfaceTileProvider.prototype._onLayerAdded = function (layer, index) {
  if (layer.show) {
    var terrainProvider = this._terrainProvider;

    var that = this;
    var imageryProvider = layer.imageryProvider;
    var tileImageryUpdatedEvent = this._imageryLayersUpdatedEvent;
    imageryProvider._reload = function () {
      // Clear the layer's cache
      layer._imageryCache = {};

      that._quadtree.forEachLoadedTile(function (tile) {
        // If this layer is still waiting to for the loaded callback, just return
        if (defined(tile._loadedCallbacks[layer._layerIndex])) {
          return;
        }

        var i;

        // Figure out how many TileImageries we will need to remove and where to insert new ones
        var tileImageryCollection = tile.data.imagery;
        var length = tileImageryCollection.length;
        var startIndex = -1;
        var tileImageriesToFree = 0;
        for (i = 0; i < length; ++i) {
          var tileImagery = tileImageryCollection[i];
          var imagery = defaultValue(
            tileImagery.readyImagery,
            tileImagery.loadingImagery
          );
          if (imagery.imageryLayer === layer) {
            if (startIndex === -1) {
              startIndex = i;
            }

            ++tileImageriesToFree;
          } else if (startIndex !== -1) {
            // iterated past the section of TileImageries belonging to this layer, no need to continue.
            break;
          }
        }

        if (startIndex === -1) {
          return;
        }

        // Insert immediately after existing TileImageries
        var insertionPoint = startIndex + tileImageriesToFree;

        // Create new TileImageries for all loaded tiles
        if (
          layer._createTileImagerySkeletons(
            tile,
            terrainProvider,
            insertionPoint
          )
        ) {
          // Add callback to remove old TileImageries when the new TileImageries are ready
          tile._loadedCallbacks[layer._layerIndex] = getTileReadyCallback(
            tileImageriesToFree,
            layer,
            terrainProvider
          );

          tile.state = QuadtreeTileLoadState.LOADING;
        }
      });
    };

    // create TileImageries for this layer for all previously loaded tiles
    this._quadtree.forEachLoadedTile(function (tile) {
      if (layer._createTileImagerySkeletons(tile, terrainProvider)) {
        tile.state = QuadtreeTileLoadState.LOADING;

        // Tiles that are not currently being rendered need to load the new layer before they're renderable.
        // We don't mark the rendered tiles non-renderable, though, because that would make the globe disappear.
        if (
          tile.level !== 0 &&
          (tile._lastSelectionResultFrame !==
            that.quadtree._lastSelectionFrameNumber ||
            tile._lastSelectionResult !== TileSelectionResult.RENDERED)
        ) {
          tile.renderable = false;
        }
      }
    });

    this._layerOrderChanged = true;
    tileImageryUpdatedEvent.raiseEvent();
  }
};

GlobeSurfaceTileProvider.prototype._onLayerRemoved = function (layer, index) {
  // destroy TileImagerys for this layer for all previously loaded tiles
  this._quadtree.forEachLoadedTile(function (tile) {
    var tileImageryCollection = tile.data.imagery;

    var startIndex = -1;
    var numDestroyed = 0;
    for (var i = 0, len = tileImageryCollection.length; i < len; ++i) {
      var tileImagery = tileImageryCollection[i];
      var imagery = tileImagery.loadingImagery;
      if (!defined(imagery)) {
        imagery = tileImagery.readyImagery;
      }
      if (imagery.imageryLayer === layer) {
        if (startIndex === -1) {
          startIndex = i;
        }

        tileImagery.freeResources();
        ++numDestroyed;
      } else if (startIndex !== -1) {
        // iterated past the section of TileImagerys belonging to this layer, no need to continue.
        break;
      }
    }

    if (startIndex !== -1) {
      tileImageryCollection.splice(startIndex, numDestroyed);
    }
  });

  if (defined(layer.imageryProvider)) {
    layer.imageryProvider._reload = undefined;
  }

  this._imageryLayersUpdatedEvent.raiseEvent();
};

GlobeSurfaceTileProvider.prototype._onLayerMoved = function (
  layer,
  newIndex,
  oldIndex
) {
  this._layerOrderChanged = true;
  this._imageryLayersUpdatedEvent.raiseEvent();
};

GlobeSurfaceTileProvider.prototype._onLayerShownOrHidden = function (
  layer,
  index,
  show
) {
  if (show) {
    this._onLayerAdded(layer, index);
  } else {
    this._onLayerRemoved(layer, index);
  }
};

<<<<<<< HEAD
var scratchClippingPlaneMatrix = new Matrix4();
var scratchClippingPolygonEyeToWorldMatrix = new Matrix4();

=======
var scratchClippingPlanesMatrix = new Matrix4();
var scratchInverseTransposeClippingPlanesMatrix = new Matrix4();
>>>>>>> b2d72073
function createTileUniformMap(frameState, globeSurfaceTileProvider) {
  var uniformMap = {
    u_initialColor: function () {
      return this.properties.initialColor;
    },
    u_fillHighlightColor: function () {
      return this.properties.fillHighlightColor;
    },
    u_zoomedOutOceanSpecularIntensity: function () {
      return this.properties.zoomedOutOceanSpecularIntensity;
    },
    u_oceanNormalMap: function () {
      return this.properties.oceanNormalMap;
    },
    u_lightingFadeDistance: function () {
      return this.properties.lightingFadeDistance;
    },
    u_nightFadeDistance: function () {
      return this.properties.nightFadeDistance;
    },
    u_center3D: function () {
      return this.properties.center3D;
    },
    u_tileRectangle: function () {
      return this.properties.tileRectangle;
    },
    u_modifiedModelView: function () {
      var viewMatrix = frameState.context.uniformState.view;
      var centerEye = Matrix4.multiplyByPoint(
        viewMatrix,
        this.properties.rtc,
        centerEyeScratch
      );
      Matrix4.setTranslation(viewMatrix, centerEye, modifiedModelViewScratch);
      return modifiedModelViewScratch;
    },
    u_modifiedModelViewProjection: function () {
      var viewMatrix = frameState.context.uniformState.view;
      var projectionMatrix = frameState.context.uniformState.projection;
      var centerEye = Matrix4.multiplyByPoint(
        viewMatrix,
        this.properties.rtc,
        centerEyeScratch
      );
      Matrix4.setTranslation(
        viewMatrix,
        centerEye,
        modifiedModelViewProjectionScratch
      );
      Matrix4.multiply(
        projectionMatrix,
        modifiedModelViewProjectionScratch,
        modifiedModelViewProjectionScratch
      );
      return modifiedModelViewProjectionScratch;
    },
    u_dayTextures: function () {
      return this.properties.dayTextures;
    },
    u_dayTextureTranslationAndScale: function () {
      return this.properties.dayTextureTranslationAndScale;
    },
    u_dayTextureTexCoordsRectangle: function () {
      return this.properties.dayTextureTexCoordsRectangle;
    },
    u_dayTextureUseWebMercatorT: function () {
      return this.properties.dayTextureUseWebMercatorT;
    },
    u_dayTextureAlpha: function () {
      return this.properties.dayTextureAlpha;
    },
    u_dayTextureNightAlpha: function () {
      return this.properties.dayTextureNightAlpha;
    },
    u_dayTextureDayAlpha: function () {
      return this.properties.dayTextureDayAlpha;
    },
    u_dayTextureBrightness: function () {
      return this.properties.dayTextureBrightness;
    },
    u_dayTextureContrast: function () {
      return this.properties.dayTextureContrast;
    },
    u_dayTextureHue: function () {
      return this.properties.dayTextureHue;
    },
    u_dayTextureSaturation: function () {
      return this.properties.dayTextureSaturation;
    },
    u_dayTextureOneOverGamma: function () {
      return this.properties.dayTextureOneOverGamma;
    },
    u_dayIntensity: function () {
      return this.properties.dayIntensity;
    },
    u_southAndNorthLatitude: function () {
      return this.properties.southAndNorthLatitude;
    },
    u_southMercatorYAndOneOverHeight: function () {
      return this.properties.southMercatorYAndOneOverHeight;
    },
    u_waterMask: function () {
      return this.properties.waterMask;
    },
    u_waterMaskTranslationAndScale: function () {
      return this.properties.waterMaskTranslationAndScale;
    },
    u_minMaxHeight: function () {
      return this.properties.minMaxHeight;
    },
    u_scaleAndBias: function () {
      return this.properties.scaleAndBias;
    },
    u_dayTextureSplit: function () {
      return this.properties.dayTextureSplit;
    },
    u_dayTextureCutoutRectangles: function () {
      return this.properties.dayTextureCutoutRectangles;
    },
    u_clippingPlanes: function () {
      var clippingPlanes = globeSurfaceTileProvider._clippingPlanes;
      if (defined(clippingPlanes) && defined(clippingPlanes.texture)) {
        // Check in case clippingPlanes hasn't been updated yet.
        return clippingPlanes.texture;
      }
      return frameState.context.defaultTexture;
    },
    u_cartographicLimitRectangle: function () {
      return this.properties.localizedCartographicLimitRectangle;
    },
    u_clippingPlanesMatrix: function () {
      var clippingPlanes = globeSurfaceTileProvider._clippingPlanes;
      var transform = defined(clippingPlanes)
        ? Matrix4.multiply(
            frameState.context.uniformState.view,
            clippingPlanes.modelMatrix,
            scratchClippingPlanesMatrix
          )
        : Matrix4.IDENTITY;

      return Matrix4.inverseTranspose(
        transform,
        scratchInverseTransposeClippingPlanesMatrix
      );
    },
    u_clippingPlanesEdgeStyle: function () {
      var style = this.properties.clippingPlanesEdgeColor;
      style.alpha = this.properties.clippingPlanesEdgeWidth;
      return style;
    },

    u_clippingPolygonAccelerationGrid: function () {
      var clippingPolygon = globeSurfaceTileProvider._clippingPolygon;
      if (defined(clippingPolygon) && defined(clippingPolygon.gridTexture)) {
        return clippingPolygon.gridTexture;
      }
    },

    u_clippingPolygonAccelerationGridPixelDimensions: function () {
      var clippingPolygon = globeSurfaceTileProvider._clippingPolygon;
      if (
        defined(clippingPolygon) &&
        defined(clippingPolygon.gridPixelDimensions)
      ) {
        return clippingPolygon.gridPixelDimensions;
      }
    },

    u_clippingPolygonMeshPositions: function () {
      var clippingPolygon = globeSurfaceTileProvider._clippingPolygon;
      if (defined(clippingPolygon) && defined(clippingPolygon.meshPositions)) {
        return clippingPolygon.meshPositionsTexture;
      }
    },

    u_clippingPolygonMeshPositionPixelDimensions: function () {
      var clippingPolygon = globeSurfaceTileProvider._clippingPolygon;
      if (
        defined(clippingPolygon) &&
        defined(clippingPolygon.meshPositionPixelDimensions)
      ) {
        return clippingPolygon.meshPositionPixelDimensions;
      }
    },

    u_clippingPolygonOverlappingTriangleIndices: function () {
      var clippingPolygon = globeSurfaceTileProvider._clippingPolygon;
      if (
        defined(clippingPolygon) &&
        defined(clippingPolygon.overlappingTriangleIndicesTexture)
      ) {
        return clippingPolygon.overlappingTriangleIndicesTexture;
      }
    },

    u_clippingPolygonOverlappingTrianglePixelIndicesDimensions: function () {
      var clippingPolygon = globeSurfaceTileProvider._clippingPolygon;
      if (
        defined(clippingPolygon) &&
        defined(clippingPolygon.overlappingTrianglePixelIndicesDimensions)
      ) {
        return clippingPolygon.overlappingTrianglePixelIndicesDimensions;
      }
    },

    u_clippingPolygonBoundingBox: function () {
      var clippingPolygon = globeSurfaceTileProvider._clippingPolygon;
      if (defined(clippingPolygon) && defined(clippingPolygon.boundingBox)) {
        return clippingPolygon.boundingBox;
      }
    },

    u_clippingPolygonCellDimensions: function () {
      var clippingPolygon = globeSurfaceTileProvider._clippingPolygon;
      if (defined(clippingPolygon) && defined(clippingPolygon.cellDimensions)) {
        return clippingPolygon.cellDimensions;
      }
    },

    u_clippingPolygonMinimumZ: function () {
      var clippingPolygon = globeSurfaceTileProvider._clippingPolygon;
      if (defined(clippingPolygon) && defined(clippingPolygon.minimumZ)) {
        return clippingPolygon.minimumZ;
      }
    },

    u_clippingPolygonEyeToWorldToENU: function () {
      var clippingPolygon = globeSurfaceTileProvider._clippingPolygon;
      if (defined(clippingPolygon) && defined(clippingPolygon.worldToENU)) {
        var eyeToWorld = frameState.context.uniformState.inverseView3D;
        var eyeToWorldToENU = Matrix4.multiply(
          clippingPolygon.worldToENU,
          eyeToWorld,
          scratchClippingPolygonEyeToWorldMatrix
        );
        return eyeToWorldToENU;
      }
    },

    u_minimumBrightness: function () {
      return frameState.fog.minimumBrightness;
    },
    u_hsbShift: function () {
      return this.properties.hsbShift;
    },
    u_colorsToAlpha: function () {
      return this.properties.colorsToAlpha;
    },
    u_frontFaceAlphaByDistance: function () {
      return this.properties.frontFaceAlphaByDistance;
    },
    u_backFaceAlphaByDistance: function () {
      return this.properties.backFaceAlphaByDistance;
    },
    u_translucencyRectangle: function () {
      return this.properties.localizedTranslucencyRectangle;
    },
    u_undergroundColor: function () {
      return this.properties.undergroundColor;
    },
    u_undergroundColorAlphaByDistance: function () {
      return this.properties.undergroundColorAlphaByDistance;
    },

    // make a separate object so that changes to the properties are seen on
    // derived commands that combine another uniform map with this one.
    properties: {
      initialColor: new Cartesian4(0.0, 0.0, 0.5, 1.0),
      fillHighlightColor: new Color(0.0, 0.0, 0.0, 0.0),
      zoomedOutOceanSpecularIntensity: 0.5,
      oceanNormalMap: undefined,
      lightingFadeDistance: new Cartesian2(6500000.0, 9000000.0),
      nightFadeDistance: new Cartesian2(10000000.0, 40000000.0),
      hsbShift: new Cartesian3(),

      center3D: undefined,
      rtc: new Cartesian3(),
      modifiedModelView: new Matrix4(),
      tileRectangle: new Cartesian4(),

      dayTextures: [],
      dayTextureTranslationAndScale: [],
      dayTextureTexCoordsRectangle: [],
      dayTextureUseWebMercatorT: [],
      dayTextureAlpha: [],
      dayTextureNightAlpha: [],
      dayTextureDayAlpha: [],
      dayTextureBrightness: [],
      dayTextureContrast: [],
      dayTextureHue: [],
      dayTextureSaturation: [],
      dayTextureOneOverGamma: [],
      dayTextureSplit: [],
      dayTextureCutoutRectangles: [],
      dayIntensity: 0.0,
      colorsToAlpha: [],

      southAndNorthLatitude: new Cartesian2(),
      southMercatorYAndOneOverHeight: new Cartesian2(),

      waterMask: undefined,
      waterMaskTranslationAndScale: new Cartesian4(),

      minMaxHeight: new Cartesian2(),
      scaleAndBias: new Matrix4(),
      clippingPlanesEdgeColor: Color.clone(Color.WHITE),
      clippingPlanesEdgeWidth: 0.0,

      localizedCartographicLimitRectangle: new Cartesian4(),

      frontFaceAlphaByDistance: new Cartesian4(),
      backFaceAlphaByDistance: new Cartesian4(),
      localizedTranslucencyRectangle: new Cartesian4(),
      undergroundColor: Color.clone(Color.TRANSPARENT),
      undergroundColorAlphaByDistance: new Cartesian4(),
    },
  };

  if (defined(globeSurfaceTileProvider.materialUniformMap)) {
    return combine(uniformMap, globeSurfaceTileProvider.materialUniformMap);
  }

  return uniformMap;
}

function createWireframeVertexArrayIfNecessary(context, provider, tile) {
  var surfaceTile = tile.data;

  var mesh;
  var vertexArray;

  if (defined(surfaceTile.vertexArray)) {
    mesh = surfaceTile.mesh;
    vertexArray = surfaceTile.vertexArray;
  } else if (
    defined(surfaceTile.fill) &&
    defined(surfaceTile.fill.vertexArray)
  ) {
    mesh = surfaceTile.fill.mesh;
    vertexArray = surfaceTile.fill.vertexArray;
  }

  if (!defined(mesh) || !defined(vertexArray)) {
    return;
  }

  if (defined(surfaceTile.wireframeVertexArray)) {
    if (surfaceTile.wireframeVertexArray.mesh === mesh) {
      return;
    }

    surfaceTile.wireframeVertexArray.destroy();
    surfaceTile.wireframeVertexArray = undefined;
  }

  surfaceTile.wireframeVertexArray = createWireframeVertexArray(
    context,
    vertexArray,
    mesh
  );
  surfaceTile.wireframeVertexArray.mesh = mesh;
}

/**
 * Creates a vertex array for wireframe rendering of a terrain tile.
 *
 * @private
 *
 * @param {Context} context The context in which to create the vertex array.
 * @param {VertexArray} vertexArray The existing, non-wireframe vertex array.  The new vertex array
 *                      will share vertex buffers with this existing one.
 * @param {TerrainMesh} terrainMesh The terrain mesh containing non-wireframe indices.
 * @returns {VertexArray} The vertex array for wireframe rendering.
 */
function createWireframeVertexArray(context, vertexArray, terrainMesh) {
  var indices = terrainMesh.indices;

  var geometry = {
    indices: indices,
    primitiveType: PrimitiveType.TRIANGLES,
  };

  GeometryPipeline.toWireframe(geometry);

  var wireframeIndices = geometry.indices;
  var wireframeIndexBuffer = Buffer.createIndexBuffer({
    context: context,
    typedArray: wireframeIndices,
    usage: BufferUsage.STATIC_DRAW,
    indexDatatype: IndexDatatype.fromSizeInBytes(
      wireframeIndices.BYTES_PER_ELEMENT
    ),
  });
  return new VertexArray({
    context: context,
    attributes: vertexArray._attributes,
    indexBuffer: wireframeIndexBuffer,
  });
}

var getDebugOrientedBoundingBox;
var getDebugBoundingSphere;
var debugDestroyPrimitive;

(function () {
  var instanceOBB = new GeometryInstance({
    geometry: BoxOutlineGeometry.fromDimensions({
      dimensions: new Cartesian3(2.0, 2.0, 2.0),
    }),
  });
  var instanceSphere = new GeometryInstance({
    geometry: new SphereOutlineGeometry({ radius: 1.0 }),
  });
  var modelMatrix = new Matrix4();
  var previousVolume;
  var primitive;

  function createDebugPrimitive(instance) {
    return new Primitive({
      geometryInstances: instance,
      appearance: new PerInstanceColorAppearance({
        translucent: false,
        flat: true,
      }),
      asynchronous: false,
    });
  }

  getDebugOrientedBoundingBox = function (obb, color) {
    if (obb === previousVolume) {
      return primitive;
    }
    debugDestroyPrimitive();

    previousVolume = obb;
    modelMatrix = Matrix4.fromRotationTranslation(
      obb.halfAxes,
      obb.center,
      modelMatrix
    );

    instanceOBB.modelMatrix = modelMatrix;
    instanceOBB.attributes.color = ColorGeometryInstanceAttribute.fromColor(
      color
    );

    primitive = createDebugPrimitive(instanceOBB);
    return primitive;
  };

  getDebugBoundingSphere = function (sphere, color) {
    if (sphere === previousVolume) {
      return primitive;
    }
    debugDestroyPrimitive();

    previousVolume = sphere;
    modelMatrix = Matrix4.fromTranslation(sphere.center, modelMatrix);
    modelMatrix = Matrix4.multiplyByUniformScale(
      modelMatrix,
      sphere.radius,
      modelMatrix
    );

    instanceSphere.modelMatrix = modelMatrix;
    instanceSphere.attributes.color = ColorGeometryInstanceAttribute.fromColor(
      color
    );

    primitive = createDebugPrimitive(instanceSphere);
    return primitive;
  };

  debugDestroyPrimitive = function () {
    if (defined(primitive)) {
      primitive.destroy();
      primitive = undefined;
      previousVolume = undefined;
    }
  };
})();

var otherPassesInitialColor = new Cartesian4(0.0, 0.0, 0.0, 0.0);
var surfaceShaderSetOptionsScratch = {
  frameState: undefined,
  surfaceTile: undefined,
  numberOfDayTextures: undefined,
  applyBrightness: undefined,
  applyContrast: undefined,
  applyHue: undefined,
  applySaturation: undefined,
  applyGamma: undefined,
  applyAlpha: undefined,
  applyDayNightAlpha: undefined,
  applySplit: undefined,
  showReflectiveOcean: undefined,
  showOceanWaves: undefined,
  enableLighting: undefined,
  dynamicAtmosphereLighting: undefined,
  dynamicAtmosphereLightingFromSun: undefined,
  showGroundAtmosphere: undefined,
  perFragmentGroundAtmosphere: undefined,
  hasVertexNormals: undefined,
  useWebMercatorProjection: undefined,
  enableFog: undefined,
  enableClippingPlanes: undefined,
  enableClippingPolygon: undefined,
  clippingPlanes: undefined,
  clippedByBoundaries: undefined,
  hasImageryLayerCutout: undefined,
  colorCorrect: undefined,
  colorToAlpha: undefined,
};

var defaultUndergroundColor = Color.TRANSPARENT;
var defaultundergroundColorAlphaByDistance = new NearFarScalar();

function addDrawCommandsForTile(tileProvider, tile, frameState) {
  var surfaceTile = tile.data;

  if (!defined(surfaceTile.vertexArray)) {
    if (surfaceTile.fill === undefined) {
      // No fill was created for this tile, probably because this tile is not connected to
      // any renderable tiles. So create a simple tile in the middle of the tile's possible
      // height range.
      surfaceTile.fill = new TerrainFillMesh(tile);
    }
    surfaceTile.fill.update(tileProvider, frameState);
  }

  var creditDisplay = frameState.creditDisplay;

  var terrainData = surfaceTile.terrainData;
  if (defined(terrainData) && defined(terrainData.credits)) {
    var tileCredits = terrainData.credits;
    for (
      var tileCreditIndex = 0, tileCreditLength = tileCredits.length;
      tileCreditIndex < tileCreditLength;
      ++tileCreditIndex
    ) {
      creditDisplay.addCredit(tileCredits[tileCreditIndex]);
    }
  }

  var maxTextures = ContextLimits.maximumTextureImageUnits;

  var waterMaskTexture = surfaceTile.waterMaskTexture;
  var waterMaskTranslationAndScale = surfaceTile.waterMaskTranslationAndScale;
  if (!defined(waterMaskTexture) && defined(surfaceTile.fill)) {
    waterMaskTexture = surfaceTile.fill.waterMaskTexture;
    waterMaskTranslationAndScale =
      surfaceTile.fill.waterMaskTranslationAndScale;
  }

  var cameraUnderground = frameState.cameraUnderground;

  var globeTranslucencyState = frameState.globeTranslucencyState;
  var translucent = globeTranslucencyState.translucent;
  var frontFaceAlphaByDistance =
    globeTranslucencyState.frontFaceAlphaByDistance;
  var backFaceAlphaByDistance = globeTranslucencyState.backFaceAlphaByDistance;
  var translucencyRectangle = globeTranslucencyState.rectangle;

  var undergroundColor = defaultValue(
    tileProvider.undergroundColor,
    defaultUndergroundColor
  );
  var undergroundColorAlphaByDistance = defaultValue(
    tileProvider.undergroundColorAlphaByDistance,
    defaultundergroundColorAlphaByDistance
  );
  var showUndergroundColor =
    isUndergroundVisible(tileProvider, frameState) &&
    frameState.mode === SceneMode.SCENE3D &&
    undergroundColor.alpha > 0.0 &&
    (undergroundColorAlphaByDistance.nearValue > 0.0 ||
      undergroundColorAlphaByDistance.farValue > 0.0);

  var showReflectiveOcean =
    tileProvider.hasWaterMask && defined(waterMaskTexture);
  var oceanNormalMap = tileProvider.oceanNormalMap;
  var showOceanWaves = showReflectiveOcean && defined(oceanNormalMap);
  var hasVertexNormals =
    tileProvider.terrainProvider.ready &&
    tileProvider.terrainProvider.hasVertexNormals;
  var enableFog = frameState.fog.enabled && !cameraUnderground;
  var showGroundAtmosphere =
    tileProvider.showGroundAtmosphere && frameState.mode === SceneMode.SCENE3D;
  var castShadows =
    ShadowMode.castShadows(tileProvider.shadows) && !translucent;
  var receiveShadows =
    ShadowMode.receiveShadows(tileProvider.shadows) && !translucent;

  var hueShift = tileProvider.hueShift;
  var saturationShift = tileProvider.saturationShift;
  var brightnessShift = tileProvider.brightnessShift;

  var colorCorrect = !(
    CesiumMath.equalsEpsilon(hueShift, 0.0, CesiumMath.EPSILON7) &&
    CesiumMath.equalsEpsilon(saturationShift, 0.0, CesiumMath.EPSILON7) &&
    CesiumMath.equalsEpsilon(brightnessShift, 0.0, CesiumMath.EPSILON7)
  );

  var perFragmentGroundAtmosphere = false;
  if (showGroundAtmosphere) {
    var cameraDistance = Cartesian3.magnitude(frameState.camera.positionWC);
    var fadeOutDistance = tileProvider.nightFadeOutDistance;
    perFragmentGroundAtmosphere = cameraDistance > fadeOutDistance;
  }

  if (showReflectiveOcean) {
    --maxTextures;
  }
  if (showOceanWaves) {
    --maxTextures;
  }
  if (
    defined(frameState.shadowState) &&
    frameState.shadowState.shadowsEnabled
  ) {
    --maxTextures;
  }
  if (
    defined(tileProvider.clippingPlanes) &&
    tileProvider.clippingPlanes.enabled
  ) {
    --maxTextures;
  }

  if (defined(tileProvider.clippingPolygon)) {
    --maxTextures;
  }

  maxTextures -= globeTranslucencyState.numberOfTextureUniforms;

  var mesh = surfaceTile.renderedMesh;
  var rtc = mesh.center;
  var encoding = mesh.encoding;

  // Not used in 3D.
  var tileRectangle = tileRectangleScratch;

  // Only used for Mercator projections.
  var southLatitude = 0.0;
  var northLatitude = 0.0;
  var southMercatorY = 0.0;
  var oneOverMercatorHeight = 0.0;

  var useWebMercatorProjection = false;

  if (frameState.mode !== SceneMode.SCENE3D) {
    var projection = frameState.mapProjection;
    var southwest = projection.project(
      Rectangle.southwest(tile.rectangle),
      southwestScratch
    );
    var northeast = projection.project(
      Rectangle.northeast(tile.rectangle),
      northeastScratch
    );

    tileRectangle.x = southwest.x;
    tileRectangle.y = southwest.y;
    tileRectangle.z = northeast.x;
    tileRectangle.w = northeast.y;

    // In 2D and Columbus View, use the center of the tile for RTC rendering.
    if (frameState.mode !== SceneMode.MORPHING) {
      rtc = rtcScratch;
      rtc.x = 0.0;
      rtc.y = (tileRectangle.z + tileRectangle.x) * 0.5;
      rtc.z = (tileRectangle.w + tileRectangle.y) * 0.5;
      tileRectangle.x -= rtc.y;
      tileRectangle.y -= rtc.z;
      tileRectangle.z -= rtc.y;
      tileRectangle.w -= rtc.z;
    }

    if (
      frameState.mode === SceneMode.SCENE2D &&
      encoding.quantization === TerrainQuantization.BITS12
    ) {
      // In 2D, the texture coordinates of the tile are interpolated over the rectangle to get the position in the vertex shader.
      // When the texture coordinates are quantized, error is introduced. This can be seen through the 1px wide cracking
      // between the quantized tiles in 2D. To compensate for the error, move the expand the rectangle in each direction by
      // half the error amount.
      var epsilon = (1.0 / (Math.pow(2.0, 12.0) - 1.0)) * 0.5;
      var widthEpsilon = (tileRectangle.z - tileRectangle.x) * epsilon;
      var heightEpsilon = (tileRectangle.w - tileRectangle.y) * epsilon;
      tileRectangle.x -= widthEpsilon;
      tileRectangle.y -= heightEpsilon;
      tileRectangle.z += widthEpsilon;
      tileRectangle.w += heightEpsilon;
    }

    if (projection instanceof WebMercatorProjection) {
      southLatitude = tile.rectangle.south;
      northLatitude = tile.rectangle.north;

      southMercatorY = WebMercatorProjection.geodeticLatitudeToMercatorAngle(
        southLatitude
      );

      oneOverMercatorHeight =
        1.0 /
        (WebMercatorProjection.geodeticLatitudeToMercatorAngle(northLatitude) -
          southMercatorY);

      useWebMercatorProjection = true;
    }
  }

  var surfaceShaderSetOptions = surfaceShaderSetOptionsScratch;
  surfaceShaderSetOptions.frameState = frameState;
  surfaceShaderSetOptions.surfaceTile = surfaceTile;
  surfaceShaderSetOptions.showReflectiveOcean = showReflectiveOcean;
  surfaceShaderSetOptions.showOceanWaves = showOceanWaves;
  surfaceShaderSetOptions.enableLighting = tileProvider.enableLighting;
  surfaceShaderSetOptions.dynamicAtmosphereLighting =
    tileProvider.dynamicAtmosphereLighting;
  surfaceShaderSetOptions.dynamicAtmosphereLightingFromSun =
    tileProvider.dynamicAtmosphereLightingFromSun;
  surfaceShaderSetOptions.showGroundAtmosphere = showGroundAtmosphere;
  surfaceShaderSetOptions.perFragmentGroundAtmosphere = perFragmentGroundAtmosphere;
  surfaceShaderSetOptions.hasVertexNormals = hasVertexNormals;
  surfaceShaderSetOptions.useWebMercatorProjection = useWebMercatorProjection;
  surfaceShaderSetOptions.clippedByBoundaries = surfaceTile.clippedByBoundaries;

  var tileImageryCollection = surfaceTile.imagery;
  var imageryIndex = 0;
  var imageryLen = tileImageryCollection.length;

  var showSkirts =
    tileProvider.showSkirts && !cameraUnderground && !translucent;
  var backFaceCulling =
    tileProvider.backFaceCulling && !cameraUnderground && !translucent;
  var firstPassRenderState = backFaceCulling
    ? tileProvider._renderState
    : tileProvider._disableCullingRenderState;
  var otherPassesRenderState = backFaceCulling
    ? tileProvider._blendRenderState
    : tileProvider._disableCullingBlendRenderState;
  var renderState = firstPassRenderState;

  var initialColor = tileProvider._firstPassInitialColor;

  var context = frameState.context;

  if (!defined(tileProvider._debug.boundingSphereTile)) {
    debugDestroyPrimitive();
  }

  var materialUniformMapChanged =
    tileProvider._materialUniformMap !== tileProvider.materialUniformMap;
  if (materialUniformMapChanged) {
    tileProvider._materialUniformMap = tileProvider.materialUniformMap;
    var drawCommandsLength = tileProvider._drawCommands.length;
    for (var i = 0; i < drawCommandsLength; ++i) {
      tileProvider._uniformMaps[i] = createTileUniformMap(
        frameState,
        tileProvider
      );
    }
  }

  do {
    var numberOfDayTextures = 0;

    var command;
    var uniformMap;

    if (tileProvider._drawCommands.length <= tileProvider._usedDrawCommands) {
      command = new DrawCommand();
      command.owner = tile;
      command.cull = false;
      command.boundingVolume = new BoundingSphere();
      command.orientedBoundingBox = undefined;

      uniformMap = createTileUniformMap(frameState, tileProvider);

      tileProvider._drawCommands.push(command);
      tileProvider._uniformMaps.push(uniformMap);
    } else {
      command = tileProvider._drawCommands[tileProvider._usedDrawCommands];
      uniformMap = tileProvider._uniformMaps[tileProvider._usedDrawCommands];
    }

    command.owner = tile;

    ++tileProvider._usedDrawCommands;

    if (tile === tileProvider._debug.boundingSphereTile) {
      var obb = surfaceTile.orientedBoundingBox;
      // If a debug primitive already exists for this tile, it will not be
      // re-created, to avoid allocation every frame. If it were possible
      // to have more than one selected tile, this would have to change.
      if (defined(obb)) {
        getDebugOrientedBoundingBox(obb, Color.RED).update(frameState);
      } else if (defined(mesh) && defined(mesh.boundingSphere3D)) {
        getDebugBoundingSphere(mesh.boundingSphere3D, Color.RED).update(
          frameState
        );
      }
    }

    var uniformMapProperties = uniformMap.properties;
    Cartesian4.clone(initialColor, uniformMapProperties.initialColor);
    uniformMapProperties.oceanNormalMap = oceanNormalMap;
    uniformMapProperties.lightingFadeDistance.x =
      tileProvider.lightingFadeOutDistance;
    uniformMapProperties.lightingFadeDistance.y =
      tileProvider.lightingFadeInDistance;
    uniformMapProperties.nightFadeDistance.x =
      tileProvider.nightFadeOutDistance;
    uniformMapProperties.nightFadeDistance.y = tileProvider.nightFadeInDistance;
    uniformMapProperties.zoomedOutOceanSpecularIntensity =
      tileProvider.zoomedOutOceanSpecularIntensity;

    var frontFaceAlphaByDistanceFinal = cameraUnderground
      ? backFaceAlphaByDistance
      : frontFaceAlphaByDistance;
    var backFaceAlphaByDistanceFinal = cameraUnderground
      ? frontFaceAlphaByDistance
      : backFaceAlphaByDistance;

    if (defined(frontFaceAlphaByDistanceFinal)) {
      Cartesian4.fromElements(
        frontFaceAlphaByDistanceFinal.near,
        frontFaceAlphaByDistanceFinal.nearValue,
        frontFaceAlphaByDistanceFinal.far,
        frontFaceAlphaByDistanceFinal.farValue,
        uniformMapProperties.frontFaceAlphaByDistance
      );
      Cartesian4.fromElements(
        backFaceAlphaByDistanceFinal.near,
        backFaceAlphaByDistanceFinal.nearValue,
        backFaceAlphaByDistanceFinal.far,
        backFaceAlphaByDistanceFinal.farValue,
        uniformMapProperties.backFaceAlphaByDistance
      );
    }

    Cartesian4.fromElements(
      undergroundColorAlphaByDistance.near,
      undergroundColorAlphaByDistance.nearValue,
      undergroundColorAlphaByDistance.far,
      undergroundColorAlphaByDistance.farValue,
      uniformMapProperties.undergroundColorAlphaByDistance
    );
    Color.clone(undergroundColor, uniformMapProperties.undergroundColor);

    var highlightFillTile =
      !defined(surfaceTile.vertexArray) &&
      defined(tileProvider.fillHighlightColor) &&
      tileProvider.fillHighlightColor.alpha > 0.0;
    if (highlightFillTile) {
      Color.clone(
        tileProvider.fillHighlightColor,
        uniformMapProperties.fillHighlightColor
      );
    }

    uniformMapProperties.center3D = mesh.center;
    Cartesian3.clone(rtc, uniformMapProperties.rtc);

    Cartesian4.clone(tileRectangle, uniformMapProperties.tileRectangle);
    uniformMapProperties.southAndNorthLatitude.x = southLatitude;
    uniformMapProperties.southAndNorthLatitude.y = northLatitude;
    uniformMapProperties.southMercatorYAndOneOverHeight.x = southMercatorY;
    uniformMapProperties.southMercatorYAndOneOverHeight.y = oneOverMercatorHeight;

    // Convert tile limiter rectangle from cartographic to texture space using the tileRectangle.
    var localizedCartographicLimitRectangle = localizedCartographicLimitRectangleScratch;
    var cartographicLimitRectangle = clipRectangleAntimeridian(
      tile.rectangle,
      tileProvider.cartographicLimitRectangle
    );

    var localizedTranslucencyRectangle = localizedTranslucencyRectangleScratch;
    var clippedTranslucencyRectangle = clipRectangleAntimeridian(
      tile.rectangle,
      translucencyRectangle
    );

    Cartesian3.fromElements(
      hueShift,
      saturationShift,
      brightnessShift,
      uniformMapProperties.hsbShift
    );

    var cartographicTileRectangle = tile.rectangle;
    var inverseTileWidth = 1.0 / cartographicTileRectangle.width;
    var inverseTileHeight = 1.0 / cartographicTileRectangle.height;
    localizedCartographicLimitRectangle.x =
      (cartographicLimitRectangle.west - cartographicTileRectangle.west) *
      inverseTileWidth;
    localizedCartographicLimitRectangle.y =
      (cartographicLimitRectangle.south - cartographicTileRectangle.south) *
      inverseTileHeight;
    localizedCartographicLimitRectangle.z =
      (cartographicLimitRectangle.east - cartographicTileRectangle.west) *
      inverseTileWidth;
    localizedCartographicLimitRectangle.w =
      (cartographicLimitRectangle.north - cartographicTileRectangle.south) *
      inverseTileHeight;

    Cartesian4.clone(
      localizedCartographicLimitRectangle,
      uniformMapProperties.localizedCartographicLimitRectangle
    );

    localizedTranslucencyRectangle.x =
      (clippedTranslucencyRectangle.west - cartographicTileRectangle.west) *
      inverseTileWidth;
    localizedTranslucencyRectangle.y =
      (clippedTranslucencyRectangle.south - cartographicTileRectangle.south) *
      inverseTileHeight;
    localizedTranslucencyRectangle.z =
      (clippedTranslucencyRectangle.east - cartographicTileRectangle.west) *
      inverseTileWidth;
    localizedTranslucencyRectangle.w =
      (clippedTranslucencyRectangle.north - cartographicTileRectangle.south) *
      inverseTileHeight;

    Cartesian4.clone(
      localizedTranslucencyRectangle,
      uniformMapProperties.localizedTranslucencyRectangle
    );

    // For performance, use fog in the shader only when the tile is in fog.
    var applyFog =
      enableFog &&
      CesiumMath.fog(tile._distance, frameState.fog.density) >
        CesiumMath.EPSILON3;
    colorCorrect = colorCorrect && (applyFog || showGroundAtmosphere);

    var applyBrightness = false;
    var applyContrast = false;
    var applyHue = false;
    var applySaturation = false;
    var applyGamma = false;
    var applyAlpha = false;
    var applyDayNightAlpha = false;
    var applySplit = false;
    var applyCutout = false;
    var applyColorToAlpha = false;

    while (numberOfDayTextures < maxTextures && imageryIndex < imageryLen) {
      var tileImagery = tileImageryCollection[imageryIndex];
      var imagery = tileImagery.readyImagery;
      ++imageryIndex;

      if (!defined(imagery) || imagery.imageryLayer.alpha === 0.0) {
        continue;
      }

      var texture = tileImagery.useWebMercatorT
        ? imagery.textureWebMercator
        : imagery.texture;

      //>>includeStart('debug', pragmas.debug);
      if (!defined(texture)) {
        // Our "ready" texture isn't actually ready.  This should never happen.
        //
        // Side note: It IS possible for it to not be in the READY ImageryState, though.
        // This can happen when a single imagery tile is shared by two terrain tiles (common)
        // and one of them (A) needs a geographic version of the tile because it is near the poles,
        // and the other (B) does not.  B can and will transition the imagery tile to the READY state
        // without reprojecting to geographic.  Then, later, A will deem that same tile not-ready-yet
        // because it only has the Web Mercator texture, and flip it back to the TRANSITIONING state.
        // The imagery tile won't be in the READY state anymore, but it's still READY enough for B's
        // purposes.
        throw new DeveloperError("readyImagery is not actually ready!");
      }
      //>>includeEnd('debug');

      var imageryLayer = imagery.imageryLayer;

      if (!defined(tileImagery.textureTranslationAndScale)) {
        tileImagery.textureTranslationAndScale = imageryLayer._calculateTextureTranslationAndScale(
          tile,
          tileImagery
        );
      }

      uniformMapProperties.dayTextures[numberOfDayTextures] = texture;
      uniformMapProperties.dayTextureTranslationAndScale[numberOfDayTextures] =
        tileImagery.textureTranslationAndScale;
      uniformMapProperties.dayTextureTexCoordsRectangle[numberOfDayTextures] =
        tileImagery.textureCoordinateRectangle;
      uniformMapProperties.dayTextureUseWebMercatorT[numberOfDayTextures] =
        tileImagery.useWebMercatorT;

      uniformMapProperties.dayTextureAlpha[numberOfDayTextures] =
        imageryLayer.alpha;
      applyAlpha =
        applyAlpha ||
        uniformMapProperties.dayTextureAlpha[numberOfDayTextures] !== 1.0;

      uniformMapProperties.dayTextureNightAlpha[numberOfDayTextures] =
        imageryLayer.nightAlpha;
      applyDayNightAlpha =
        applyDayNightAlpha ||
        uniformMapProperties.dayTextureNightAlpha[numberOfDayTextures] !== 1.0;

      uniformMapProperties.dayTextureDayAlpha[numberOfDayTextures] =
        imageryLayer.dayAlpha;
      applyDayNightAlpha =
        applyDayNightAlpha ||
        uniformMapProperties.dayTextureDayAlpha[numberOfDayTextures] !== 1.0;

      uniformMapProperties.dayTextureBrightness[numberOfDayTextures] =
        imageryLayer.brightness;
      applyBrightness =
        applyBrightness ||
        uniformMapProperties.dayTextureBrightness[numberOfDayTextures] !==
          ImageryLayer.DEFAULT_BRIGHTNESS;

      uniformMapProperties.dayTextureContrast[numberOfDayTextures] =
        imageryLayer.contrast;
      applyContrast =
        applyContrast ||
        uniformMapProperties.dayTextureContrast[numberOfDayTextures] !==
          ImageryLayer.DEFAULT_CONTRAST;

      uniformMapProperties.dayTextureHue[numberOfDayTextures] =
        imageryLayer.hue;
      applyHue =
        applyHue ||
        uniformMapProperties.dayTextureHue[numberOfDayTextures] !==
          ImageryLayer.DEFAULT_HUE;

      uniformMapProperties.dayTextureSaturation[numberOfDayTextures] =
        imageryLayer.saturation;
      applySaturation =
        applySaturation ||
        uniformMapProperties.dayTextureSaturation[numberOfDayTextures] !==
          ImageryLayer.DEFAULT_SATURATION;

      uniformMapProperties.dayTextureOneOverGamma[numberOfDayTextures] =
        1.0 / imageryLayer.gamma;
      applyGamma =
        applyGamma ||
        uniformMapProperties.dayTextureOneOverGamma[numberOfDayTextures] !==
          1.0 / ImageryLayer.DEFAULT_GAMMA;

      uniformMapProperties.dayTextureSplit[numberOfDayTextures] =
        imageryLayer.splitDirection;
      applySplit =
        applySplit ||
        uniformMapProperties.dayTextureSplit[numberOfDayTextures] !== 0.0;

      // Update cutout rectangle
      var dayTextureCutoutRectangle =
        uniformMapProperties.dayTextureCutoutRectangles[numberOfDayTextures];
      if (!defined(dayTextureCutoutRectangle)) {
        dayTextureCutoutRectangle = uniformMapProperties.dayTextureCutoutRectangles[
          numberOfDayTextures
        ] = new Cartesian4();
      }

      Cartesian4.clone(Cartesian4.ZERO, dayTextureCutoutRectangle);
      if (defined(imageryLayer.cutoutRectangle)) {
        var cutoutRectangle = clipRectangleAntimeridian(
          cartographicTileRectangle,
          imageryLayer.cutoutRectangle
        );
        var intersection = Rectangle.simpleIntersection(
          cutoutRectangle,
          cartographicTileRectangle,
          rectangleIntersectionScratch
        );
        applyCutout = defined(intersection) || applyCutout;

        dayTextureCutoutRectangle.x =
          (cutoutRectangle.west - cartographicTileRectangle.west) *
          inverseTileWidth;
        dayTextureCutoutRectangle.y =
          (cutoutRectangle.south - cartographicTileRectangle.south) *
          inverseTileHeight;
        dayTextureCutoutRectangle.z =
          (cutoutRectangle.east - cartographicTileRectangle.west) *
          inverseTileWidth;
        dayTextureCutoutRectangle.w =
          (cutoutRectangle.north - cartographicTileRectangle.south) *
          inverseTileHeight;
      }

      // Update color to alpha
      var colorToAlpha =
        uniformMapProperties.colorsToAlpha[numberOfDayTextures];
      if (!defined(colorToAlpha)) {
        colorToAlpha = uniformMapProperties.colorsToAlpha[
          numberOfDayTextures
        ] = new Cartesian4();
      }

      var hasColorToAlpha =
        defined(imageryLayer.colorToAlpha) &&
        imageryLayer.colorToAlphaThreshold > 0.0;
      applyColorToAlpha = applyColorToAlpha || hasColorToAlpha;

      if (hasColorToAlpha) {
        var color = imageryLayer.colorToAlpha;
        colorToAlpha.x = color.red;
        colorToAlpha.y = color.green;
        colorToAlpha.z = color.blue;
        colorToAlpha.w = imageryLayer.colorToAlphaThreshold;
      } else {
        colorToAlpha.w = -1.0;
      }

      if (defined(imagery.credits)) {
        var credits = imagery.credits;
        for (
          var creditIndex = 0, creditLength = credits.length;
          creditIndex < creditLength;
          ++creditIndex
        ) {
          creditDisplay.addCredit(credits[creditIndex]);
        }
      }

      ++numberOfDayTextures;
    }

    // trim texture array to the used length so we don't end up using old textures
    // which might get destroyed eventually
    uniformMapProperties.dayTextures.length = numberOfDayTextures;
    uniformMapProperties.waterMask = waterMaskTexture;
    Cartesian4.clone(
      waterMaskTranslationAndScale,
      uniformMapProperties.waterMaskTranslationAndScale
    );

    uniformMapProperties.minMaxHeight.x = encoding.minimumHeight;
    uniformMapProperties.minMaxHeight.y = encoding.maximumHeight;
    Matrix4.clone(encoding.matrix, uniformMapProperties.scaleAndBias);

    // update clipping planes
    var clippingPlanes = tileProvider._clippingPlanes;
    var clippingPlanesEnabled =
      defined(clippingPlanes) && clippingPlanes.enabled && tile.isClipped;
    if (clippingPlanesEnabled) {
      uniformMapProperties.clippingPlanesEdgeColor = Color.clone(
        clippingPlanes.edgeColor,
        uniformMapProperties.clippingPlanesEdgeColor
      );
      uniformMapProperties.clippingPlanesEdgeWidth = clippingPlanes.edgeWidth;
    }

    // update clipping polygon
    var clippingPolygon = tileProvider._clippingPolygon;
    var clippingPolygonEnabled =
      defined(clippingPolygon) && clippingPolygon.enabled;

    if (defined(tileProvider.uniformMap)) {
      uniformMap = combine(uniformMap, tileProvider.uniformMap);
    }

    surfaceShaderSetOptions.numberOfDayTextures = numberOfDayTextures;
    surfaceShaderSetOptions.applyBrightness = applyBrightness;
    surfaceShaderSetOptions.applyContrast = applyContrast;
    surfaceShaderSetOptions.applyHue = applyHue;
    surfaceShaderSetOptions.applySaturation = applySaturation;
    surfaceShaderSetOptions.applyGamma = applyGamma;
    surfaceShaderSetOptions.applyAlpha = applyAlpha;
    surfaceShaderSetOptions.applyDayNightAlpha = applyDayNightAlpha;
    surfaceShaderSetOptions.applySplit = applySplit;
    surfaceShaderSetOptions.enableFog = applyFog;
    surfaceShaderSetOptions.enableClippingPlanes = clippingPlanesEnabled;
    surfaceShaderSetOptions.enableClippingPolygon = clippingPolygonEnabled;
    surfaceShaderSetOptions.clippingPlanes = clippingPlanes;
    surfaceShaderSetOptions.clippingPolygon = clippingPolygon;
    surfaceShaderSetOptions.hasImageryLayerCutout = applyCutout;
    surfaceShaderSetOptions.colorCorrect = colorCorrect;
    surfaceShaderSetOptions.highlightFillTile = highlightFillTile;
    surfaceShaderSetOptions.colorToAlpha = applyColorToAlpha;
    surfaceShaderSetOptions.showUndergroundColor = showUndergroundColor;
    surfaceShaderSetOptions.translucent = translucent;

    var count = surfaceTile.renderedMesh.indices.length;
    if (!showSkirts) {
      count = surfaceTile.renderedMesh.indexCountWithoutSkirts;
    }

    command.shaderProgram = tileProvider._surfaceShaderSet.getShaderProgram(
      surfaceShaderSetOptions
    );
    command.castShadows = castShadows;
    command.receiveShadows = receiveShadows;
    command.renderState = renderState;
    command.primitiveType = PrimitiveType.TRIANGLES;
    command.vertexArray =
      surfaceTile.vertexArray || surfaceTile.fill.vertexArray;
    command.count = count;
    command.uniformMap = uniformMap;
    command.pass = Pass.GLOBE;

    if (tileProvider._debug.wireframe) {
      createWireframeVertexArrayIfNecessary(context, tileProvider, tile);
      if (defined(surfaceTile.wireframeVertexArray)) {
        command.vertexArray = surfaceTile.wireframeVertexArray;
        command.primitiveType = PrimitiveType.LINES;
        command.count = count * 2;
      }
    }

    var boundingVolume = command.boundingVolume;
    var orientedBoundingBox = command.orientedBoundingBox;

    if (frameState.mode !== SceneMode.SCENE3D) {
      var tileBoundingRegion = surfaceTile.tileBoundingRegion;
      BoundingSphere.fromRectangleWithHeights2D(
        tile.rectangle,
        frameState.mapProjection,
        tileBoundingRegion.minimumHeight,
        tileBoundingRegion.maximumHeight,
        boundingVolume
      );
      Cartesian3.fromElements(
        boundingVolume.center.z,
        boundingVolume.center.x,
        boundingVolume.center.y,
        boundingVolume.center
      );

      if (frameState.mode === SceneMode.MORPHING) {
        boundingVolume = BoundingSphere.union(
          mesh.boundingSphere3D,
          boundingVolume,
          boundingVolume
        );
      }
    } else {
      command.boundingVolume = BoundingSphere.clone(
        mesh.boundingSphere3D,
        boundingVolume
      );
      command.orientedBoundingBox = OrientedBoundingBox.clone(
        surfaceTile.orientedBoundingBox,
        orientedBoundingBox
      );
    }

    command.dirty = true;

    if (translucent) {
      globeTranslucencyState.updateDerivedCommands(command, frameState);
    }

    pushCommand(command, frameState);

    renderState = otherPassesRenderState;
    initialColor = otherPassesInitialColor;
  } while (imageryIndex < imageryLen);
}
export default GlobeSurfaceTileProvider;<|MERGE_RESOLUTION|>--- conflicted
+++ resolved
@@ -1533,14 +1533,9 @@
   }
 };
 
-<<<<<<< HEAD
-var scratchClippingPlaneMatrix = new Matrix4();
-var scratchClippingPolygonEyeToWorldMatrix = new Matrix4();
-
-=======
 var scratchClippingPlanesMatrix = new Matrix4();
 var scratchInverseTransposeClippingPlanesMatrix = new Matrix4();
->>>>>>> b2d72073
+var scratchClippingPolygonEyeToWorldMatrix = new Matrix4();
 function createTileUniformMap(frameState, globeSurfaceTileProvider) {
   var uniformMap = {
     u_initialColor: function () {
