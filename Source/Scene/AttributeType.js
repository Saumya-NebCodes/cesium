--- conflicted
+++ resolved
@@ -104,20 +104,6 @@
 };
 
 /**
-<<<<<<< HEAD
- * Gets number of components in the attribute type.
- *
- * @param {AttributeType} attributeType The attribute type.
- * @returns {Number} Number of components in the attribute type.
- *
- * @private
- */
-AttributeType.getComponentsPerAttribute = function (attributeType) {
-  //>>includeStart('debug', pragmas.debug);
-  Check.typeOf.string("attributeType", attributeType);
-  //>>includeEnd('debug');
-
-=======
  * Gets the number of components per attribute.
  *
  * @param {AttributeType} attributeType The attribute type.
@@ -126,7 +112,6 @@
  * @private
  */
 AttributeType.getNumberOfComponents = function (attributeType) {
->>>>>>> afbf8fdc
   switch (attributeType) {
     case AttributeType.SCALAR:
       return 1;
@@ -135,10 +120,6 @@
     case AttributeType.VEC3:
       return 3;
     case AttributeType.VEC4:
-<<<<<<< HEAD
-      return 4;
-=======
->>>>>>> afbf8fdc
     case AttributeType.MAT2:
       return 4;
     case AttributeType.MAT3:
@@ -152,12 +133,13 @@
   }
 };
 
-<<<<<<< HEAD
 /**
  * Gets the GLSL type for the attribute type.
  *
  * @param {AttributeType} attributeType The attribute type.
  * @returns {String} The GLSL type for the attribute type.
+ *
+ * @private
  */
 AttributeType.getGlslType = function (attributeType) {
   //>>includeStart('debug', pragmas.debug);
@@ -186,6 +168,4 @@
   }
 };
 
-=======
->>>>>>> afbf8fdc
 export default Object.freeze(AttributeType);