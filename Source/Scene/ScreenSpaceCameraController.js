<<<<<<< HEAD
define([
        '../Core/Cartesian2',
        '../Core/Cartesian3',
        '../Core/Cartesian4',
        '../Core/Cartographic',
        '../Core/defaultValue',
        '../Core/defined',
        '../Core/destroyObject',
        '../Core/DeveloperError',
        '../Core/Ellipsoid',
        '../Core/HeadingPitchRoll',
        '../Core/IntersectionTests',
        '../Core/isArray',
        '../Core/KeyboardEventModifier',
        '../Core/MapProjection',
        '../Core/Math',
        '../Core/Matrix3',
        '../Core/Matrix4',
        '../Core/OrthographicFrustum',
        '../Core/Plane',
        '../Core/Quaternion',
        '../Core/Ray',
        '../Core/Transforms',
        './CameraEventAggregator',
        './CameraEventType',
        './MapMode2D',
        './SceneMode',
        './SceneTransforms',
        './TweenCollection'
    ], function(
        Cartesian2,
        Cartesian3,
        Cartesian4,
        Cartographic,
        defaultValue,
        defined,
        destroyObject,
        DeveloperError,
        Ellipsoid,
        HeadingPitchRoll,
        IntersectionTests,
        isArray,
        KeyboardEventModifier,
        MapProjection,
        CesiumMath,
        Matrix3,
        Matrix4,
        OrthographicFrustum,
        Plane,
        Quaternion,
        Ray,
        Transforms,
        CameraEventAggregator,
        CameraEventType,
        MapMode2D,
        SceneMode,
        SceneTransforms,
        TweenCollection) {
    'use strict';
=======
import Cartesian2 from '../Core/Cartesian2.js';
import Cartesian3 from '../Core/Cartesian3.js';
import Cartesian4 from '../Core/Cartesian4.js';
import Cartographic from '../Core/Cartographic.js';
import defaultValue from '../Core/defaultValue.js';
import defined from '../Core/defined.js';
import destroyObject from '../Core/destroyObject.js';
import DeveloperError from '../Core/DeveloperError.js';
import Ellipsoid from '../Core/Ellipsoid.js';
import HeadingPitchRoll from '../Core/HeadingPitchRoll.js';
import IntersectionTests from '../Core/IntersectionTests.js';
import isArray from '../Core/isArray.js';
import KeyboardEventModifier from '../Core/KeyboardEventModifier.js';
import CesiumMath from '../Core/Math.js';
import Matrix3 from '../Core/Matrix3.js';
import Matrix4 from '../Core/Matrix4.js';
import OrthographicFrustum from '../Core/OrthographicFrustum.js';
import Plane from '../Core/Plane.js';
import Quaternion from '../Core/Quaternion.js';
import Ray from '../Core/Ray.js';
import Transforms from '../Core/Transforms.js';
import CameraEventAggregator from './CameraEventAggregator.js';
import CameraEventType from './CameraEventType.js';
import MapMode2D from './MapMode2D.js';
import SceneMode from './SceneMode.js';
import SceneTransforms from './SceneTransforms.js';
import TweenCollection from './TweenCollection.js';
>>>>>>> e5cc188f

    /**
     * Modifies the camera position and orientation based on mouse input to a canvas.
     * @alias ScreenSpaceCameraController
     * @constructor
     *
     * @param {Scene} scene The scene.
     */
    function ScreenSpaceCameraController(scene) {
        //>>includeStart('debug', pragmas.debug);
        if (!defined(scene)) {
            throw new DeveloperError('scene is required.');
        }
        //>>includeEnd('debug');

        /**
         * If true, inputs are allowed conditionally with the flags enableTranslate, enableZoom,
         * enableRotate, enableTilt, and enableLook.  If false, all inputs are disabled.
         *
         * NOTE: This setting is for temporary use cases, such as camera flights and
         * drag-selection of regions (see Picking demo).  It is typically set to false at the
         * start of such events, and set true on completion.  To keep inputs disabled
         * past the end of camera flights, you must use the other booleans (enableTranslate,
         * enableZoom, enableRotate, enableTilt, and enableLook).
         * @type {Boolean}
         * @default true
         */
        this.enableInputs = true;
        /**
         * If true, allows the user to pan around the map.  If false, the camera stays locked at the current position.
         * This flag only applies in 2D and Columbus view modes.
         * @type {Boolean}
         * @default true
         */
        this.enableTranslate = true;
        /**
         * If true, allows the user to zoom in and out.  If false, the camera is locked to the current distance from the ellipsoid.
         * @type {Boolean}
         * @default true
         */
        this.enableZoom = true;
        /**
         * If true, allows the user to rotate the world which translates the user's position.
         * This flag only applies in 2D and 3D.
         * @type {Boolean}
         * @default true
         */
        this.enableRotate = true;
        /**
         * If true, allows the user to tilt the camera.  If false, the camera is locked to the current heading.
         * This flag only applies in 3D and Columbus view.
         * @type {Boolean}
         * @default true
         */
        this.enableTilt = true;
        /**
         * If true, allows the user to use free-look. If false, the camera view direction can only be changed through translating
         * or rotating. This flag only applies in 3D and Columbus view modes.
         * @type {Boolean}
         * @default true
         */
        this.enableLook = true;
        /**
         * A parameter in the range <code>[0, 1)</code> used to determine how long
         * the camera will continue to spin because of inertia.
         * With value of zero, the camera will have no inertia.
         * @type {Number}
         * @default 0.9
         */
        this.inertiaSpin = 0.9;
        /**
         * A parameter in the range <code>[0, 1)</code> used to determine how long
         * the camera will continue to translate because of inertia.
         * With value of zero, the camera will have no inertia.
         * @type {Number}
         * @default 0.9
         */
        this.inertiaTranslate = 0.9;
        /**
         * A parameter in the range <code>[0, 1)</code> used to determine how long
         * the camera will continue to zoom because of inertia.
         * With value of zero, the camera will have no inertia.
         * @type {Number}
         * @default 0.8
         */
        this.inertiaZoom = 0.8;
        /**
         * A parameter in the range <code>[0, 1)</code> used to limit the range
         * of various user inputs to a percentage of the window width/height per animation frame.
         * This helps keep the camera under control in low-frame-rate situations.
         * @type {Number}
         * @default 0.1
         */
        this.maximumMovementRatio = 0.1;
        /**
         * Sets the duration, in seconds, of the bounce back animations in 2D and Columbus view.
         * @type {Number}
         * @default 3.0
         */
        this.bounceAnimationTime = 3.0;
        /**
         * The minimum magnitude, in meters, of the camera position when zooming. Defaults to 1.0.
         * @type {Number}
         * @default 1.0
         */
        this.minimumZoomDistance = 1.0;
        /**
         * The maximum magnitude, in meters, of the camera position when zooming. Defaults to positive infinity.
         * @type {Number}
         * @default {@link Number.POSITIVE_INFINITY}
         */
        this.maximumZoomDistance = Number.POSITIVE_INFINITY;
        /**
         * The input that allows the user to pan around the map. This only applies in 2D and Columbus view modes.
         * <p>
         * The type came be a {@link CameraEventType}, <code>undefined</code>, an object with <code>eventType</code>
         * and <code>modifier</code> properties with types <code>CameraEventType</code> and {@link KeyboardEventModifier},
         * or an array of any of the preceding.
         * </p>
         * @type {CameraEventType|Array|undefined}
         * @default {@link CameraEventType.LEFT_DRAG}
         */
        this.translateEventTypes = CameraEventType.LEFT_DRAG;
        /**
         * The input that allows the user to zoom in/out.
         * <p>
         * The type came be a {@link CameraEventType}, <code>undefined</code>, an object with <code>eventType</code>
         * and <code>modifier</code> properties with types <code>CameraEventType</code> and {@link KeyboardEventModifier},
         * or an array of any of the preceding.
         * </p>
         * @type {CameraEventType|Array|undefined}
         * @default [{@link CameraEventType.RIGHT_DRAG}, {@link CameraEventType.WHEEL}, {@link CameraEventType.PINCH}]
         */
        this.zoomEventTypes = [CameraEventType.RIGHT_DRAG, CameraEventType.WHEEL, CameraEventType.PINCH];
        /**
         * The input that allows the user to rotate around the globe or another object. This only applies in 3D and Columbus view modes.
         * <p>
         * The type came be a {@link CameraEventType}, <code>undefined</code>, an object with <code>eventType</code>
         * and <code>modifier</code> properties with types <code>CameraEventType</code> and {@link KeyboardEventModifier},
         * or an array of any of the preceding.
         * </p>
         * @type {CameraEventType|Array|undefined}
         * @default {@link CameraEventType.LEFT_DRAG}
         */
        this.rotateEventTypes = CameraEventType.LEFT_DRAG;
        /**
         * The input that allows the user to tilt in 3D and Columbus view or twist in 2D.
         * <p>
         * The type came be a {@link CameraEventType}, <code>undefined</code>, an object with <code>eventType</code>
         * and <code>modifier</code> properties with types <code>CameraEventType</code> and {@link KeyboardEventModifier},
         * or an array of any of the preceding.
         * </p>
         * @type {CameraEventType|Array|undefined}
         * @default [{@link CameraEventType.MIDDLE_DRAG}, {@link CameraEventType.PINCH}, {
         *     eventType : {@link CameraEventType.LEFT_DRAG},
         *     modifier : {@link KeyboardEventModifier.CTRL}
         * }, {
         *     eventType : {@link CameraEventType.RIGHT_DRAG},
         *     modifier : {@link KeyboardEventModifier.CTRL}
         * }]
         */
        this.tiltEventTypes = [CameraEventType.MIDDLE_DRAG, CameraEventType.PINCH, {
            eventType : CameraEventType.LEFT_DRAG,
            modifier : KeyboardEventModifier.CTRL
        }, {
            eventType : CameraEventType.RIGHT_DRAG,
            modifier : KeyboardEventModifier.CTRL
        }];
        /**
         * The input that allows the user to change the direction the camera is viewing. This only applies in 3D and Columbus view modes.
         * <p>
         * The type came be a {@link CameraEventType}, <code>undefined</code>, an object with <code>eventType</code>
         * and <code>modifier</code> properties with types <code>CameraEventType</code> and {@link KeyboardEventModifier},
         * or an array of any of the preceding.
         * </p>
         * @type {CameraEventType|Array|undefined}
         * @default { eventType : {@link CameraEventType.LEFT_DRAG}, modifier : {@link KeyboardEventModifier.SHIFT} }
         */
        this.lookEventTypes = {
            eventType : CameraEventType.LEFT_DRAG,
            modifier : KeyboardEventModifier.SHIFT
        };
        /**
         * The minimum height the camera must be before picking the terrain instead of the ellipsoid.
         * @type {Number}
         * @default 150000.0
         */
        this.minimumPickingTerrainHeight = 150000.0;
        this._minimumPickingTerrainHeight = this.minimumPickingTerrainHeight;
        /**
         * The minimum height the camera must be before testing for collision with terrain.
         * @type {Number}
         * @default 15000.0
         */
        this.minimumCollisionTerrainHeight = 15000.0;
        this._minimumCollisionTerrainHeight = this.minimumCollisionTerrainHeight;
        /**
         * The minimum height the camera must be before switching from rotating a track ball to
         * free look when clicks originate on the sky on in space.
         * @type {Number}
         * @default 7500000.0
         */
        this.minimumTrackBallHeight = 7500000.0;
        this._minimumTrackBallHeight = this.minimumTrackBallHeight;
        /**
         * Enables or disables camera collision detection with terrain.
         * @type {Boolean}
         * @default true
         */
        this.enableCollisionDetection = true;

        this._scene = scene;
        this._globe = undefined;
        this._ellipsoid = undefined;

        this._aggregator = new CameraEventAggregator(scene.canvas);

        this._lastInertiaSpinMovement = undefined;
        this._lastInertiaZoomMovement = undefined;
        this._lastInertiaTranslateMovement = undefined;
        this._lastInertiaTiltMovement = undefined;

        this._tweens = new TweenCollection();
        this._tween = undefined;

        this._horizontalRotationAxis = undefined;

        this._tiltCenterMousePosition = new Cartesian2(-1.0, -1.0);
        this._tiltCenter = new Cartesian3();
        this._rotateMousePosition = new Cartesian2(-1.0, -1.0);
        this._rotateStartPosition = new Cartesian3();
        this._strafeStartPosition = new Cartesian3();
        this._zoomMouseStart = new Cartesian2(-1.0, -1.0);
        this._zoomWorldPosition = new Cartesian3();
        this._useZoomWorldPosition = false;
        this._tiltCVOffMap = false;
        this._looking = false;
        this._rotating = false;
        this._strafing = false;
        this._zoomingOnVector = false;
        this._rotatingZoom = false;

        var projection = scene.mapProjection;
        this._maxCoord = MapProjection.approximateMaximumCoordinate(projection, new Cartesian2());

        // Constants, Make any of these public?
        this._zoomFactor = 5.0;
        this._rotateFactor = undefined;
        this._rotateRateRangeAdjustment = undefined;
        this._maximumRotateRate = 1.77;
        this._minimumRotateRate = 1.0 / 5000.0;
        this._minimumZoomRate = 20.0;
        this._maximumZoomRate = 5906376272000.0;  // distance from the Sun to Pluto in meters.
    }

    function decay(time, coefficient) {
        if (time < 0) {
            return 0.0;
        }

        var tau = (1.0 - coefficient) * 25.0;
        return Math.exp(-tau * time);
    }

    function sameMousePosition(movement) {
        return Cartesian2.equalsEpsilon(movement.startPosition, movement.endPosition, CesiumMath.EPSILON14);
    }

    // If the time between mouse down and mouse up is not between
    // these thresholds, the camera will not move with inertia.
    // This value is probably dependent on the browser and/or the
    // hardware. Should be investigated further.
    var inertiaMaxClickTimeThreshold = 0.4;

    function maintainInertia(aggregator, type, modifier, decayCoef, action, object, lastMovementName) {
        var movementState = object[lastMovementName];
        if (!defined(movementState)) {
            movementState = object[lastMovementName] = {
                startPosition : new Cartesian2(),
                endPosition : new Cartesian2(),
                motion : new Cartesian2(),
                active : false
            };
        }

        var ts = aggregator.getButtonPressTime(type, modifier);
        var tr = aggregator.getButtonReleaseTime(type, modifier);

        var threshold = ts && tr && ((tr.getTime() - ts.getTime()) / 1000.0);
        var now = new Date();
        var fromNow = tr && ((now.getTime() - tr.getTime()) / 1000.0);

        if (ts && tr && threshold < inertiaMaxClickTimeThreshold) {
            var d = decay(fromNow, decayCoef);

            if (!movementState.active) {
                var lastMovement = aggregator.getLastMovement(type, modifier);
                if (!defined(lastMovement) || sameMousePosition(lastMovement)) {
                    return;
                }

                movementState.motion.x = (lastMovement.endPosition.x - lastMovement.startPosition.x) * 0.5;
                movementState.motion.y = (lastMovement.endPosition.y - lastMovement.startPosition.y) * 0.5;

                movementState.startPosition = Cartesian2.clone(lastMovement.startPosition, movementState.startPosition);

                movementState.endPosition = Cartesian2.multiplyByScalar(movementState.motion, d, movementState.endPosition);
                movementState.endPosition = Cartesian2.add(movementState.startPosition, movementState.endPosition, movementState.endPosition);

                movementState.active = true;
            } else {
                movementState.startPosition = Cartesian2.clone(movementState.endPosition, movementState.startPosition);

                movementState.endPosition = Cartesian2.multiplyByScalar(movementState.motion, d, movementState.endPosition);
                movementState.endPosition = Cartesian2.add(movementState.startPosition, movementState.endPosition, movementState.endPosition);

                movementState.motion = Cartesian2.clone(Cartesian2.ZERO, movementState.motion);
            }

            // If value from the decreasing exponential function is close to zero,
            // the end coordinates may be NaN.
            if (isNaN(movementState.endPosition.x) || isNaN(movementState.endPosition.y) || Cartesian2.distance(movementState.startPosition, movementState.endPosition) < 0.5) {
                movementState.active = false;
                return;
            }

            if (!aggregator.isButtonDown(type, modifier)) {
                var startPosition = aggregator.getStartMousePosition(type, modifier);
                action(object, startPosition, movementState);
            }
        } else {
            movementState.active = false;
        }
    }

    var scratchEventTypeArray = [];

    function reactToInput(controller, enabled, eventTypes, action, inertiaConstant, inertiaStateName) {
        if (!defined(eventTypes)) {
            return;
        }

        var aggregator = controller._aggregator;

        if (!isArray(eventTypes)) {
            scratchEventTypeArray[0] = eventTypes;
            eventTypes = scratchEventTypeArray;
        }

        var length = eventTypes.length;
        for (var i = 0; i < length; ++i) {
            var eventType = eventTypes[i];
            var type = defined(eventType.eventType) ? eventType.eventType : eventType;
            var modifier = eventType.modifier;

            var movement = aggregator.isMoving(type, modifier) && aggregator.getMovement(type, modifier);
            var startPosition = aggregator.getStartMousePosition(type, modifier);

            if (controller.enableInputs && enabled) {
                if (movement) {
                    action(controller, startPosition, movement);
                } else if (inertiaConstant < 1.0) {
                    maintainInertia(aggregator, type, modifier, inertiaConstant, action, controller, inertiaStateName);
                }
            }
        }
    }

    var scratchZoomPickRay = new Ray();
    var scratchPickCartesian = new Cartesian3();
    var scratchZoomOffset = new Cartesian2();
    var scratchZoomDirection = new Cartesian3();
    var scratchCenterPixel = new Cartesian2();
    var scratchCenterPosition = new Cartesian3();
    var scratchPositionNormal = new Cartesian3();
    var scratchPickNormal = new Cartesian3();
    var scratchZoomAxis = new Cartesian3();
    var scratchCameraPositionNormal = new Cartesian3();

    // Scratch variables used in zooming algorithm
    var scratchTargetNormal = new Cartesian3();
    var scratchCameraPosition = new Cartesian3();
    var scratchCameraUpNormal = new Cartesian3();
    var scratchCameraRightNormal = new Cartesian3();
    var scratchForwardNormal = new Cartesian3();
    var scratchPositionToTarget = new Cartesian3();
    var scratchPositionToTargetNormal = new Cartesian3();
    var scratchPan = new Cartesian3();
    var scratchCenterMovement = new Cartesian3();
    var scratchCenter = new Cartesian3();
    var scratchCartesian = new Cartesian3();
    var scratchCartesianTwo = new Cartesian3();
    var scratchCartesianThree = new Cartesian3();
    var scratchZoomViewOptions = {
      orientation: new HeadingPitchRoll()
    };

    function handleZoom(object, startPosition, movement, zoomFactor, distanceMeasure, unitPositionDotDirection) {
        var percentage = 1.0;
        if (defined(unitPositionDotDirection)) {
            percentage = CesiumMath.clamp(Math.abs(unitPositionDotDirection), 0.25, 1.0);
        }

        // distanceMeasure should be the height above the ellipsoid.
        // The zoomRate slows as it approaches the surface and stops minimumZoomDistance above it.
        var minHeight = object.minimumZoomDistance * percentage;
        var maxHeight = object.maximumZoomDistance;

        var minDistance = distanceMeasure - minHeight;
        var zoomRate = zoomFactor * minDistance;
        zoomRate = CesiumMath.clamp(zoomRate, object._minimumZoomRate, object._maximumZoomRate);

        var diff = movement.endPosition.y - movement.startPosition.y;
        var rangeWindowRatio = diff / object._scene.canvas.clientHeight;
        rangeWindowRatio = Math.min(rangeWindowRatio, object.maximumMovementRatio);
        var distance = zoomRate * rangeWindowRatio;

        if (distance > 0.0 && Math.abs(distanceMeasure - minHeight) < 1.0) {
            return;
        }

        if (distance < 0.0 && Math.abs(distanceMeasure - maxHeight) < 1.0) {
            return;
        }

        if (distanceMeasure - distance < minHeight) {
            distance = distanceMeasure - minHeight - 1.0;
        } else if (distanceMeasure - distance > maxHeight) {
            distance = distanceMeasure - maxHeight;
        }

        var scene = object._scene;
        var camera = scene.camera;
        var mode = scene.mode;

        var orientation = scratchZoomViewOptions.orientation;
        orientation.heading = camera.heading;
        orientation.pitch = camera.pitch;
        orientation.roll = camera.roll;

        if (camera.frustum instanceof OrthographicFrustum) {
            if (Math.abs(distance) > 0.0) {
                camera.zoomIn(distance);
                camera._adjustOrthographicFrustum();
            }
            return;
        }

        var sameStartPosition = Cartesian2.equals(startPosition, object._zoomMouseStart);
        var zoomingOnVector = object._zoomingOnVector;
        var rotatingZoom = object._rotatingZoom;
        var pickedPosition;

        if (!sameStartPosition) {
            object._zoomMouseStart = Cartesian2.clone(startPosition, object._zoomMouseStart);

            if (defined(object._globe)) {
                if (mode === SceneMode.SCENE2D) {
                    pickedPosition = camera.getPickRay(startPosition, scratchZoomPickRay).origin;
                    pickedPosition = Cartesian3.fromElements(pickedPosition.y, pickedPosition.z, pickedPosition.x);
                } else {
                    pickedPosition = pickGlobe(object, startPosition, scratchPickCartesian);
                }
            }
            if (defined(pickedPosition)) {
                object._useZoomWorldPosition = true;
                object._zoomWorldPosition = Cartesian3.clone(pickedPosition, object._zoomWorldPosition);
            } else {
                object._useZoomWorldPosition = false;
            }

            zoomingOnVector = object._zoomingOnVector = false;
            rotatingZoom = object._rotatingZoom = false;
        }

        if (!object._useZoomWorldPosition) {
            camera.zoomIn(distance);
            return;
        }

        var zoomOnVector = mode === SceneMode.COLUMBUS_VIEW;

        if (camera.positionCartographic.height < 2000000) {
            rotatingZoom = true;
        }

        if (!sameStartPosition || rotatingZoom) {
            if (mode === SceneMode.SCENE2D) {
                var worldPosition = object._zoomWorldPosition;
                var endPosition = camera.position;

                if (!Cartesian3.equals(worldPosition, endPosition) && camera.positionCartographic.height < object._maxCoord.x * 2.0) {
                    var savedX = camera.position.x;

                    var direction = Cartesian3.subtract(worldPosition, endPosition, scratchZoomDirection);
                    Cartesian3.normalize(direction, direction);

                    var d = Cartesian3.distance(worldPosition, endPosition) * distance / (camera.getMagnitude() * 0.5);
                    camera.move(direction, d * 0.5);

                    if ((camera.position.x < 0.0 && savedX > 0.0) || (camera.position.x > 0.0 && savedX < 0.0)) {
                        pickedPosition = camera.getPickRay(startPosition, scratchZoomPickRay).origin;
                        pickedPosition = Cartesian3.fromElements(pickedPosition.y, pickedPosition.z, pickedPosition.x);
                        object._zoomWorldPosition = Cartesian3.clone(pickedPosition, object._zoomWorldPosition);
                    }

                    // Set heading again - in some projections, this may change due to camera.move
                    orientation.heading = camera.heading;
                }
            } else if (mode === SceneMode.SCENE3D) {
                var cameraPositionNormal = Cartesian3.normalize(camera.position, scratchCameraPositionNormal);
                if (camera.positionCartographic.height < 3000.0 && Math.abs(Cartesian3.dot(camera.direction, cameraPositionNormal)) < 0.6) {
                    zoomOnVector = true;
                } else {
                    var canvas = scene.canvas;

                    var centerPixel = scratchCenterPixel;
                    centerPixel.x = canvas.clientWidth / 2;
                    centerPixel.y = canvas.clientHeight / 2;
                    var centerPosition = pickGlobe(object, centerPixel, scratchCenterPosition);
                    // If centerPosition is not defined, it means the globe does not cover the center position of screen

                    if (defined(centerPosition) && camera.positionCartographic.height < 1000000) {

                        var cameraPosition = scratchCameraPosition;
                        Cartesian3.clone(camera.position, cameraPosition);
                        var target = object._zoomWorldPosition;

                        var targetNormal = scratchTargetNormal;

                        targetNormal = Cartesian3.normalize(target, targetNormal);

                        if (Cartesian3.dot(targetNormal, cameraPositionNormal) < 0.0) {
                            return;
                        }

                        var center = scratchCenter;
                        var forward = scratchForwardNormal;
                        Cartesian3.clone(camera.direction, forward);
                        Cartesian3.add(cameraPosition, Cartesian3.multiplyByScalar(forward, 1000, scratchCartesian), center);

                        var positionToTarget = scratchPositionToTarget;
                        var positionToTargetNormal = scratchPositionToTargetNormal;
                        Cartesian3.subtract(target, cameraPosition, positionToTarget);

                        Cartesian3.normalize(positionToTarget, positionToTargetNormal);

                        var alphaDot = Cartesian3.dot(cameraPositionNormal, positionToTargetNormal);
                        if (alphaDot >= 0.0) {
                            // We zoomed past the target, and this zoom is not valid anymore.
                            // This line causes the next zoom movement to pick a new starting point.
                            object._zoomMouseStart.x = -1;
                            return;
                        }
                        var alpha = Math.acos(-alphaDot);
                        var cameraDistance = Cartesian3.magnitude( cameraPosition );
                        var targetDistance = Cartesian3.magnitude( target );
                        var remainingDistance = cameraDistance - distance;
                        var positionToTargetDistance = Cartesian3.magnitude(positionToTarget);

                        var gamma = Math.asin( CesiumMath.clamp( positionToTargetDistance / targetDistance * Math.sin(alpha), -1.0, 1.0 ) );
                        var delta = Math.asin( CesiumMath.clamp( remainingDistance / targetDistance * Math.sin(alpha), -1.0, 1.0 ) );
                        var beta = gamma - delta + alpha;

                        var up = scratchCameraUpNormal;
                        Cartesian3.normalize(cameraPosition, up);
                        var right = scratchCameraRightNormal;
                        right = Cartesian3.cross(positionToTargetNormal, up, right);
                        right = Cartesian3.normalize(right, right );

                        Cartesian3.normalize( Cartesian3.cross(up, right, scratchCartesian), forward );

                        // Calculate new position to move to
                        Cartesian3.multiplyByScalar(Cartesian3.normalize(center, scratchCartesian), (Cartesian3.magnitude(center) - distance), center);
                        Cartesian3.normalize(cameraPosition, cameraPosition);
                        Cartesian3.multiplyByScalar(cameraPosition, remainingDistance, cameraPosition);

                        // Pan
                        var pMid = scratchPan;
                        Cartesian3.multiplyByScalar(Cartesian3.add(
                            Cartesian3.multiplyByScalar(up, Math.cos(beta) - 1, scratchCartesianTwo),
                            Cartesian3.multiplyByScalar(forward, Math.sin(beta), scratchCartesianThree),
                            scratchCartesian
                        ), remainingDistance, pMid);
                        Cartesian3.add(cameraPosition, pMid, cameraPosition);

                        Cartesian3.normalize(center, up);
                        Cartesian3.normalize( Cartesian3.cross(up, right, scratchCartesian), forward );

                        var cMid = scratchCenterMovement;
                        Cartesian3.multiplyByScalar(Cartesian3.add(
                            Cartesian3.multiplyByScalar(up, Math.cos(beta) - 1, scratchCartesianTwo),
                            Cartesian3.multiplyByScalar(forward, Math.sin(beta), scratchCartesianThree),
                            scratchCartesian
                        ), Cartesian3.magnitude(center), cMid);
                        Cartesian3.add(center, cMid, center);

                        // Update camera

                        // Set new position
                        Cartesian3.clone(cameraPosition, camera.position);

                        // Set new direction
                        Cartesian3.normalize(Cartesian3.subtract(center, cameraPosition, scratchCartesian), camera.direction);
                        Cartesian3.clone(camera.direction, camera.direction);

                        // Set new right & up vectors
                        Cartesian3.cross(camera.direction, camera.up, camera.right);
                        Cartesian3.cross(camera.right, camera.direction, camera.up);

                        camera.setView(scratchZoomViewOptions);
                        return;
                    }

                    if (defined(centerPosition)) {
                        var positionNormal = Cartesian3.normalize(centerPosition, scratchPositionNormal);
                        var pickedNormal = Cartesian3.normalize(object._zoomWorldPosition, scratchPickNormal);
                        var dotProduct = Cartesian3.dot(pickedNormal, positionNormal);

                        if (dotProduct > 0.0 && dotProduct < 1.0) {
                            var angle = CesiumMath.acosClamped(dotProduct);
                            var axis = Cartesian3.cross(pickedNormal, positionNormal, scratchZoomAxis);

                            var denom = Math.abs(angle) > CesiumMath.toRadians(20.0) ? camera.positionCartographic.height * 0.75 : camera.positionCartographic.height - distance;
                            var scalar = distance / denom;
                            camera.rotate(axis, angle * scalar);
                        }
                    } else {
                        zoomOnVector = true;
                    }
                }
            }

            object._rotatingZoom = !zoomOnVector;
        }

        if ((!sameStartPosition && zoomOnVector) || zoomingOnVector) {
            var ray;
            var zoomMouseStart = SceneTransforms.wgs84ToWindowCoordinates(scene, object._zoomWorldPosition, scratchZoomOffset);
            if (mode !== SceneMode.COLUMBUS_VIEW && Cartesian2.equals(startPosition, object._zoomMouseStart) && defined(zoomMouseStart)) {
                ray = camera.getPickRay(zoomMouseStart, scratchZoomPickRay);
            } else {
                ray = camera.getPickRay(startPosition, scratchZoomPickRay);
            }

            var rayDirection = ray.direction;
            if (mode === SceneMode.COLUMBUS_VIEW || mode === SceneMode.SCENE2D) {
                Cartesian3.fromElements(rayDirection.y, rayDirection.z, rayDirection.x, rayDirection);
            }

            camera.move(rayDirection, distance);

            object._zoomingOnVector = true;
        } else {
            camera.zoomIn(distance);
        }

        camera.setView(scratchZoomViewOptions);
    }

    var translate2DStart = new Ray();
    var translate2DEnd = new Ray();
    var scratchTranslateP0 = new Cartesian3();

    function translate2D(controller, startPosition, movement) {
        var scene = controller._scene;
        var camera = scene.camera;
        var start = camera.getPickRay(movement.startPosition, translate2DStart).origin;
        var end = camera.getPickRay(movement.endPosition, translate2DEnd).origin;

        start = Cartesian3.fromElements(start.y, start.z, start.x, start);
        end = Cartesian3.fromElements(end.y, end.z, end.x, end);

        var direction = Cartesian3.subtract(start, end, scratchTranslateP0);
        var distance = Cartesian3.magnitude(direction);

        if (distance > 0.0) {
            Cartesian3.normalize(direction, direction);
            camera.move(direction, distance);
        }
    }

    function zoom2D(controller, startPosition, movement) {
        if (defined(movement.distance)) {
            movement = movement.distance;
        }

        var scene = controller._scene;
        var camera = scene.camera;

        handleZoom(controller, startPosition, movement, controller._zoomFactor, camera.getMagnitude());
    }

    var twist2DStart = new Cartesian2();
    var twist2DEnd = new Cartesian2();

    function twist2D(controller, startPosition, movement) {
        if (defined(movement.angleAndHeight)) {
            singleAxisTwist2D(controller, startPosition, movement.angleAndHeight);
            return;
        }

        var scene = controller._scene;
        var camera = scene.camera;
        var canvas = scene.canvas;
        var width = canvas.clientWidth;
        var height = canvas.clientHeight;

        var start = twist2DStart;
        start.x = (2.0 / width) * movement.startPosition.x - 1.0;
        start.y = (2.0 / height) * (height - movement.startPosition.y) - 1.0;
        start = Cartesian2.normalize(start, start);

        var end = twist2DEnd;
        end.x = (2.0 / width) * movement.endPosition.x - 1.0;
        end.y = (2.0 / height) * (height - movement.endPosition.y) - 1.0;
        end = Cartesian2.normalize(end, end);

        var startTheta = CesiumMath.acosClamped(start.x);
        if (start.y < 0) {
            startTheta = CesiumMath.TWO_PI - startTheta;
        }
        var endTheta = CesiumMath.acosClamped(end.x);
        if (end.y < 0) {
            endTheta = CesiumMath.TWO_PI - endTheta;
        }
        var theta = endTheta - startTheta;

        camera.twistRight(theta);
    }

    function singleAxisTwist2D(controller, startPosition, movement) {
        var rotateRate = controller._rotateFactor * controller._rotateRateRangeAdjustment;

        if (rotateRate > controller._maximumRotateRate) {
            rotateRate = controller._maximumRotateRate;
        }

        if (rotateRate < controller._minimumRotateRate) {
            rotateRate = controller._minimumRotateRate;
        }

        var scene = controller._scene;
        var camera = scene.camera;
        var canvas = scene.canvas;

        var phiWindowRatio = (movement.endPosition.x - movement.startPosition.x) / canvas.clientWidth;
        phiWindowRatio = Math.min(phiWindowRatio, controller.maximumMovementRatio);

        var deltaPhi = rotateRate * phiWindowRatio * Math.PI * 4.0;

        camera.twistRight(deltaPhi);
    }

    function update2D(controller) {
        var rotatable2D = controller._scene.mapMode2D === MapMode2D.ROTATE;
        if (!Matrix4.equals(Matrix4.IDENTITY, controller._scene.camera.transform)) {
            reactToInput(controller, controller.enableZoom, controller.zoomEventTypes, zoom2D, controller.inertiaZoom, '_lastInertiaZoomMovement');
            if (rotatable2D) {
                reactToInput(controller, controller.enableRotate, controller.translateEventTypes, twist2D, controller.inertiaSpin, '_lastInertiaSpinMovement');
            }
        } else {
            reactToInput(controller, controller.enableTranslate, controller.translateEventTypes, translate2D, controller.inertiaTranslate, '_lastInertiaTranslateMovement');
            reactToInput(controller, controller.enableZoom, controller.zoomEventTypes, zoom2D, controller.inertiaZoom, '_lastInertiaZoomMovement');
            if (rotatable2D) {
                reactToInput(controller, controller.enableRotate, controller.tiltEventTypes, twist2D, controller.inertiaSpin, '_lastInertiaTiltMovement');
            }
        }
    }

    var pickGlobeScratchRay = new Ray();
    var scratchDepthIntersection = new Cartesian3();
    var scratchRayIntersection = new Cartesian3();

    function pickGlobe(controller, mousePosition, result) {
        var scene = controller._scene;
        var globe = controller._globe;
        var camera = scene.camera;

        if (!defined(globe)) {
            return undefined;
        }

        var depthIntersection;
        if (scene.pickPositionSupported) {
            depthIntersection = scene.pickPositionWorldCoordinates(mousePosition, scratchDepthIntersection);
        }

        var ray = camera.getPickRay(mousePosition, pickGlobeScratchRay);
        var rayIntersection = globe.pickWorldCoordinates(ray, scene, scratchRayIntersection);

        var pickDistance = defined(depthIntersection) ? Cartesian3.distance(depthIntersection, camera.positionWC) : Number.POSITIVE_INFINITY;
        var rayDistance = defined(rayIntersection) ? Cartesian3.distance(rayIntersection, camera.positionWC) : Number.POSITIVE_INFINITY;

        if (pickDistance < rayDistance) {
            return Cartesian3.clone(depthIntersection, result);
        }

        return Cartesian3.clone(rayIntersection, result);
    }

    var translateCVStartRay = new Ray();
    var translateCVEndRay = new Ray();
    var translateCVStartPos = new Cartesian3();
    var translateCVEndPos = new Cartesian3();
    var translatCVDifference = new Cartesian3();
    var translateCVOrigin = new Cartesian3();
    var translateCVPlane = new Plane(Cartesian3.UNIT_X, 0.0);
    var translateCVStartMouse = new Cartesian2();
    var translateCVEndMouse = new Cartesian2();

    function translateCV(controller, startPosition, movement) {
        if (!Cartesian3.equals(startPosition, controller._translateMousePosition)) {
            controller._looking = false;
        }

        if (!Cartesian3.equals(startPosition, controller._strafeMousePosition)) {
            controller._strafing = false;
        }

        if (controller._looking) {
            look3D(controller, startPosition, movement);
            return;
        }

        if (controller._strafing) {
            strafe(controller, startPosition, movement);
            return;
        }

        var scene = controller._scene;
        var camera = scene.camera;
        var startMouse = Cartesian2.clone(movement.startPosition, translateCVStartMouse);
        var endMouse = Cartesian2.clone(movement.endPosition, translateCVEndMouse);
        var startRay = camera.getPickRay(startMouse, translateCVStartRay);

        var origin = Cartesian3.clone(Cartesian3.ZERO, translateCVOrigin);
        var normal = Cartesian3.UNIT_X;

        var globePos;
        if (camera.position.z < controller._minimumPickingTerrainHeight) {
            globePos = pickGlobe(controller, startMouse, translateCVStartPos);
            if (defined(globePos)) {
                origin.x = globePos.x;
            }
        }

        if (origin.x > camera.position.z && defined(globePos)) {
            Cartesian3.clone(globePos, controller._strafeStartPosition);
            controller._strafing = true;
            strafe(controller, startPosition, movement);
            controller._strafeMousePosition = Cartesian2.clone(startPosition, controller._strafeMousePosition);
            return;
        }

        var plane = Plane.fromPointNormal(origin, normal, translateCVPlane);

        startRay = camera.getPickRay(startMouse, translateCVStartRay);
        var startPlanePos = IntersectionTests.rayPlane(startRay, plane, translateCVStartPos);

        var endRay = camera.getPickRay(endMouse, translateCVEndRay);
        var endPlanePos = IntersectionTests.rayPlane(endRay, plane, translateCVEndPos);

        if (!defined(startPlanePos) || !defined(endPlanePos)) {
            controller._looking = true;
            look3D(controller, startPosition, movement);
            Cartesian2.clone(startPosition, controller._translateMousePosition);
            return;
        }

        var diff = Cartesian3.subtract(startPlanePos, endPlanePos, translatCVDifference);
        var temp = diff.x;
        diff.x = diff.y;
        diff.y = diff.z;
        diff.z = temp;
        var mag = Cartesian3.magnitude(diff);
        if (mag > CesiumMath.EPSILON6) {
            Cartesian3.normalize(diff, diff);
            camera.move(diff, mag);
        }
    }

    var rotateCVWindowPos = new Cartesian2();
    var rotateCVWindowRay = new Ray();
    var rotateCVCenter = new Cartesian3();
    var rotateCVVerticalCenter = new Cartesian3();
    var rotateCVTransform = new Matrix4();
    var rotateCVVerticalTransform = new Matrix4();
    var rotateCVOrigin = new Cartesian3();
    var rotateCVPlane = new Plane(Cartesian3.UNIT_X, 0.0);
    var rotateCVCartesian3 = new Cartesian3();
    var rotateCVCart = new Cartographic();
    var rotateCVOldTransform = new Matrix4();
    var rotateCVQuaternion = new Quaternion();
    var rotateCVMatrix = new Matrix3();
    var tilt3DCartesian3 = new Cartesian3();

    function rotateCV(controller, startPosition, movement) {
        if (defined(movement.angleAndHeight)) {
            movement = movement.angleAndHeight;
        }

        if (!Cartesian2.equals(startPosition, controller._tiltCenterMousePosition)) {
            controller._tiltCVOffMap = false;
            controller._looking = false;
        }

        if (controller._looking) {
            look3D(controller, startPosition, movement);
            return;
        }

        var scene = controller._scene;
        var camera = scene.camera;
        var maxCoord = controller._maxCoord;
        var onMap = Math.abs(camera.position.x) - maxCoord.x < 0 && Math.abs(camera.position.y) - maxCoord.y < 0;

        if (controller._tiltCVOffMap || !onMap || camera.position.z > controller._minimumPickingTerrainHeight) {
            controller._tiltCVOffMap = true;
            rotateCVOnPlane(controller, startPosition, movement);
        } else {
            rotateCVOnTerrain(controller, startPosition, movement);
        }
    }

    function rotateCVOnPlane(controller, startPosition, movement) {
        var scene = controller._scene;
        var camera = scene.camera;
        var canvas = scene.canvas;

        var windowPosition = rotateCVWindowPos;
        windowPosition.x = canvas.clientWidth / 2;
        windowPosition.y = canvas.clientHeight / 2;
        var ray = camera.getPickRay(windowPosition, rotateCVWindowRay);
        var normal = Cartesian3.UNIT_X;

        var position = ray.origin;
        var direction = ray.direction;
        var scalar;
        var normalDotDirection = Cartesian3.dot(normal, direction);
        if (Math.abs(normalDotDirection) > CesiumMath.EPSILON6) {
            scalar = -Cartesian3.dot(normal, position) / normalDotDirection;
        }

        if (!defined(scalar) || scalar <= 0.0) {
            controller._looking = true;
            look3D(controller, startPosition, movement);
            Cartesian2.clone(startPosition, controller._tiltCenterMousePosition);
            return;
        }

        var center = Cartesian3.multiplyByScalar(direction, scalar, rotateCVCenter);
        Cartesian3.add(position, center, center);

        var projection = scene.mapProjection;
        var ellipsoid = projection.ellipsoid;

        Cartesian3.fromElements(center.y, center.z, center.x, center);
        var cart = projection.unproject(center, rotateCVCart);
        ellipsoid.cartographicToCartesian(cart, center);

        var transform = Transforms.eastNorthUpToFixedFrame(center, ellipsoid, rotateCVTransform);

        var oldGlobe = controller._globe;
        var oldEllipsoid = controller._ellipsoid;
        controller._globe = undefined;
        controller._ellipsoid = Ellipsoid.UNIT_SPHERE;
        controller._rotateFactor = 1.0;
        controller._rotateRateRangeAdjustment = 1.0;

        var oldTransform = Matrix4.clone(camera.transform, rotateCVOldTransform);
        camera._setTransform(transform);

        rotate3D(controller, startPosition, movement, Cartesian3.UNIT_Z);

        camera._setTransform(oldTransform);
        controller._globe = oldGlobe;
        controller._ellipsoid = oldEllipsoid;

        var radius = oldEllipsoid.maximumRadius;
        controller._rotateFactor = 1.0 / radius;
        controller._rotateRateRangeAdjustment = radius;
    }

    function rotateCVOnTerrain(controller, startPosition, movement) {
        var scene = controller._scene;
        var camera = scene.camera;

        var center;
        var ray;
        var normal = Cartesian3.UNIT_X;

        if (Cartesian2.equals(startPosition, controller._tiltCenterMousePosition)) {
            center = Cartesian3.clone(controller._tiltCenter, rotateCVCenter);
        } else {
            if (camera.position.z < controller._minimumPickingTerrainHeight) {
                center = pickGlobe(controller, startPosition, rotateCVCenter);
            }

            if (!defined(center)) {
                ray = camera.getPickRay(startPosition, rotateCVWindowRay);
                var position = ray.origin;
                var direction = ray.direction;

                var scalar;
                var normalDotDirection = Cartesian3.dot(normal, direction);
                if (Math.abs(normalDotDirection) > CesiumMath.EPSILON6) {
                    scalar = -Cartesian3.dot(normal, position) / normalDotDirection;
                }

                if (!defined(scalar) || scalar <= 0.0) {
                    controller._looking = true;
                    look3D(controller, startPosition, movement);
                    Cartesian2.clone(startPosition, controller._tiltCenterMousePosition);
                    return;
                }

                center = Cartesian3.multiplyByScalar(direction, scalar, rotateCVCenter);
                Cartesian3.add(position, center, center);
            }

            Cartesian2.clone(startPosition, controller._tiltCenterMousePosition);
            Cartesian3.clone(center, controller._tiltCenter);
        }

        var canvas = scene.canvas;

        var windowPosition = rotateCVWindowPos;
        windowPosition.x = canvas.clientWidth / 2;
        windowPosition.y = controller._tiltCenterMousePosition.y;
        ray = camera.getPickRay(windowPosition, rotateCVWindowRay);

        var origin = Cartesian3.clone(Cartesian3.ZERO, rotateCVOrigin);
        origin.x = center.x;

        var plane = Plane.fromPointNormal(origin, normal, rotateCVPlane);
        var verticalCenter = IntersectionTests.rayPlane(ray, plane, rotateCVVerticalCenter);

        var projection = camera._projection;
        var ellipsoid = projection.ellipsoid;

        Cartesian3.fromElements(center.y, center.z, center.x, center);
        var cart = projection.unproject(center, rotateCVCart);
        ellipsoid.cartographicToCartesian(cart, center);

        var transform = Transforms.eastNorthUpToFixedFrame(center, ellipsoid, rotateCVTransform);

        var verticalTransform;
        if (defined(verticalCenter)) {
            Cartesian3.fromElements(verticalCenter.y, verticalCenter.z, verticalCenter.x, verticalCenter);
            cart = projection.unproject(verticalCenter, rotateCVCart);
            ellipsoid.cartographicToCartesian(cart, verticalCenter);

            verticalTransform = Transforms.eastNorthUpToFixedFrame(verticalCenter, ellipsoid, rotateCVVerticalTransform);
        } else {
            verticalTransform = transform;
        }

        var oldGlobe = controller._globe;
        var oldEllipsoid = controller._ellipsoid;
        controller._globe = undefined;
        controller._ellipsoid = Ellipsoid.UNIT_SPHERE;
        controller._rotateFactor = 1.0;
        controller._rotateRateRangeAdjustment = 1.0;

        var constrainedAxis = Cartesian3.UNIT_Z;

        var oldTransform = Matrix4.clone(camera.transform, rotateCVOldTransform);
        camera._setTransform(transform);

        var tangent = Cartesian3.cross(Cartesian3.UNIT_Z, Cartesian3.normalize(camera.position, rotateCVCartesian3), rotateCVCartesian3);
        var dot = Cartesian3.dot(camera.right, tangent);

        rotate3D(controller, startPosition, movement, constrainedAxis, false, true);

        camera._setTransform(verticalTransform);
        if (dot < 0.0) {
            if (movement.startPosition.y > movement.endPosition.y) {
                constrainedAxis = undefined;
            }

            var oldConstrainedAxis = camera.constrainedAxis;
            camera.constrainedAxis = undefined;

            rotate3D(controller, startPosition, movement, constrainedAxis, true, false);

            camera.constrainedAxis = oldConstrainedAxis;
        } else {
            rotate3D(controller, startPosition, movement, constrainedAxis, true, false);
        }

        if (defined(camera.constrainedAxis)) {
            var right = Cartesian3.cross(camera.direction, camera.constrainedAxis, tilt3DCartesian3);
            if (!Cartesian3.equalsEpsilon(right, Cartesian3.ZERO, CesiumMath.EPSILON6)) {
                if (Cartesian3.dot(right, camera.right) < 0.0) {
                    Cartesian3.negate(right, right);
                }

                Cartesian3.cross(right, camera.direction, camera.up);
                Cartesian3.cross(camera.direction, camera.up, camera.right);

                Cartesian3.normalize(camera.up, camera.up);
                Cartesian3.normalize(camera.right, camera.right);
            }
        }

        camera._setTransform(oldTransform);
        controller._globe = oldGlobe;
        controller._ellipsoid = oldEllipsoid;

        var radius = oldEllipsoid.maximumRadius;
        controller._rotateFactor = 1.0 / radius;
        controller._rotateRateRangeAdjustment = radius;

        var originalPosition = Cartesian3.clone(camera.positionWC, rotateCVCartesian3);
        camera._adjustHeightForTerrain();

        if (!Cartesian3.equals(camera.positionWC, originalPosition)) {
            camera._setTransform(verticalTransform);
            camera.worldToCameraCoordinatesPoint(originalPosition, originalPosition);

            var magSqrd = Cartesian3.magnitudeSquared(originalPosition);
            if (Cartesian3.magnitudeSquared(camera.position) > magSqrd) {
                Cartesian3.normalize(camera.position, camera.position);
                Cartesian3.multiplyByScalar(camera.position, Math.sqrt(magSqrd), camera.position);
            }

            var angle = Cartesian3.angleBetween(originalPosition, camera.position);
            var axis = Cartesian3.cross(originalPosition, camera.position, originalPosition);
            Cartesian3.normalize(axis, axis);

            var quaternion = Quaternion.fromAxisAngle(axis, angle, rotateCVQuaternion);
            var rotation = Matrix3.fromQuaternion(quaternion, rotateCVMatrix);
            Matrix3.multiplyByVector(rotation, camera.direction, camera.direction);
            Matrix3.multiplyByVector(rotation, camera.up, camera.up);
            Cartesian3.cross(camera.direction, camera.up, camera.right);
            Cartesian3.cross(camera.right, camera.direction, camera.up);

            camera._setTransform(oldTransform);
        }
    }

    var zoomCVWindowPos = new Cartesian2();
    var zoomCVWindowRay = new Ray();
    var zoomCVIntersection = new Cartesian3();

    function zoomCV(controller, startPosition, movement) {
        if (defined(movement.distance)) {
            movement = movement.distance;
        }

        var scene = controller._scene;
        var camera = scene.camera;
        var canvas = scene.canvas;

        var windowPosition = zoomCVWindowPos;
        windowPosition.x = canvas.clientWidth / 2;
        windowPosition.y = canvas.clientHeight / 2;
        var ray = camera.getPickRay(windowPosition, zoomCVWindowRay);

        var intersection;
        if (camera.position.z < controller._minimumPickingTerrainHeight) {
            intersection = pickGlobe(controller, windowPosition, zoomCVIntersection);
        }

        var distance;
        if (defined(intersection)) {
            distance = Cartesian3.distance(ray.origin, intersection);
        } else {
            var normal = Cartesian3.UNIT_X;
            var position = ray.origin;
            var direction = ray.direction;
            distance = -Cartesian3.dot(normal, position) / Cartesian3.dot(normal, direction);
        }

        handleZoom(controller, startPosition, movement, controller._zoomFactor, distance);
    }

    function updateCV(controller) {
        var scene = controller._scene;
        var camera = scene.camera;

        if (!Matrix4.equals(Matrix4.IDENTITY, camera.transform)) {
            reactToInput(controller, controller.enableRotate, controller.rotateEventTypes, rotate3D, controller.inertiaSpin, '_lastInertiaSpinMovement');
            reactToInput(controller, controller.enableZoom, controller.zoomEventTypes, zoom3D, controller.inertiaZoom, '_lastInertiaZoomMovement');
        } else {
            var tweens = controller._tweens;

            if (controller._aggregator.anyButtonDown) {
                tweens.removeAll();
            }

            reactToInput(controller, controller.enableTilt, controller.tiltEventTypes, rotateCV, controller.inertiaSpin, '_lastInertiaTiltMovement');
            reactToInput(controller, controller.enableTranslate, controller.translateEventTypes, translateCV, controller.inertiaTranslate, '_lastInertiaTranslateMovement');
            reactToInput(controller, controller.enableZoom, controller.zoomEventTypes, zoomCV, controller.inertiaZoom, '_lastInertiaZoomMovement');
            reactToInput(controller, controller.enableLook, controller.lookEventTypes, look3D);

            if (!controller._aggregator.anyButtonDown &&
                    (!defined(controller._lastInertiaZoomMovement) || !controller._lastInertiaZoomMovement.active) &&
                    (!defined(controller._lastInertiaTranslateMovement) || !controller._lastInertiaTranslateMovement.active) &&
                    !tweens.contains(controller._tween)) {
                var tween = camera.createCorrectPositionTween(controller.bounceAnimationTime);
                if (defined(tween)) {
                    controller._tween = tweens.add(tween);
                }
            }

            tweens.update();
        }
    }

    var scratchStrafeRay = new Ray();
    var scratchStrafePlane = new Plane(Cartesian3.UNIT_X, 0.0);
    var scratchStrafeIntersection = new Cartesian3();
    var scratchStrafeDirection = new Cartesian3();
    var scratchMousePos = new Cartesian3();

    function strafe(controller, startPosition, movement) {
        var scene = controller._scene;
        var camera = scene.camera;

        var mouseStartPosition = pickGlobe(controller, movement.startPosition, scratchMousePos);
        if (!defined(mouseStartPosition)) {
            return;
        }

        var mousePosition = movement.endPosition;
        var ray = camera.getPickRay(mousePosition, scratchStrafeRay);

        var direction = Cartesian3.clone(camera.direction, scratchStrafeDirection);
        if (scene.mode === SceneMode.COLUMBUS_VIEW) {
            Cartesian3.fromElements(direction.z, direction.x, direction.y, direction);
        }

        var plane = Plane.fromPointNormal(mouseStartPosition, direction, scratchStrafePlane);
        var intersection = IntersectionTests.rayPlane(ray, plane, scratchStrafeIntersection);
        if (!defined(intersection)) {
            return;
        }

        direction = Cartesian3.subtract(mouseStartPosition, intersection, direction);
        if (scene.mode === SceneMode.COLUMBUS_VIEW) {
            Cartesian3.fromElements(direction.y, direction.z, direction.x, direction);
        }

        Cartesian3.add(camera.position, direction, camera.position);
    }

    var spin3DPick = new Cartesian3();
    var scratchCartographic = new Cartographic();
    var scratchRadii = new Cartesian3();
    var scratchEllipsoid = new Ellipsoid();
    var scratchLookUp = new Cartesian3();

    function spin3D(controller, startPosition, movement) {
        var scene = controller._scene;
        var camera = scene.camera;

        if (!Matrix4.equals(camera.transform, Matrix4.IDENTITY)) {
            rotate3D(controller, startPosition, movement);
            return;
        }

        var magnitude;
        var radii;
        var ellipsoid;

        var up = controller._ellipsoid.geodeticSurfaceNormal(camera.position, scratchLookUp);

        var height = controller._ellipsoid.cartesianToCartographic(camera.positionWC, scratchCartographic).height;
        var globe = controller._globe;

        var mousePos;
        var tangentPick = false;
        if (defined(globe) && height < controller._minimumPickingTerrainHeight) {
            mousePos = pickGlobe(controller, movement.startPosition, scratchMousePos);
            if (defined(mousePos)) {
                var ray = camera.getPickRay(movement.startPosition, pickGlobeScratchRay);
                var normal = controller._ellipsoid.geodeticSurfaceNormal(mousePos);
                tangentPick = Math.abs(Cartesian3.dot(ray.direction, normal)) < 0.05;

                if (tangentPick && !controller._looking) {
                    controller._rotating = false;
                    controller._strafing = true;
                }
            }
        }

        if (Cartesian2.equals(startPosition, controller._rotateMousePosition)) {
            if (controller._looking) {
                look3D(controller, startPosition, movement, up);
            } else if (controller._rotating) {
                rotate3D(controller, startPosition, movement);
            } else if (controller._strafing) {
                Cartesian3.clone(mousePos, controller._strafeStartPosition);
                strafe(controller, startPosition, movement);
            } else {
                magnitude = Cartesian3.magnitude(controller._rotateStartPosition);
                radii = scratchRadii;
                radii.x = radii.y = radii.z = magnitude;
                ellipsoid = Ellipsoid.fromCartesian3(radii, scratchEllipsoid);
                pan3D(controller, startPosition, movement, ellipsoid);
            }
            return;
        }
        controller._looking = false;
        controller._rotating = false;
        controller._strafing = false;

        if (defined(globe) && height < controller._minimumPickingTerrainHeight) {
            if (defined(mousePos)) {
                if (Cartesian3.magnitude(camera.position) < Cartesian3.magnitude(mousePos)) {
                    Cartesian3.clone(mousePos, controller._strafeStartPosition);

                    controller._strafing = true;
                    strafe(controller, startPosition, movement);
                } else {
                    magnitude = Cartesian3.magnitude(mousePos);
                    radii = scratchRadii;
                    radii.x = radii.y = radii.z = magnitude;
                    ellipsoid = Ellipsoid.fromCartesian3(radii, scratchEllipsoid);
                    pan3D(controller, startPosition, movement, ellipsoid);

                    Cartesian3.clone(mousePos, controller._rotateStartPosition);
                }
            } else {
                controller._looking = true;
                look3D(controller, startPosition, movement, up);
            }
        } else if (defined(camera.pickEllipsoid(movement.startPosition, controller._ellipsoid, spin3DPick))) {
            pan3D(controller, startPosition, movement, controller._ellipsoid);
            Cartesian3.clone(spin3DPick, controller._rotateStartPosition);
        } else if (height > controller._minimumTrackBallHeight) {
            controller._rotating = true;
            rotate3D(controller, startPosition, movement);
        } else {
            controller._looking = true;
            look3D(controller, startPosition, movement, up);
        }

        Cartesian2.clone(startPosition, controller._rotateMousePosition);
    }

    function rotate3D(controller, startPosition, movement, constrainedAxis, rotateOnlyVertical, rotateOnlyHorizontal) {
        rotateOnlyVertical = defaultValue(rotateOnlyVertical, false);
        rotateOnlyHorizontal = defaultValue(rotateOnlyHorizontal, false);

        var scene = controller._scene;
        var camera = scene.camera;
        var canvas = scene.canvas;

        var oldAxis = camera.constrainedAxis;
        if (defined(constrainedAxis)) {
            camera.constrainedAxis = constrainedAxis;
        }

        var rho = Cartesian3.magnitude(camera.position);
        var rotateRate = controller._rotateFactor * (rho - controller._rotateRateRangeAdjustment);

        if (rotateRate > controller._maximumRotateRate) {
            rotateRate = controller._maximumRotateRate;
        }

        if (rotateRate < controller._minimumRotateRate) {
            rotateRate = controller._minimumRotateRate;
        }

        var phiWindowRatio = (movement.startPosition.x - movement.endPosition.x) / canvas.clientWidth;
        var thetaWindowRatio = (movement.startPosition.y - movement.endPosition.y) / canvas.clientHeight;
        phiWindowRatio = Math.min(phiWindowRatio, controller.maximumMovementRatio);
        thetaWindowRatio = Math.min(thetaWindowRatio, controller.maximumMovementRatio);

        var deltaPhi = rotateRate * phiWindowRatio * Math.PI * 2.0;
        var deltaTheta = rotateRate * thetaWindowRatio * Math.PI;

        if (!rotateOnlyVertical) {
            camera.rotateRight(deltaPhi);
        }

        if (!rotateOnlyHorizontal) {
            camera.rotateUp(deltaTheta);
        }

        camera.constrainedAxis = oldAxis;
    }

    var pan3DP0 = Cartesian4.clone(Cartesian4.UNIT_W);
    var pan3DP1 = Cartesian4.clone(Cartesian4.UNIT_W);
    var pan3DTemp0 = new Cartesian3();
    var pan3DTemp1 = new Cartesian3();
    var pan3DTemp2 = new Cartesian3();
    var pan3DTemp3 = new Cartesian3();
    var pan3DStartMousePosition = new Cartesian2();
    var pan3DEndMousePosition = new Cartesian2();

    function pan3D(controller, startPosition, movement, ellipsoid) {
        var scene = controller._scene;
        var camera = scene.camera;

        var startMousePosition = Cartesian2.clone(movement.startPosition, pan3DStartMousePosition);
        var endMousePosition = Cartesian2.clone(movement.endPosition, pan3DEndMousePosition);

        var p0 = camera.pickEllipsoid(startMousePosition, ellipsoid, pan3DP0);
        var p1 = camera.pickEllipsoid(endMousePosition, ellipsoid, pan3DP1);

        if (!defined(p0) || !defined(p1)) {
            controller._rotating = true;
            rotate3D(controller, startPosition, movement);
            return;
        }

        p0 = camera.worldToCameraCoordinates(p0, p0);
        p1 = camera.worldToCameraCoordinates(p1, p1);

        if (!defined(camera.constrainedAxis)) {
            Cartesian3.normalize(p0, p0);
            Cartesian3.normalize(p1, p1);
            var dot = Cartesian3.dot(p0, p1);
            var axis = Cartesian3.cross(p0, p1, pan3DTemp0);

            if (dot < 1.0 && !Cartesian3.equalsEpsilon(axis, Cartesian3.ZERO, CesiumMath.EPSILON14)) { // dot is in [0, 1]
                var angle = Math.acos(dot);
                camera.rotate(axis, angle);
            }
        } else {
            var basis0 = camera.constrainedAxis;
            var basis1 = Cartesian3.mostOrthogonalAxis(basis0, pan3DTemp0);
            Cartesian3.cross(basis1, basis0, basis1);
            Cartesian3.normalize(basis1, basis1);
            var basis2 = Cartesian3.cross(basis0, basis1, pan3DTemp1);

            var startRho = Cartesian3.magnitude(p0);
            var startDot = Cartesian3.dot(basis0, p0);
            var startTheta = Math.acos(startDot / startRho);
            var startRej = Cartesian3.multiplyByScalar(basis0, startDot, pan3DTemp2);
            Cartesian3.subtract(p0, startRej, startRej);
            Cartesian3.normalize(startRej, startRej);

            var endRho = Cartesian3.magnitude(p1);
            var endDot = Cartesian3.dot(basis0, p1);
            var endTheta = Math.acos(endDot / endRho);
            var endRej = Cartesian3.multiplyByScalar(basis0, endDot, pan3DTemp3);
            Cartesian3.subtract(p1, endRej, endRej);
            Cartesian3.normalize(endRej, endRej);

            var startPhi = Math.acos(Cartesian3.dot(startRej, basis1));
            if (Cartesian3.dot(startRej, basis2) < 0) {
                startPhi = CesiumMath.TWO_PI - startPhi;
            }

            var endPhi = Math.acos(Cartesian3.dot(endRej, basis1));
            if (Cartesian3.dot(endRej, basis2) < 0) {
                endPhi = CesiumMath.TWO_PI - endPhi;
            }

            var deltaPhi = startPhi - endPhi;

            var east;
            if (Cartesian3.equalsEpsilon(basis0, camera.position, CesiumMath.EPSILON2)) {
                east = camera.right;
            } else {
                east = Cartesian3.cross(basis0, camera.position, pan3DTemp0);
            }

            var planeNormal = Cartesian3.cross(basis0, east, pan3DTemp0);
            var side0 = Cartesian3.dot(planeNormal, Cartesian3.subtract(p0, basis0, pan3DTemp1));
            var side1 = Cartesian3.dot(planeNormal, Cartesian3.subtract(p1, basis0, pan3DTemp1));

            var deltaTheta;
            if (side0 > 0 && side1 > 0) {
                deltaTheta = endTheta - startTheta;
            } else if (side0 > 0 && side1 <= 0) {
                if (Cartesian3.dot(camera.position, basis0) > 0) {
                    deltaTheta = -startTheta - endTheta;
                } else {
                    deltaTheta = startTheta + endTheta;
                }
            } else {
                deltaTheta = startTheta - endTheta;
            }

            camera.rotateRight(deltaPhi);
            camera.rotateUp(deltaTheta);
        }
    }

    var zoom3DUnitPosition = new Cartesian3();
    var zoom3DCartographic = new Cartographic();

    function zoom3D(controller, startPosition, movement) {
        if (defined(movement.distance)) {
            movement = movement.distance;
        }

        var ellipsoid = controller._ellipsoid;
        var scene = controller._scene;
        var camera = scene.camera;
        var canvas = scene.canvas;

        var windowPosition = zoomCVWindowPos;
        windowPosition.x = canvas.clientWidth / 2;
        windowPosition.y = canvas.clientHeight / 2;
        var ray = camera.getPickRay(windowPosition, zoomCVWindowRay);

        var intersection;
        var height = ellipsoid.cartesianToCartographic(camera.position, zoom3DCartographic).height;
        if (height < controller._minimumPickingTerrainHeight) {
            intersection = pickGlobe(controller, windowPosition, zoomCVIntersection);
        }

        var distance;
        if (defined(intersection)) {
            distance = Cartesian3.distance(ray.origin, intersection);
        } else {
            distance = height;
        }

        var unitPosition = Cartesian3.normalize(camera.position, zoom3DUnitPosition);
        handleZoom(controller, startPosition, movement, controller._zoomFactor, distance, Cartesian3.dot(unitPosition, camera.direction));
    }

    var tilt3DWindowPos = new Cartesian2();
    var tilt3DRay = new Ray();
    var tilt3DCenter = new Cartesian3();
    var tilt3DVerticalCenter = new Cartesian3();
    var tilt3DTransform = new Matrix4();
    var tilt3DVerticalTransform = new Matrix4();
    var tilt3DOldTransform = new Matrix4();
    var tilt3DQuaternion = new Quaternion();
    var tilt3DMatrix = new Matrix3();
    var tilt3DCart = new Cartographic();
    var tilt3DLookUp = new Cartesian3();

    function tilt3D(controller, startPosition, movement) {
        var scene = controller._scene;
        var camera = scene.camera;

        if (!Matrix4.equals(camera.transform, Matrix4.IDENTITY)) {
            return;
        }

        if (defined(movement.angleAndHeight)) {
            movement = movement.angleAndHeight;
        }

        if (!Cartesian2.equals(startPosition, controller._tiltCenterMousePosition)) {
            controller._tiltOnEllipsoid = false;
            controller._looking = false;
        }

        if (controller._looking) {
            var up = controller._ellipsoid.geodeticSurfaceNormal(camera.position, tilt3DLookUp);
            look3D(controller, startPosition, movement, up);
            return;
        }

        var ellipsoid = controller._ellipsoid;
        var cartographic = ellipsoid.cartesianToCartographic(camera.position, tilt3DCart);

        if (controller._tiltOnEllipsoid || cartographic.height > controller._minimumCollisionTerrainHeight) {
            controller._tiltOnEllipsoid = true;
            tilt3DOnEllipsoid(controller, startPosition, movement);
        } else {
            tilt3DOnTerrain(controller, startPosition, movement);
        }
    }

    var tilt3DOnEllipsoidCartographic = new Cartographic();

    function tilt3DOnEllipsoid(controller, startPosition, movement) {
        var ellipsoid = controller._ellipsoid;
        var scene = controller._scene;
        var camera = scene.camera;
        var minHeight = controller.minimumZoomDistance * 0.25;
        var height = ellipsoid.cartesianToCartographic(camera.positionWC, tilt3DOnEllipsoidCartographic).height;
        if (height - minHeight - 1.0 < CesiumMath.EPSILON3 &&
                movement.endPosition.y - movement.startPosition.y < 0) {
            return;
        }

        var canvas = scene.canvas;

        var windowPosition = tilt3DWindowPos;
        windowPosition.x = canvas.clientWidth / 2;
        windowPosition.y = canvas.clientHeight / 2;
        var ray = camera.getPickRay(windowPosition, tilt3DRay);

        var center;
        var intersection = IntersectionTests.rayEllipsoid(ray, ellipsoid);
        if (defined(intersection)) {
            center = Ray.getPoint(ray, intersection.start, tilt3DCenter);
        } else if (height > controller._minimumTrackBallHeight) {
            var grazingAltitudeLocation = IntersectionTests.grazingAltitudeLocation(ray, ellipsoid);
            if (!defined(grazingAltitudeLocation)) {
                return;
            }
            var grazingAltitudeCart = ellipsoid.cartesianToCartographic(grazingAltitudeLocation, tilt3DCart);
            grazingAltitudeCart.height = 0.0;
            center = ellipsoid.cartographicToCartesian(grazingAltitudeCart, tilt3DCenter);
        } else {
            controller._looking = true;
            var up = controller._ellipsoid.geodeticSurfaceNormal(camera.position, tilt3DLookUp);
            look3D(controller, startPosition, movement, up);
            Cartesian2.clone(startPosition, controller._tiltCenterMousePosition);
            return;
        }

        var transform = Transforms.eastNorthUpToFixedFrame(center, ellipsoid, tilt3DTransform);

        var oldGlobe = controller._globe;
        var oldEllipsoid = controller._ellipsoid;
        controller._globe = undefined;
        controller._ellipsoid = Ellipsoid.UNIT_SPHERE;
        controller._rotateFactor = 1.0;
        controller._rotateRateRangeAdjustment = 1.0;

        var oldTransform = Matrix4.clone(camera.transform, tilt3DOldTransform);
        camera._setTransform(transform);

        rotate3D(controller, startPosition, movement, Cartesian3.UNIT_Z);

        camera._setTransform(oldTransform);
        controller._globe = oldGlobe;
        controller._ellipsoid = oldEllipsoid;

        var radius = oldEllipsoid.maximumRadius;
        controller._rotateFactor = 1.0 / radius;
        controller._rotateRateRangeAdjustment = radius;
    }

    function tilt3DOnTerrain(controller, startPosition, movement) {
        var ellipsoid = controller._ellipsoid;
        var scene = controller._scene;
        var camera = scene.camera;

        var center;
        var ray;
        var intersection;

        if (Cartesian2.equals(startPosition, controller._tiltCenterMousePosition)) {
            center = Cartesian3.clone(controller._tiltCenter, tilt3DCenter);
        } else {
            center = pickGlobe(controller, startPosition, tilt3DCenter);

            if (!defined(center)) {
                ray = camera.getPickRay(startPosition, tilt3DRay);
                intersection = IntersectionTests.rayEllipsoid(ray, ellipsoid);
                if (!defined(intersection)) {
                    var cartographic = ellipsoid.cartesianToCartographic(camera.position, tilt3DCart);
                    if (cartographic.height <= controller._minimumTrackBallHeight) {
                        controller._looking = true;
                        var up = controller._ellipsoid.geodeticSurfaceNormal(camera.position, tilt3DLookUp);
                        look3D(controller, startPosition, movement, up);
                        Cartesian2.clone(startPosition, controller._tiltCenterMousePosition);
                    }
                    return;
                }
                center = Ray.getPoint(ray, intersection.start, tilt3DCenter);
            }

            Cartesian2.clone(startPosition, controller._tiltCenterMousePosition);
            Cartesian3.clone(center, controller._tiltCenter);
        }

        var canvas = scene.canvas;

        var windowPosition = tilt3DWindowPos;
        windowPosition.x = canvas.clientWidth / 2;
        windowPosition.y = controller._tiltCenterMousePosition.y;
        ray = camera.getPickRay(windowPosition, tilt3DRay);

        var mag = Cartesian3.magnitude(center);
        var radii = Cartesian3.fromElements(mag, mag, mag, scratchRadii);
        var newEllipsoid = Ellipsoid.fromCartesian3(radii, scratchEllipsoid);

        intersection = IntersectionTests.rayEllipsoid(ray, newEllipsoid);
        if (!defined(intersection)) {
            return;
        }

        var t = Cartesian3.magnitude(ray.origin) > mag ? intersection.start : intersection.stop;
        var verticalCenter = Ray.getPoint(ray, t, tilt3DVerticalCenter);

        var transform = Transforms.eastNorthUpToFixedFrame(center, ellipsoid, tilt3DTransform);
        var verticalTransform = Transforms.eastNorthUpToFixedFrame(verticalCenter, newEllipsoid, tilt3DVerticalTransform);

        var oldGlobe = controller._globe;
        var oldEllipsoid = controller._ellipsoid;
        controller._globe = undefined;
        controller._ellipsoid = Ellipsoid.UNIT_SPHERE;
        controller._rotateFactor = 1.0;
        controller._rotateRateRangeAdjustment = 1.0;

        var constrainedAxis = Cartesian3.UNIT_Z;

        var oldTransform = Matrix4.clone(camera.transform, tilt3DOldTransform);
        camera._setTransform(transform);

        var tangent = Cartesian3.cross(verticalCenter, camera.positionWC, tilt3DCartesian3);
        var dot = Cartesian3.dot(camera.rightWC, tangent);

        rotate3D(controller, startPosition, movement, constrainedAxis, false, true);

        camera._setTransform(verticalTransform);

        if (dot < 0.0) {
            if (movement.startPosition.y > movement.endPosition.y) {
                constrainedAxis = undefined;
            }

            var oldConstrainedAxis = camera.constrainedAxis;
            camera.constrainedAxis = undefined;

            rotate3D(controller, startPosition, movement, constrainedAxis, true, false);

            camera.constrainedAxis = oldConstrainedAxis;
        } else {
            rotate3D(controller, startPosition, movement, constrainedAxis, true, false);
        }

        if (defined(camera.constrainedAxis)) {
            var right = Cartesian3.cross(camera.direction, camera.constrainedAxis, tilt3DCartesian3);
            if (!Cartesian3.equalsEpsilon(right, Cartesian3.ZERO, CesiumMath.EPSILON6)) {
                if (Cartesian3.dot(right, camera.right) < 0.0) {
                    Cartesian3.negate(right, right);
                }

                Cartesian3.cross(right, camera.direction, camera.up);
                Cartesian3.cross(camera.direction, camera.up, camera.right);

                Cartesian3.normalize(camera.up, camera.up);
                Cartesian3.normalize(camera.right, camera.right);
            }
        }

        camera._setTransform(oldTransform);
        controller._globe = oldGlobe;
        controller._ellipsoid = oldEllipsoid;

        var radius = oldEllipsoid.maximumRadius;
        controller._rotateFactor = 1.0 / radius;
        controller._rotateRateRangeAdjustment = radius;

        var originalPosition = Cartesian3.clone(camera.positionWC, tilt3DCartesian3);
        camera._adjustHeightForTerrain();

        if (!Cartesian3.equals(camera.positionWC, originalPosition)) {
            camera._setTransform(verticalTransform);
            camera.worldToCameraCoordinatesPoint(originalPosition, originalPosition);

            var magSqrd = Cartesian3.magnitudeSquared(originalPosition);
            if (Cartesian3.magnitudeSquared(camera.position) > magSqrd) {
                Cartesian3.normalize(camera.position, camera.position);
                Cartesian3.multiplyByScalar(camera.position, Math.sqrt(magSqrd), camera.position);
            }

            var angle = Cartesian3.angleBetween(originalPosition, camera.position);
            var axis = Cartesian3.cross(originalPosition, camera.position, originalPosition);
            Cartesian3.normalize(axis, axis);

            var quaternion = Quaternion.fromAxisAngle(axis, angle, tilt3DQuaternion);
            var rotation = Matrix3.fromQuaternion(quaternion, tilt3DMatrix);
            Matrix3.multiplyByVector(rotation, camera.direction, camera.direction);
            Matrix3.multiplyByVector(rotation, camera.up, camera.up);
            Cartesian3.cross(camera.direction, camera.up, camera.right);
            Cartesian3.cross(camera.right, camera.direction, camera.up);

            camera._setTransform(oldTransform);
        }
    }

    var look3DStartPos = new Cartesian2();
    var look3DEndPos = new Cartesian2();
    var look3DStartRay = new Ray();
    var look3DEndRay = new Ray();
    var look3DNegativeRot = new Cartesian3();
    var look3DTan = new Cartesian3();

    function look3D(controller, startPosition, movement, rotationAxis) {
        var scene = controller._scene;
        var camera = scene.camera;

        var startPos = look3DStartPos;
        startPos.x = movement.startPosition.x;
        startPos.y = 0.0;
        var endPos = look3DEndPos;
        endPos.x = movement.endPosition.x;
        endPos.y = 0.0;

        var startRay = camera.getPickRay(startPos, look3DStartRay);
        var endRay = camera.getPickRay(endPos, look3DEndRay);
        var angle = 0.0;
        var start;
        var end;

        if (camera.frustum instanceof OrthographicFrustum) {
            start = startRay.origin;
            end = endRay.origin;

            Cartesian3.add(camera.direction, start, start);
            Cartesian3.add(camera.direction, end, end);

            Cartesian3.subtract(start, camera.position, start);
            Cartesian3.subtract(end, camera.position, end);

            Cartesian3.normalize(start, start);
            Cartesian3.normalize(end, end);
        } else {
            start = startRay.direction;
            end = endRay.direction;
        }

        var dot = Cartesian3.dot(start, end);
        if (dot < 1.0) { // dot is in [0, 1]
            angle = Math.acos(dot);
        }

        angle = (movement.startPosition.x > movement.endPosition.x) ? -angle : angle;

        var horizontalRotationAxis = controller._horizontalRotationAxis;
        if (defined(rotationAxis)) {
            camera.look(rotationAxis, -angle);
        } else if (defined(horizontalRotationAxis)) {
            camera.look(horizontalRotationAxis, -angle);
        } else {
            camera.lookLeft(angle);
        }

        startPos.x = 0.0;
        startPos.y = movement.startPosition.y;
        endPos.x = 0.0;
        endPos.y = movement.endPosition.y;

        startRay = camera.getPickRay(startPos, look3DStartRay);
        endRay = camera.getPickRay(endPos, look3DEndRay);
        angle = 0.0;

        if (camera.frustum instanceof OrthographicFrustum) {
            start = startRay.origin;
            end = endRay.origin;

            Cartesian3.add(camera.direction, start, start);
            Cartesian3.add(camera.direction, end, end);

            Cartesian3.subtract(start, camera.position, start);
            Cartesian3.subtract(end, camera.position, end);

            Cartesian3.normalize(start, start);
            Cartesian3.normalize(end, end);
        } else {
            start = startRay.direction;
            end = endRay.direction;
        }

        dot = Cartesian3.dot(start, end);
        if (dot < 1.0) { // dot is in [0, 1]
            angle = Math.acos(dot);
        }
        angle = (movement.startPosition.y > movement.endPosition.y) ? -angle : angle;

        rotationAxis = defaultValue(rotationAxis, horizontalRotationAxis);
        if (defined(rotationAxis)) {
            var direction = camera.direction;
            var negativeRotationAxis = Cartesian3.negate(rotationAxis, look3DNegativeRot);
            var northParallel = Cartesian3.equalsEpsilon(direction, rotationAxis, CesiumMath.EPSILON2);
            var southParallel = Cartesian3.equalsEpsilon(direction, negativeRotationAxis, CesiumMath.EPSILON2);
            if ((!northParallel && !southParallel)) {
                dot = Cartesian3.dot(direction, rotationAxis);
                var angleToAxis = CesiumMath.acosClamped(dot);
                if (angle > 0 && angle > angleToAxis) {
                    angle = angleToAxis - CesiumMath.EPSILON4;
                }

                dot = Cartesian3.dot(direction, negativeRotationAxis);
                angleToAxis = CesiumMath.acosClamped(dot);
                if (angle < 0 && -angle > angleToAxis) {
                    angle = -angleToAxis + CesiumMath.EPSILON4;
                }

                var tangent = Cartesian3.cross(rotationAxis, direction, look3DTan);
                camera.look(tangent, angle);
            } else if ((northParallel && angle < 0) || (southParallel && angle > 0)) {
                camera.look(camera.right, -angle);
            }
        } else {
            camera.lookUp(angle);
        }
    }

    function update3D(controller) {
        reactToInput(controller, controller.enableRotate, controller.rotateEventTypes, spin3D, controller.inertiaSpin, '_lastInertiaSpinMovement');
        reactToInput(controller, controller.enableZoom, controller.zoomEventTypes, zoom3D, controller.inertiaZoom, '_lastInertiaZoomMovement');
        reactToInput(controller, controller.enableTilt, controller.tiltEventTypes, tilt3D, controller.inertiaSpin, '_lastInertiaTiltMovement');
        reactToInput(controller, controller.enableLook, controller.lookEventTypes, look3D);
    }

    /**
     * @private
     */
    ScreenSpaceCameraController.prototype.update = function() {
        if (!Matrix4.equals(this._scene.camera.transform, Matrix4.IDENTITY)) {
            this._globe = undefined;
            this._ellipsoid = Ellipsoid.UNIT_SPHERE;
        } else {
            this._globe = this._scene.globe;
            this._ellipsoid = defined(this._globe) ? this._globe.ellipsoid : this._scene.mapProjection.ellipsoid;
        }

        this._minimumCollisionTerrainHeight = this.minimumCollisionTerrainHeight * this._scene.terrainExaggeration;
        this._minimumPickingTerrainHeight = this.minimumPickingTerrainHeight * this._scene.terrainExaggeration;
        this._minimumTrackBallHeight = this.minimumTrackBallHeight * this._scene.terrainExaggeration;

        var radius = this._ellipsoid.maximumRadius;
        this._rotateFactor = 1.0 / radius;
        this._rotateRateRangeAdjustment = radius;

        var scene = this._scene;
        var mode = scene.mode;
        if (mode === SceneMode.SCENE2D) {
            update2D(this);
        } else if (mode === SceneMode.COLUMBUS_VIEW) {
            this._horizontalRotationAxis = Cartesian3.UNIT_Z;
            updateCV(this);
        } else if (mode === SceneMode.SCENE3D) {
            this._horizontalRotationAxis = undefined;
            update3D(this);
        }

        this._aggregator.reset();
    };

    /**
     * Returns true if this object was destroyed; otherwise, false.
     * <br /><br />
     * If this object was destroyed, it should not be used; calling any function other than
     * <code>isDestroyed</code> will result in a {@link DeveloperError} exception.
     *
     * @returns {Boolean} <code>true</code> if this object was destroyed; otherwise, <code>false</code>.
     *
     * @see ScreenSpaceCameraController#destroy
     */
    ScreenSpaceCameraController.prototype.isDestroyed = function() {
        return false;
    };

    /**
     * Removes mouse listeners held by this object.
     * <br /><br />
     * Once an object is destroyed, it should not be used; calling any function other than
     * <code>isDestroyed</code> will result in a {@link DeveloperError} exception.  Therefore,
     * assign the return value (<code>undefined</code>) to the object as done in the example.
     *
     * @exception {DeveloperError} This object was destroyed, i.e., destroy() was called.
     *
     *
     * @example
     * controller = controller && controller.destroy();
     *
     * @see ScreenSpaceCameraController#isDestroyed
     */
    ScreenSpaceCameraController.prototype.destroy = function() {
        this._tweens.removeAll();
        this._aggregator = this._aggregator && this._aggregator.destroy();
        return destroyObject(this);
    };
export default ScreenSpaceCameraController;<|MERGE_RESOLUTION|>--- conflicted
+++ resolved
@@ -1,64 +1,3 @@
-<<<<<<< HEAD
-define([
-        '../Core/Cartesian2',
-        '../Core/Cartesian3',
-        '../Core/Cartesian4',
-        '../Core/Cartographic',
-        '../Core/defaultValue',
-        '../Core/defined',
-        '../Core/destroyObject',
-        '../Core/DeveloperError',
-        '../Core/Ellipsoid',
-        '../Core/HeadingPitchRoll',
-        '../Core/IntersectionTests',
-        '../Core/isArray',
-        '../Core/KeyboardEventModifier',
-        '../Core/MapProjection',
-        '../Core/Math',
-        '../Core/Matrix3',
-        '../Core/Matrix4',
-        '../Core/OrthographicFrustum',
-        '../Core/Plane',
-        '../Core/Quaternion',
-        '../Core/Ray',
-        '../Core/Transforms',
-        './CameraEventAggregator',
-        './CameraEventType',
-        './MapMode2D',
-        './SceneMode',
-        './SceneTransforms',
-        './TweenCollection'
-    ], function(
-        Cartesian2,
-        Cartesian3,
-        Cartesian4,
-        Cartographic,
-        defaultValue,
-        defined,
-        destroyObject,
-        DeveloperError,
-        Ellipsoid,
-        HeadingPitchRoll,
-        IntersectionTests,
-        isArray,
-        KeyboardEventModifier,
-        MapProjection,
-        CesiumMath,
-        Matrix3,
-        Matrix4,
-        OrthographicFrustum,
-        Plane,
-        Quaternion,
-        Ray,
-        Transforms,
-        CameraEventAggregator,
-        CameraEventType,
-        MapMode2D,
-        SceneMode,
-        SceneTransforms,
-        TweenCollection) {
-    'use strict';
-=======
 import Cartesian2 from '../Core/Cartesian2.js';
 import Cartesian3 from '../Core/Cartesian3.js';
 import Cartesian4 from '../Core/Cartesian4.js';
@@ -72,6 +11,7 @@
 import IntersectionTests from '../Core/IntersectionTests.js';
 import isArray from '../Core/isArray.js';
 import KeyboardEventModifier from '../Core/KeyboardEventModifier.js';
+import MapProjection from '../Core/MapProjection.js';
 import CesiumMath from '../Core/Math.js';
 import Matrix3 from '../Core/Matrix3.js';
 import Matrix4 from '../Core/Matrix4.js';
@@ -86,7 +26,6 @@
 import SceneMode from './SceneMode.js';
 import SceneTransforms from './SceneTransforms.js';
 import TweenCollection from './TweenCollection.js';
->>>>>>> e5cc188f
 
     /**
      * Modifies the camera position and orientation based on mouse input to a canvas.
