--- conflicted
+++ resolved
@@ -807,20 +807,12 @@
 var heightmapBuffer =
   typeof Uint8Array !== "undefined" ? new Uint8Array(9 * 9) : undefined;
 
-<<<<<<< HEAD
-var scratchCreateMeshOptions = {
-=======
 var scratchCreateMeshSyncOptions = {
->>>>>>> c0c23e33
   tilingScheme: undefined,
   x: 0,
   y: 0,
   level: 0,
   exaggeration: 1.0,
-<<<<<<< HEAD
-  throttle: true,
-=======
->>>>>>> c0c23e33
 };
 function createFillMesh(tileProvider, frameState, tile, vertexArraysToDestroy) {
   GlobeSurfaceTile.initialize(
@@ -989,15 +981,6 @@
       },
     });
 
-<<<<<<< HEAD
-    var createMeshOptions = scratchCreateMeshOptions;
-    createMeshOptions.tilingScheme = tile.tilingScheme;
-    createMeshOptions.x = tile.x;
-    createMeshOptions.y = tile.y;
-    createMeshOptions.level = tile.level;
-
-    fill.mesh = terrainData._createMeshSync(createMeshOptions);
-=======
     var createMeshSyncOptions = scratchCreateMeshSyncOptions;
     createMeshSyncOptions.tilingScheme = tile.tilingScheme;
     createMeshSyncOptions.x = tile.x;
@@ -1005,7 +988,6 @@
     createMeshSyncOptions.level = tile.level;
 
     fill.mesh = terrainData._createMeshSync(createMeshSyncOptions);
->>>>>>> c0c23e33
   } else {
     var encoding = new TerrainEncoding(
       undefined,
