import Cartesian2 from "../Core/Cartesian2.js";
import Cartesian3 from "../Core/Cartesian3.js";
import Cartographic from "../Core/Cartographic.js";
import Check from "../Core/Check.js";
import ComponentDatatype from "../Core/ComponentDatatype.js";
import defaultValue from "../Core/defaultValue.js";
import defined from "../Core/defined.js";
import EncodedCartesian3 from "../Core/EncodedCartesian3.js";
import GeometryInstanceAttribute from "../Core/GeometryInstanceAttribute.js";
import CesiumMath from "../Core/Math.js";
import Matrix4 from "../Core/Matrix4.js";
import Rectangle from "../Core/Rectangle.js";
import Transforms from "../Core/Transforms.js";
import ShaderSource from "../Renderer/ShaderSource.js";
import PerInstanceColorAppearance from "../Scene/PerInstanceColorAppearance.js";
import ShadowVolumeAppearanceFS from "../Shaders/ShadowVolumeAppearanceFS.js";

/**
 * Creates shaders for a ClassificationPrimitive to use a given Appearance, as well as for picking.
 *
 * @param {Boolean} extentsCulling Discard fragments outside the instance's texture coordinate extents.
 * @param {Boolean} planarExtents If true, texture coordinates will be computed using planes instead of spherical coordinates.
 * @param {Appearance} appearance An Appearance to be used with a ClassificationPrimitive via GroundPrimitive.
 * @param {Boolean} useFloatBatchTable Whether or not the ShadowVolumeAppearance should use floating point batch table values.
 * @private
 */
function ShadowVolumeAppearance(
  extentsCulling,
  planarExtents,
  appearance,
  useFloatBatchTable
) {
  //>>includeStart('debug', pragmas.debug);
  Check.typeOf.bool("extentsCulling", extentsCulling);
  Check.typeOf.bool("planarExtents", planarExtents);
  Check.typeOf.object("appearance", appearance);
  Check.typeOf.bool("useFloatBatchTable", useFloatBatchTable);
  //>>includeEnd('debug');

  this._projectionExtentDefines = {
    eastMostYhighDefine: "",
    eastMostYlowDefine: "",
    westMostYhighDefine: "",
    westMostYlowDefine: "",
  };

  this._useFloatBatchTable = useFloatBatchTable;

  // Compute shader dependencies
  var colorShaderDependencies = new ShaderDependencies();
  colorShaderDependencies.requiresTextureCoordinates = extentsCulling;
  colorShaderDependencies.requiresEC = !appearance.flat;

  var pickShaderDependencies = new ShaderDependencies();
  pickShaderDependencies.requiresTextureCoordinates = extentsCulling;

  if (appearance instanceof PerInstanceColorAppearance) {
    // PerInstanceColorAppearance doesn't have material.shaderSource, instead it has its own vertex and fragment shaders
    colorShaderDependencies.requiresNormalEC = !appearance.flat;
  } else {
    // Scan material source for what hookups are needed. Assume czm_materialInput materialInput.
    var materialShaderSource =
      appearance.material.shaderSource + "\n" + appearance.fragmentShaderSource;

    colorShaderDependencies.normalEC =
      materialShaderSource.indexOf("materialInput.normalEC") !== -1 ||
      materialShaderSource.indexOf("czm_getDefaultMaterial") !== -1;
    colorShaderDependencies.positionToEyeEC =
      materialShaderSource.indexOf("materialInput.positionToEyeEC") !== -1;
    colorShaderDependencies.tangentToEyeMatrix =
      materialShaderSource.indexOf("materialInput.tangentToEyeMatrix") !== -1;
    colorShaderDependencies.st =
      materialShaderSource.indexOf("materialInput.st") !== -1;
  }

  this._colorShaderDependencies = colorShaderDependencies;
  this._pickShaderDependencies = pickShaderDependencies;
  this._appearance = appearance;
  this._extentsCulling = extentsCulling;
  this._planarExtents = planarExtents;
}

/**
 * Create the fragment shader for a ClassificationPrimitive's color pass when rendering for color.
 *
 * @param {Boolean} columbusView2D Whether the shader will be used for Columbus View or 2D.
 * @returns {ShaderSource} Shader source for the fragment shader.
 */
ShadowVolumeAppearance.prototype.createFragmentShader = function (
  columbusView2D
) {
  //>>includeStart('debug', pragmas.debug);
  Check.typeOf.bool("columbusView2D", columbusView2D);
  //>>includeEnd('debug');

  var appearance = this._appearance;
  var dependencies = this._colorShaderDependencies;

  var defines = [];
  if (!columbusView2D && !this._planarExtents) {
    defines.push("SPHERICAL");
  }
  if (dependencies.requiresEC) {
    defines.push("REQUIRES_EC");
  }
  if (dependencies.requiresWC) {
    defines.push("REQUIRES_WC");
  }
  if (dependencies.requiresTextureCoordinates) {
    defines.push("TEXTURE_COORDINATES");
  }
  if (this._extentsCulling) {
    defines.push("CULL_FRAGMENTS");
  }
  if (dependencies.requiresNormalEC) {
    defines.push("NORMAL_EC");
  }
  if (appearance instanceof PerInstanceColorAppearance) {
    defines.push("PER_INSTANCE_COLOR");
  }

  // Material inputs. Use of parameters in the material is different
  // from requirement of the parameters in the overall shader, for example,
  // texture coordinates may be used for fragment culling but not for the material itself.
  if (dependencies.normalEC) {
    defines.push("USES_NORMAL_EC");
  }
  if (dependencies.positionToEyeEC) {
    defines.push("USES_POSITION_TO_EYE_EC");
  }
  if (dependencies.tangentToEyeMatrix) {
    defines.push("USES_TANGENT_TO_EYE");
  }
  if (dependencies.st) {
    defines.push("USES_ST");
  }

  if (appearance.flat) {
    defines.push("FLAT");
  }

  var materialSource = "";
  if (!(appearance instanceof PerInstanceColorAppearance)) {
    materialSource = appearance.material.shaderSource;
  }

  return new ShaderSource({
    defines: defines,
    sources: [materialSource, ShadowVolumeAppearanceFS],
  });
};

ShadowVolumeAppearance.prototype.createPickFragmentShader = function (
  columbusView2D
) {
  //>>includeStart('debug', pragmas.debug);
  Check.typeOf.bool("columbusView2D", columbusView2D);
  //>>includeEnd('debug');

  var dependencies = this._pickShaderDependencies;

  var defines = ["PICK"];
  if (!columbusView2D && !this._planarExtents) {
    defines.push("SPHERICAL");
  }
  if (dependencies.requiresEC) {
    defines.push("REQUIRES_EC");
  }
  if (dependencies.requiresWC) {
    defines.push("REQUIRES_WC");
  }
  if (dependencies.requiresTextureCoordinates) {
    defines.push("TEXTURE_COORDINATES");
  }
  if (this._extentsCulling) {
    defines.push("CULL_FRAGMENTS");
  }
  return new ShaderSource({
    defines: defines,
    sources: [ShadowVolumeAppearanceFS],
    pickColorQualifier: "varying",
  });
};

/**
 * Create the vertex shader for a ClassificationPrimitive's color pass on the final of 3 shadow volume passes
 *
 * @param {String[]} defines External defines to pass to the vertex shader.
 * @param {String} vertexShaderSource ShadowVolumeAppearanceVS with any required modifications for computing position.
 * @param {Boolean} columbusView2D Whether the shader will be used for Columbus View or 2D.
 * @param {MapProjection} mapProjection Current scene's map projection.
 * @returns {String} Shader source for the vertex shader.
 */
ShadowVolumeAppearance.prototype.createVertexShader = function (
  defines,
  vertexShaderSource,
  columbusView2D,
  mapProjection
) {
  //>>includeStart('debug', pragmas.debug);
  Check.defined("defines", defines);
  Check.typeOf.string("vertexShaderSource", vertexShaderSource);
  Check.typeOf.bool("columbusView2D", columbusView2D);
  Check.defined("mapProjection", mapProjection);
  //>>includeEnd('debug');
  return createShadowVolumeAppearanceVS(
    this._colorShaderDependencies,
    this._planarExtents,
    columbusView2D,
    defines,
    vertexShaderSource,
    this._appearance,
    mapProjection,
    this._useFloatBatchTable,
    this._projectionExtentDefines
  );
};

/**
 * Create the vertex shader for a ClassificationPrimitive's pick pass on the final of 3 shadow volume passes
 *
 * @param {String[]} defines External defines to pass to the vertex shader.
 * @param {String} vertexShaderSource ShadowVolumeAppearanceVS with any required modifications for computing position and picking.
 * @param {Boolean} columbusView2D Whether the shader will be used for Columbus View or 2D.
 * @param {MapProjection} mapProjection Current scene's map projection.
 * @returns {String} Shader source for the vertex shader.
 */
ShadowVolumeAppearance.prototype.createPickVertexShader = function (
  defines,
  vertexShaderSource,
  columbusView2D,
  mapProjection
) {
  //>>includeStart('debug', pragmas.debug);
  Check.defined("defines", defines);
  Check.typeOf.string("vertexShaderSource", vertexShaderSource);
  Check.typeOf.bool("columbusView2D", columbusView2D);
  Check.defined("mapProjection", mapProjection);
  //>>includeEnd('debug');
  return createShadowVolumeAppearanceVS(
    this._pickShaderDependencies,
    this._planarExtents,
    columbusView2D,
    defines,
    vertexShaderSource,
    undefined,
    mapProjection,
    this._useFloatBatchTable,
    this._projectionExtentDefines
  );
};

var longitudeExtentsCartesianScratch = new Cartesian3();
var longitudeExtentsCartographicScratch = new Cartographic();
var longitudeExtentsEncodeScratch = {
  high: 0.0,
  low: 0.0,
};
function createShadowVolumeAppearanceVS(
  shaderDependencies,
  planarExtents,
  columbusView2D,
  defines,
  vertexShaderSource,
  appearance,
  mapProjection,
  useFloatBatchTable,
  projectionExtentDefines
) {
  var allDefines = defines.slice();

  if (projectionExtentDefines.eastMostYhighDefine === "") {
    var eastMostCartographic = longitudeExtentsCartographicScratch;
    eastMostCartographic.longitude = CesiumMath.PI;
    eastMostCartographic.latitude = 0.0;
    eastMostCartographic.height = 0.0;
    var eastMostCartesian = mapProjection.project(
      eastMostCartographic,
      longitudeExtentsCartesianScratch
    );
    var encoded = EncodedCartesian3.encode(
      eastMostCartesian.x,
      longitudeExtentsEncodeScratch
    );
    projectionExtentDefines.eastMostYhighDefine =
      "EAST_MOST_X_HIGH " +
      encoded.high.toFixed((encoded.high + "").length + 1);
    projectionExtentDefines.eastMostYlowDefine =
      "EAST_MOST_X_LOW " + encoded.low.toFixed((encoded.low + "").length + 1);

    var westMostCartographic = longitudeExtentsCartographicScratch;
    westMostCartographic.longitude = -CesiumMath.PI;
    westMostCartographic.latitude = 0.0;
    westMostCartographic.height = 0.0;
    var westMostCartesian = mapProjection.project(
      westMostCartographic,
      longitudeExtentsCartesianScratch
    );
    encoded = EncodedCartesian3.encode(
      westMostCartesian.x,
      longitudeExtentsEncodeScratch
    );
    projectionExtentDefines.westMostYhighDefine =
      "WEST_MOST_X_HIGH " +
      encoded.high.toFixed((encoded.high + "").length + 1);
    projectionExtentDefines.westMostYlowDefine =
      "WEST_MOST_X_LOW " + encoded.low.toFixed((encoded.low + "").length + 1);
  }

  if (columbusView2D) {
    allDefines.push(projectionExtentDefines.eastMostYhighDefine);
    allDefines.push(projectionExtentDefines.eastMostYlowDefine);
    allDefines.push(projectionExtentDefines.westMostYhighDefine);
    allDefines.push(projectionExtentDefines.westMostYlowDefine);
  }

  if (defined(appearance) && appearance instanceof PerInstanceColorAppearance) {
    allDefines.push("PER_INSTANCE_COLOR");
  }
  if (shaderDependencies.requiresTextureCoordinates) {
    allDefines.push("TEXTURE_COORDINATES");
    if (!(planarExtents || columbusView2D)) {
      allDefines.push("SPHERICAL");
    }
    if (columbusView2D) {
      allDefines.push("COLUMBUS_VIEW_2D");
    }
<<<<<<< HEAD

    function encodeLessThan1000k(value, valueName, attributes) {
        // Encode a value like -123456.78 to 4 uint8 values sign+12 34 56 78
        var fract = Math.abs(value);
        var d12 = Math.floor(fract / 10000);
        fract -= d12 * 10000; // 3456.78
        var d34 = Math.floor(fract / 100);
        fract -= d34 * 100; // 56.78
        var d56 = Math.floor(fract);
        fract -= d56; // 0.78
        var d78 = Math.floor(fract / 0.001);

        if (value < 0) {
            d12 = 255 - d12;
        }

        attributes[valueName] = new GeometryInstanceAttribute({
            componentDatatype: ComponentDatatype.UNSIGNED_BYTE,
            componentsPerAttribute: 4,
            normalize: false,
            value : [d12, d34, d56, d78]
        });
    }

    var cornerScratch = new Cartographic();
    var topLeftScratch = new Cartographic();
    var bottomRightScratch = new Cartographic();
    var projectedExtentsScratch = new Rectangle();
    var highLowScratch = {high : 0.0, low : 0.0};
    function add2DTextureCoordinateAttributes(rectangle, projection, attributes, useFloatBatchTable) {
        // Compute corner positions in double precision
        var projectedExtents = Rectangle.approximateProjectedExtents({
            cartographicRectangle : rectangle,
            mapProjection : projection
        }, projectedExtentsScratch);

        var bottomLeftCorner = Rectangle.southwest(projectedExtents, cornerScratch);
        var topLeft = Rectangle.northwest(projectedExtents, topLeftScratch);
        var bottomRight = Rectangle.southeast(projectedExtents, bottomRightScratch);

        // Since these positions are all in the 2D plane, there's a lot of zeros
        // and a lot of repetition. So we only need to encode 4 values.
        // Encode:
        // x: x value for bottomLeftCorner
        // y: y value for bottomLeftCorner
        // z: y value for topLeft
        // w: x value for bottomRight

        var encoded;
        if (!useFloatBatchTable) {
            encoded = EncodedCartesian3.encode(bottomLeftCorner.longitude, highLowScratch);
            encodeHighLessThan100Million(encoded.high, 'planes2D_HIGH_x', attributes);
            encodeLowLessThan100k(encoded.low, 'planes2D_LOW_x', attributes);

            encoded = EncodedCartesian3.encode(bottomLeftCorner.latitude, highLowScratch);
            encodeHighLessThan100Million(encoded.high, 'planes2D_HIGH_y', attributes);
            encodeLowLessThan100k(encoded.low, 'planes2D_LOW_y', attributes);

            encoded = EncodedCartesian3.encode(topLeft.latitude, highLowScratch);
            encodeHighLessThan100Million(encoded.high, 'planes2D_HIGH_z', attributes);
            encodeLowLessThan100k(encoded.low, 'planes2D_LOW_z', attributes);

            encoded = EncodedCartesian3.encode(bottomRight.longitude, highLowScratch);
            encodeHighLessThan100Million(encoded.high, 'planes2D_HIGH_w', attributes);
            encodeLowLessThan100k(encoded.low, 'planes2D_LOW_w', attributes);
            return;
        }

        var valuesHigh = [0, 0, 0, 0];
        var valuesLow = [0, 0, 0, 0];
        encoded = EncodedCartesian3.encode(bottomLeftCorner.longitude, highLowScratch);
        valuesHigh[0] = encoded.high;
        valuesLow[0] = encoded.low;

        encoded = EncodedCartesian3.encode(bottomLeftCorner.latitude, highLowScratch);
        valuesHigh[1] = encoded.high;
        valuesLow[1] = encoded.low;

        encoded = EncodedCartesian3.encode(topLeft.latitude, highLowScratch);
        valuesHigh[2] = encoded.high;
        valuesLow[2] = encoded.low;

        encoded = EncodedCartesian3.encode(bottomRight.longitude, highLowScratch);
        valuesHigh[3] = encoded.high;
        valuesLow[3] = encoded.low;

        attributes.planes2D_HIGH = new GeometryInstanceAttribute({
            componentDatatype: ComponentDatatype.FLOAT,
            componentsPerAttribute: 4,
            normalize: false,
            value : valuesHigh
        });

        attributes.planes2D_LOW = new GeometryInstanceAttribute({
            componentDatatype: ComponentDatatype.FLOAT,
            componentsPerAttribute: 4,
            normalize: false,
            value : valuesLow
        });
    }

    var enuMatrixScratch = new Matrix4();
    var inverseEnuScratch = new Matrix4();
    var rectanglePointCartesianScratch = new Cartesian3();
    var rectangleCenterScratch = new Cartographic();
    var pointsCartographicScratch = [
        new Cartographic(),
        new Cartographic(),
        new Cartographic(),
        new Cartographic(),
        new Cartographic(),
        new Cartographic(),
        new Cartographic(),
        new Cartographic()
    ];
    /**
     * When computing planes to bound the rectangle,
     * need to factor in "bulge" and other distortion.
     * Flatten the ellipsoid-centered corners and edge-centers of the rectangle
     * into the plane of the local ENU system, compute bounds in 2D, and
     * project back to ellipsoid-centered.
     */
    function computeRectangleBounds(rectangle, ellipsoid, height, southWestCornerResult, eastVectorResult, northVectorResult) {
        // Compute center of rectangle
        var centerCartographic = Rectangle.center(rectangle, rectangleCenterScratch);
        centerCartographic.height = height;
        var centerCartesian = Cartographic.toCartesian(centerCartographic, ellipsoid, rectanglePointCartesianScratch);
        var enuMatrix = Transforms.eastNorthUpToFixedFrame(centerCartesian, ellipsoid, enuMatrixScratch);
        var inverseEnu = Matrix4.inverse(enuMatrix, inverseEnuScratch);

        var west = rectangle.west;
        var east = rectangle.east;
        var north = rectangle.north;
        var south = rectangle.south;

        var cartographics = pointsCartographicScratch;
        cartographics[0].latitude = south;
        cartographics[0].longitude = west;
        cartographics[1].latitude = north;
        cartographics[1].longitude = west;
        cartographics[2].latitude = north;
        cartographics[2].longitude = east;
        cartographics[3].latitude = south;
        cartographics[3].longitude = east;

        var longitudeCenter = (west + east) * 0.5;
        var latitudeCenter = (north + south) * 0.5;

        cartographics[4].latitude = south;
        cartographics[4].longitude = longitudeCenter;
        cartographics[5].latitude = north;
        cartographics[5].longitude = longitudeCenter;
        cartographics[6].latitude = latitudeCenter;
        cartographics[6].longitude = west;
        cartographics[7].latitude = latitudeCenter;
        cartographics[7].longitude = east;

        var minX = Number.POSITIVE_INFINITY;
        var maxX = Number.NEGATIVE_INFINITY;
        var minY = Number.POSITIVE_INFINITY;
        var maxY = Number.NEGATIVE_INFINITY;
        for (var i = 0; i < 8; i++) {
            cartographics[i].height = height;
            var pointCartesian = Cartographic.toCartesian(cartographics[i], ellipsoid, rectanglePointCartesianScratch);
            Matrix4.multiplyByPoint(inverseEnu, pointCartesian, pointCartesian);
            pointCartesian.z = 0.0; // flatten into XY plane of ENU coordinate system
            minX = Math.min(minX, pointCartesian.x);
            maxX = Math.max(maxX, pointCartesian.x);
            minY = Math.min(minY, pointCartesian.y);
            maxY = Math.max(maxY, pointCartesian.y);
        }

        var southWestCorner = southWestCornerResult;
        southWestCorner.x = minX;
        southWestCorner.y = minY;
        southWestCorner.z = 0.0;
        Matrix4.multiplyByPoint(enuMatrix, southWestCorner, southWestCorner);

        var southEastCorner = eastVectorResult;
        southEastCorner.x = maxX;
        southEastCorner.y = minY;
        southEastCorner.z = 0.0;
        Matrix4.multiplyByPoint(enuMatrix, southEastCorner, southEastCorner);
        // make eastward vector
        Cartesian3.subtract(southEastCorner, southWestCorner, eastVectorResult);

        var northWestCorner = northVectorResult;
        northWestCorner.x = minX;
        northWestCorner.y = maxY;
        northWestCorner.z = 0.0;
        Matrix4.multiplyByPoint(enuMatrix, northWestCorner, northWestCorner);
        // make eastward vector
        Cartesian3.subtract(northWestCorner, southWestCorner, northVectorResult);
    }

    var eastwardScratch = new Cartesian3();
    var northwardScratch = new Cartesian3();
    var encodeScratch = new EncodedCartesian3();
    /**
     * Gets an attributes object containing:
     * - 3 high-precision points as 6 GeometryInstanceAttributes. These points are used to compute eye-space planes.
     * - 1 texture coordinate rotation GeometryInstanceAttributes
     * - 2 GeometryInstanceAttributes used to compute high-precision points in 2D and Columbus View.
     *   These points are used to compute eye-space planes like above.
     *
     * Used to compute texture coordinates for small-area ClassificationPrimitives with materials or multiple non-overlapping instances.
     *
     * @see ShadowVolumeAppearance
     * @private
     *
     * @param {Rectangle} boundingRectangle Rectangle object that the points will approximately bound
     * @param {Number[]} textureCoordinateRotationPoints Points in the computed texture coordinate system for remapping texture coordinates
     * @param {Ellipsoid} ellipsoid Ellipsoid for converting Rectangle points to world coordinates
     * @param {MapProjection} projection The MapProjection used for 2D and Columbus View.
     * @param {Boolean} useFloatBatchTable Whether or not the ShadowVolumeAppearance should use floating point batch table values.
     * @param {Number} [height=0] The maximum height for the shadow volume.
     * @returns {Object} An attributes dictionary containing planar texture coordinate attributes.
     */
    ShadowVolumeAppearance.getPlanarTextureCoordinateAttributes = function(boundingRectangle, textureCoordinateRotationPoints, ellipsoid, projection, useFloatBatchTable, height) {
        //>>includeStart('debug', pragmas.debug);
        Check.typeOf.object('boundingRectangle', boundingRectangle);
        Check.defined('textureCoordinateRotationPoints', textureCoordinateRotationPoints);
        Check.typeOf.object('ellipsoid', ellipsoid);
        Check.typeOf.object('projection', projection);
        Check.typeOf.bool('useFloatBatchTable', useFloatBatchTable);
        //>>includeEnd('debug');

        var corner = cornerScratch;
        var eastward = eastwardScratch;
        var northward = northwardScratch;
        computeRectangleBounds(boundingRectangle, ellipsoid, defaultValue(height, 0.0), corner, eastward, northward);

        var attributes = {};
        addTextureCoordinateRotationAttributes(attributes, textureCoordinateRotationPoints);

        var encoded = EncodedCartesian3.fromCartesian(corner, encodeScratch);

        if (!useFloatBatchTable) {
            var high = encoded.high;
            encodeHighLessThan100Million(high.x, 'southWest_HIGH_x', attributes);
            encodeHighLessThan100Million(high.y, 'southWest_HIGH_y', attributes);
            encodeHighLessThan100Million(high.z, 'southWest_HIGH_z', attributes);

            var low = encoded.low;
            encodeLowLessThan100k(low.x, 'southWest_LOW_x', attributes);
            encodeLowLessThan100k(low.y, 'southWest_LOW_y', attributes);
            encodeLowLessThan100k(low.z, 'southWest_LOW_z', attributes);

            encodeLessThan1000k(eastward.x, 'eastward_x', attributes);
            encodeLessThan1000k(eastward.y, 'eastward_y', attributes);
            encodeLessThan1000k(eastward.z, 'eastward_z', attributes);

            encodeLessThan1000k(northward.x, 'northward_x', attributes);
            encodeLessThan1000k(northward.y, 'northward_y', attributes);
            encodeLessThan1000k(northward.z, 'northward_z', attributes);

            add2DTextureCoordinateAttributes(boundingRectangle, projection, attributes, false);
            return attributes;
        }

        attributes.southWest_HIGH = new GeometryInstanceAttribute({
            componentDatatype: ComponentDatatype.FLOAT,
            componentsPerAttribute: 3,
            normalize: false,
            value : Cartesian3.pack(encoded.high, [0, 0, 0])
        });
        attributes.southWest_LOW = new GeometryInstanceAttribute({
            componentDatatype: ComponentDatatype.FLOAT,
            componentsPerAttribute: 3,
            normalize: false,
            value : Cartesian3.pack(encoded.low, [0, 0, 0])
        });
        attributes.eastward = new GeometryInstanceAttribute({
            componentDatatype: ComponentDatatype.FLOAT,
            componentsPerAttribute: 3,
            normalize: false,
            value : Cartesian3.pack(eastward, [0, 0, 0])
        });
        attributes.northward = new GeometryInstanceAttribute({
            componentDatatype: ComponentDatatype.FLOAT,
            componentsPerAttribute: 3,
            normalize: false,
            value : Cartesian3.pack(northward, [0, 0, 0])
        });

        add2DTextureCoordinateAttributes(boundingRectangle, projection, attributes, true);
        return attributes;
    };

    var cartographicScratch = new Cartographic();
    var spherePointScratch = new Cartesian3();
    function latLongToSpherical(latitude, longitude, ellipsoid, result) {
        var cartographic = cartographicScratch;
        cartographic.latitude = latitude;
        cartographic.longitude = longitude;
        cartographic.height = 0.0;

        var spherePoint = Cartographic.toCartesian(cartographic, ellipsoid, spherePointScratch);

        // Project into plane with vertical for latitude
        var magXY = Math.sqrt(spherePoint.x * spherePoint.x + spherePoint.y * spherePoint.y);

        // Use fastApproximateAtan2 for alignment with shader
        var sphereLatitude = CesiumMath.fastApproximateAtan2(magXY, spherePoint.z);
        var sphereLongitude = CesiumMath.fastApproximateAtan2(spherePoint.x, spherePoint.y);

        result.x = sphereLatitude;
        result.y = sphereLongitude;

        return result;
    }

    var sphericalScratch = new Cartesian2();
    /**
     * Gets an attributes object containing:
     * - the southwest corner of a rectangular area in spherical coordinates, as well as the inverse of the latitude/longitude range.
     *   These are computed using the same atan2 approximation used in the shader.
     * - 1 texture coordinate rotation GeometryInstanceAttributes
     * - 2 GeometryInstanceAttributes used to compute high-precision points in 2D and Columbus View.
     *   These points are used to compute eye-space planes like above.
     *
     * Used when computing texture coordinates for large-area ClassificationPrimitives with materials or
     * multiple non-overlapping instances.
     * @see ShadowVolumeAppearance
     * @private
     *
     * @param {Rectangle} boundingRectangle Rectangle object that the spherical extents will approximately bound
     * @param {Number[]} textureCoordinateRotationPoints Points in the computed texture coordinate system for remapping texture coordinates
     * @param {Ellipsoid} ellipsoid Ellipsoid for converting Rectangle points to world coordinates
     * @param {MapProjection} projection The MapProjection used for 2D and Columbus View.
     * @param {Boolean} useFloatBatchTable Whether or not the ShadowVolumeAppearance should use floating point batch table values.
     * @returns {Object} An attributes dictionary containing spherical texture coordinate attributes.
     */
    ShadowVolumeAppearance.getSphericalExtentGeometryInstanceAttributes = function(boundingRectangle, textureCoordinateRotationPoints, ellipsoid, projection, useFloatBatchTable) {
        //>>includeStart('debug', pragmas.debug);
        Check.typeOf.object('boundingRectangle', boundingRectangle);
        Check.defined('textureCoordinateRotationPoints', textureCoordinateRotationPoints);
        Check.typeOf.object('ellipsoid', ellipsoid);
        Check.typeOf.object('projection', projection);
        Check.typeOf.bool('useFloatBatchTable', useFloatBatchTable);
        //>>includeEnd('debug');

        // rectangle cartographic coords !== spherical because it's on an ellipsoid
        var southWestExtents = latLongToSpherical(boundingRectangle.south, boundingRectangle.west, ellipsoid, sphericalScratch);

        var south = southWestExtents.x;
        var west = southWestExtents.y;

        var northEastExtents = latLongToSpherical(boundingRectangle.north, boundingRectangle.east, ellipsoid, sphericalScratch);
        var north = northEastExtents.x;
        var east = northEastExtents.y;

        // If the bounding rectangle crosses the IDL, rotate the spherical extents so the cross no longer happens.
        // This rotation must happen in the shader too.
        var rotationRadians = 0.0;
        if (west > east) {
            rotationRadians = CesiumMath.PI - west;
            west = -CesiumMath.PI;
            east += rotationRadians;
        }

        // Slightly pad extents to avoid floating point error when fragment culling at edges.
        south -= CesiumMath.EPSILON5;
        west -= CesiumMath.EPSILON5;
        north += CesiumMath.EPSILON5;
        east += CesiumMath.EPSILON5;

        var longitudeRangeInverse = 1.0 / (east - west);
        var latitudeRangeInverse = 1.0 / (north - south);

        var attributes = {
            sphericalExtents : new GeometryInstanceAttribute({
                componentDatatype: ComponentDatatype.FLOAT,
                componentsPerAttribute: 4,
                normalize: false,
                value : [south, west, latitudeRangeInverse, longitudeRangeInverse]
            }),
            longitudeRotation : new GeometryInstanceAttribute({
                componentDatatype: ComponentDatatype.FLOAT,
                componentsPerAttribute: 1,
                normalize: false,
                value : [rotationRadians]
            })
        };

        addTextureCoordinateRotationAttributes(attributes, textureCoordinateRotationPoints);
        add2DTextureCoordinateAttributes(boundingRectangle, projection, attributes, useFloatBatchTable);
        return attributes;
    };

    ShadowVolumeAppearance.hasAttributesForTextureCoordinatePlanes = function(attributes) {
        var hasFloatAttributes =
            defined(attributes.southWest_HIGH) && defined(attributes.southWest_LOW) &&
            defined(attributes.northward) && defined(attributes.eastward) &&
            defined(attributes.planes2D_HIGH) && defined(attributes.planes2D_LOW) &&
            defined(attributes.uMaxVmax) && defined(attributes.uvMinAndExtents);

        var hasUint8Attributes =
            defined(attributes.southWest_HIGH_x) && defined(attributes.southWest_LOW_x) &&
            defined(attributes.southWest_HIGH_y) && defined(attributes.southWest_LOW_y) &&
            defined(attributes.southWest_HIGH_z) && defined(attributes.southWest_LOW_z) &&
            defined(attributes.northward_x) && defined(attributes.eastward_x) &&
            defined(attributes.northward_y) && defined(attributes.eastward_y) &&
            defined(attributes.northward_z) && defined(attributes.eastward_z) &&
            defined(attributes.planes2D_HIGH_x) && defined(attributes.planes2D_LOW_x) &&
            defined(attributes.planes2D_HIGH_y) && defined(attributes.planes2D_LOW_y) &&
            defined(attributes.planes2D_HIGH_z) && defined(attributes.planes2D_LOW_z) &&
            defined(attributes.planes2D_HIGH_w) && defined(attributes.planes2D_LOW_w) &&
            defined(attributes.uMaxVmax) && defined(attributes.uvMinAndExtents);

        return hasFloatAttributes || hasUint8Attributes;
    };

    ShadowVolumeAppearance.hasAttributesForSphericalExtents = function(attributes) {
        var hasFloatAttributes =
            defined(attributes.sphericalExtents) && defined(attributes.longitudeRotation) &&
            defined(attributes.planes2D_HIGH) && defined(attributes.planes2D_LOW) &&
            defined(attributes.uMaxVmax) && defined(attributes.uvMinAndExtents);

        var hasUint8Attributes =
            defined(attributes.sphericalExtents) && defined(attributes.longitudeRotation) &&
            defined(attributes.planes2D_HIGH_x) && defined(attributes.planes2D_LOW_x) &&
            defined(attributes.planes2D_HIGH_y) && defined(attributes.planes2D_LOW_y) &&
            defined(attributes.planes2D_HIGH_z) && defined(attributes.planes2D_LOW_z) &&
            defined(attributes.planes2D_HIGH_w) && defined(attributes.planes2D_LOW_w) &&
            defined(attributes.uMaxVmax) && defined(attributes.uvMinAndExtents);

        return hasFloatAttributes || hasUint8Attributes;
    };

    function shouldUseSpherical(rectangle) {
        return Math.max(rectangle.width, rectangle.height) > ShadowVolumeAppearance.MAX_WIDTH_FOR_PLANAR_EXTENTS;
    }

    /**
     * Computes whether the given rectangle is wide enough that texture coordinates
     * over its area should be computed using spherical extents instead of distance to planes.
     *
     * @param {Rectangle} rectangle A rectangle
     * @private
     */
    ShadowVolumeAppearance.shouldUseSphericalCoordinates = function(rectangle) {
        //>>includeStart('debug', pragmas.debug);
        Check.typeOf.object('rectangle', rectangle);
        //>>includeEnd('debug');

        return shouldUseSpherical(rectangle);
    };

    /**
     * Texture coordinates for ground primitives are computed either using spherical coordinates for large areas or
     * using distance from planes for small areas.
     *
     * @type {Number}
     * @constant
     * @private
     */
    ShadowVolumeAppearance.MAX_WIDTH_FOR_PLANAR_EXTENTS = CesiumMath.toRadians(1.0);
=======
  }

  if (!useFloatBatchTable) {
    allDefines.push("UINT8_PACKING");
  }

  return new ShaderSource({
    defines: allDefines,
    sources: [vertexShaderSource],
  });
}

/**
 * Tracks shader dependencies.
 * @private
 */
function ShaderDependencies() {
  this._requiresEC = false;
  this._requiresWC = false; // depends on eye coordinates, needed for material and for phong
  this._requiresNormalEC = false; // depends on eye coordinates, needed for material
  this._requiresTextureCoordinates = false; // depends on world coordinates, needed for material and for culling

  this._usesNormalEC = false;
  this._usesPositionToEyeEC = false;
  this._usesTangentToEyeMat = false;
  this._usesSt = false;
}

Object.defineProperties(ShaderDependencies.prototype, {
  // Set when assessing final shading (flat vs. phong) and culling using computed texture coordinates
  requiresEC: {
    get: function () {
      return this._requiresEC;
    },
    set: function (value) {
      this._requiresEC = value || this._requiresEC;
    },
  },
  requiresWC: {
    get: function () {
      return this._requiresWC;
    },
    set: function (value) {
      this._requiresWC = value || this._requiresWC;
      this.requiresEC = this._requiresWC;
    },
  },
  requiresNormalEC: {
    get: function () {
      return this._requiresNormalEC;
    },
    set: function (value) {
      this._requiresNormalEC = value || this._requiresNormalEC;
      this.requiresEC = this._requiresNormalEC;
    },
  },
  requiresTextureCoordinates: {
    get: function () {
      return this._requiresTextureCoordinates;
    },
    set: function (value) {
      this._requiresTextureCoordinates =
        value || this._requiresTextureCoordinates;
      this.requiresWC = this._requiresTextureCoordinates;
    },
  },
  // Get/Set when assessing material hookups
  normalEC: {
    set: function (value) {
      this.requiresNormalEC = value;
      this._usesNormalEC = value;
    },
    get: function () {
      return this._usesNormalEC;
    },
  },
  tangentToEyeMatrix: {
    set: function (value) {
      this.requiresWC = value;
      this.requiresNormalEC = value;
      this._usesTangentToEyeMat = value;
    },
    get: function () {
      return this._usesTangentToEyeMat;
    },
  },
  positionToEyeEC: {
    set: function (value) {
      this.requiresEC = value;
      this._usesPositionToEyeEC = value;
    },
    get: function () {
      return this._usesPositionToEyeEC;
    },
  },
  st: {
    set: function (value) {
      this.requiresTextureCoordinates = value;
      this._usesSt = value;
    },
    get: function () {
      return this._usesSt;
    },
  },
});

function pointLineDistance(point1, point2, point) {
  return (
    Math.abs(
      (point2.y - point1.y) * point.x -
        (point2.x - point1.x) * point.y +
        point2.x * point1.y -
        point2.y * point1.x
    ) / Cartesian2.distance(point2, point1)
  );
}

var points2DScratch = [
  new Cartesian2(),
  new Cartesian2(),
  new Cartesian2(),
  new Cartesian2(),
];

// textureCoordinateRotationPoints form 2 lines in the computed UV space that remap to desired texture coordinates.
// This allows simulation of baked texture coordinates for EllipseGeometry, RectangleGeometry, and PolygonGeometry.
function addTextureCoordinateRotationAttributes(
  attributes,
  textureCoordinateRotationPoints
) {
  var points2D = points2DScratch;

  var minXYCorner = Cartesian2.unpack(
    textureCoordinateRotationPoints,
    0,
    points2D[0]
  );
  var maxYCorner = Cartesian2.unpack(
    textureCoordinateRotationPoints,
    2,
    points2D[1]
  );
  var maxXCorner = Cartesian2.unpack(
    textureCoordinateRotationPoints,
    4,
    points2D[2]
  );

  attributes.uMaxVmax = new GeometryInstanceAttribute({
    componentDatatype: ComponentDatatype.FLOAT,
    componentsPerAttribute: 4,
    normalize: false,
    value: [maxYCorner.x, maxYCorner.y, maxXCorner.x, maxXCorner.y],
  });

  var inverseExtentX =
    1.0 / pointLineDistance(minXYCorner, maxYCorner, maxXCorner);
  var inverseExtentY =
    1.0 / pointLineDistance(minXYCorner, maxXCorner, maxYCorner);

  attributes.uvMinAndExtents = new GeometryInstanceAttribute({
    componentDatatype: ComponentDatatype.FLOAT,
    componentsPerAttribute: 4,
    normalize: false,
    value: [minXYCorner.x, minXYCorner.y, inverseExtentX, inverseExtentY],
  });
}

function encodeLowLessThan100k(value, valueName, attributes) {
  // Encode a value like 12,345.678 to 4 uint8 values: 12 34 56 78
  var fract = Math.abs(value);
  var d12 = Math.floor(fract / 1000);
  fract -= d12 * 1000; // 345.678
  var d34 = Math.floor(fract / 10);
  fract -= d34 * 10; // 5.678
  var d56 = Math.floor(fract * 10);
  fract -= d56 * 0.1; // 0.078
  var d78 = Math.floor(fract * 1000);

  if (value < 0) {
    d12 = 255 - d12;
  }

  attributes[valueName] = new GeometryInstanceAttribute({
    componentDatatype: ComponentDatatype.UNSIGNED_BYTE,
    componentsPerAttribute: 4,
    normalize: false,
    value: [d12, d34, d56, d78],
  });
}

function encodeHighLessThan100Million(value, valueName, attributes) {
  // Encode a value like -12,345,678 to 4 uint8 values: sign+12 34 56 78
  var fract = Math.abs(value);
  var d12 = Math.floor(fract / 1000000);
  fract -= d12 * 1000000; // 345678
  var d34 = Math.floor(fract / 10000);
  fract -= d34 * 10000; // 5678
  var d56 = Math.floor(fract / 100);
  fract -= d56 * 100; // 78
  var d78 = Math.floor(fract);

  if (value < 0) {
    d12 = 255 - d12;
  }

  attributes[valueName] = new GeometryInstanceAttribute({
    componentDatatype: ComponentDatatype.UNSIGNED_BYTE,
    componentsPerAttribute: 4,
    normalize: false,
    value: [d12, d34, d56, d78],
  });
}

function encodeLessThan1000k(value, valueName, attributes) {
  // Encode a value like -123456.78 to 4 uint8 values sign+12 34 56 78
  var fract = Math.abs(value);
  var d12 = Math.floor(fract / 10000);
  fract -= d12 * 10000; // 3456.78
  var d34 = Math.floor(fract / 100);
  fract -= d34 * 100; // 56.78
  var d56 = Math.floor(fract);
  fract -= d56; // 0.78
  var d78 = Math.floor(fract / 0.001);

  if (value < 0) {
    d12 = 255 - d12;
  }

  attributes[valueName] = new GeometryInstanceAttribute({
    componentDatatype: ComponentDatatype.UNSIGNED_BYTE,
    componentsPerAttribute: 4,
    normalize: false,
    value: [d12, d34, d56, d78],
  });
}

var cartographicScratch = new Cartographic();
var cornerScratch = new Cartesian3();
var northWestScratch = new Cartesian3();
var southEastScratch = new Cartesian3();
var highLowScratch = { high: 0.0, low: 0.0 };
function add2DTextureCoordinateAttributes(
  rectangle,
  projection,
  attributes,
  useFloatBatchTable
) {
  // Compute corner positions in double precision
  var carto = cartographicScratch;
  carto.height = 0.0;

  carto.longitude = rectangle.west;
  carto.latitude = rectangle.south;

  var southWestCorner = projection.project(carto, cornerScratch);

  carto.latitude = rectangle.north;
  var northWest = projection.project(carto, northWestScratch);

  carto.longitude = rectangle.east;
  carto.latitude = rectangle.south;
  var southEast = projection.project(carto, southEastScratch);

  // Since these positions are all in the 2D plane, there's a lot of zeros
  // and a lot of repetition. So we only need to encode 4 values.
  // Encode:
  // x: x value for southWestCorner
  // y: y value for southWestCorner
  // z: y value for northWest
  // w: x value for southEast

  var encoded;
  if (!useFloatBatchTable) {
    encoded = EncodedCartesian3.encode(southWestCorner.x, highLowScratch);
    encodeHighLessThan100Million(encoded.high, "planes2D_HIGH_x", attributes);
    encodeLowLessThan100k(encoded.low, "planes2D_LOW_x", attributes);

    encoded = EncodedCartesian3.encode(southWestCorner.y, highLowScratch);
    encodeHighLessThan100Million(encoded.high, "planes2D_HIGH_y", attributes);
    encodeLowLessThan100k(encoded.low, "planes2D_LOW_y", attributes);

    encoded = EncodedCartesian3.encode(northWest.y, highLowScratch);
    encodeHighLessThan100Million(encoded.high, "planes2D_HIGH_z", attributes);
    encodeLowLessThan100k(encoded.low, "planes2D_LOW_z", attributes);

    encoded = EncodedCartesian3.encode(southEast.x, highLowScratch);
    encodeHighLessThan100Million(encoded.high, "planes2D_HIGH_w", attributes);
    encodeLowLessThan100k(encoded.low, "planes2D_LOW_w", attributes);
    return;
  }

  var valuesHigh = [0, 0, 0, 0];
  var valuesLow = [0, 0, 0, 0];
  encoded = EncodedCartesian3.encode(southWestCorner.x, highLowScratch);
  valuesHigh[0] = encoded.high;
  valuesLow[0] = encoded.low;

  encoded = EncodedCartesian3.encode(southWestCorner.y, highLowScratch);
  valuesHigh[1] = encoded.high;
  valuesLow[1] = encoded.low;

  encoded = EncodedCartesian3.encode(northWest.y, highLowScratch);
  valuesHigh[2] = encoded.high;
  valuesLow[2] = encoded.low;

  encoded = EncodedCartesian3.encode(southEast.x, highLowScratch);
  valuesHigh[3] = encoded.high;
  valuesLow[3] = encoded.low;

  attributes.planes2D_HIGH = new GeometryInstanceAttribute({
    componentDatatype: ComponentDatatype.FLOAT,
    componentsPerAttribute: 4,
    normalize: false,
    value: valuesHigh,
  });

  attributes.planes2D_LOW = new GeometryInstanceAttribute({
    componentDatatype: ComponentDatatype.FLOAT,
    componentsPerAttribute: 4,
    normalize: false,
    value: valuesLow,
  });
}

var enuMatrixScratch = new Matrix4();
var inverseEnuScratch = new Matrix4();
var rectanglePointCartesianScratch = new Cartesian3();
var rectangleCenterScratch = new Cartographic();
var pointsCartographicScratch = [
  new Cartographic(),
  new Cartographic(),
  new Cartographic(),
  new Cartographic(),
  new Cartographic(),
  new Cartographic(),
  new Cartographic(),
  new Cartographic(),
];
/**
 * When computing planes to bound the rectangle,
 * need to factor in "bulge" and other distortion.
 * Flatten the ellipsoid-centered corners and edge-centers of the rectangle
 * into the plane of the local ENU system, compute bounds in 2D, and
 * project back to ellipsoid-centered.
 */
function computeRectangleBounds(
  rectangle,
  ellipsoid,
  height,
  southWestCornerResult,
  eastVectorResult,
  northVectorResult
) {
  // Compute center of rectangle
  var centerCartographic = Rectangle.center(rectangle, rectangleCenterScratch);
  centerCartographic.height = height;
  var centerCartesian = Cartographic.toCartesian(
    centerCartographic,
    ellipsoid,
    rectanglePointCartesianScratch
  );
  var enuMatrix = Transforms.eastNorthUpToFixedFrame(
    centerCartesian,
    ellipsoid,
    enuMatrixScratch
  );
  var inverseEnu = Matrix4.inverse(enuMatrix, inverseEnuScratch);

  var west = rectangle.west;
  var east = rectangle.east;
  var north = rectangle.north;
  var south = rectangle.south;

  var cartographics = pointsCartographicScratch;
  cartographics[0].latitude = south;
  cartographics[0].longitude = west;
  cartographics[1].latitude = north;
  cartographics[1].longitude = west;
  cartographics[2].latitude = north;
  cartographics[2].longitude = east;
  cartographics[3].latitude = south;
  cartographics[3].longitude = east;

  var longitudeCenter = (west + east) * 0.5;
  var latitudeCenter = (north + south) * 0.5;

  cartographics[4].latitude = south;
  cartographics[4].longitude = longitudeCenter;
  cartographics[5].latitude = north;
  cartographics[5].longitude = longitudeCenter;
  cartographics[6].latitude = latitudeCenter;
  cartographics[6].longitude = west;
  cartographics[7].latitude = latitudeCenter;
  cartographics[7].longitude = east;

  var minX = Number.POSITIVE_INFINITY;
  var maxX = Number.NEGATIVE_INFINITY;
  var minY = Number.POSITIVE_INFINITY;
  var maxY = Number.NEGATIVE_INFINITY;
  for (var i = 0; i < 8; i++) {
    cartographics[i].height = height;
    var pointCartesian = Cartographic.toCartesian(
      cartographics[i],
      ellipsoid,
      rectanglePointCartesianScratch
    );
    Matrix4.multiplyByPoint(inverseEnu, pointCartesian, pointCartesian);
    pointCartesian.z = 0.0; // flatten into XY plane of ENU coordinate system
    minX = Math.min(minX, pointCartesian.x);
    maxX = Math.max(maxX, pointCartesian.x);
    minY = Math.min(minY, pointCartesian.y);
    maxY = Math.max(maxY, pointCartesian.y);
  }

  var southWestCorner = southWestCornerResult;
  southWestCorner.x = minX;
  southWestCorner.y = minY;
  southWestCorner.z = 0.0;
  Matrix4.multiplyByPoint(enuMatrix, southWestCorner, southWestCorner);

  var southEastCorner = eastVectorResult;
  southEastCorner.x = maxX;
  southEastCorner.y = minY;
  southEastCorner.z = 0.0;
  Matrix4.multiplyByPoint(enuMatrix, southEastCorner, southEastCorner);
  // make eastward vector
  Cartesian3.subtract(southEastCorner, southWestCorner, eastVectorResult);

  var northWestCorner = northVectorResult;
  northWestCorner.x = minX;
  northWestCorner.y = maxY;
  northWestCorner.z = 0.0;
  Matrix4.multiplyByPoint(enuMatrix, northWestCorner, northWestCorner);
  // make eastward vector
  Cartesian3.subtract(northWestCorner, southWestCorner, northVectorResult);
}

var eastwardScratch = new Cartesian3();
var northwardScratch = new Cartesian3();
var encodeScratch = new EncodedCartesian3();
/**
 * Gets an attributes object containing:
 * - 3 high-precision points as 6 GeometryInstanceAttributes. These points are used to compute eye-space planes.
 * - 1 texture coordinate rotation GeometryInstanceAttributes
 * - 2 GeometryInstanceAttributes used to compute high-precision points in 2D and Columbus View.
 *   These points are used to compute eye-space planes like above.
 *
 * Used to compute texture coordinates for small-area ClassificationPrimitives with materials or multiple non-overlapping instances.
 *
 * @see ShadowVolumeAppearance
 * @private
 *
 * @param {Rectangle} boundingRectangle Rectangle object that the points will approximately bound
 * @param {Number[]} textureCoordinateRotationPoints Points in the computed texture coordinate system for remapping texture coordinates
 * @param {Ellipsoid} ellipsoid Ellipsoid for converting Rectangle points to world coordinates
 * @param {MapProjection} projection The MapProjection used for 2D and Columbus View.
 * @param {Boolean} useFloatBatchTable Whether or not the ShadowVolumeAppearance should use floating point batch table values.
 * @param {Number} [height=0] The maximum height for the shadow volume.
 * @returns {Object} An attributes dictionary containing planar texture coordinate attributes.
 */
ShadowVolumeAppearance.getPlanarTextureCoordinateAttributes = function (
  boundingRectangle,
  textureCoordinateRotationPoints,
  ellipsoid,
  projection,
  useFloatBatchTable,
  height
) {
  //>>includeStart('debug', pragmas.debug);
  Check.typeOf.object("boundingRectangle", boundingRectangle);
  Check.defined(
    "textureCoordinateRotationPoints",
    textureCoordinateRotationPoints
  );
  Check.typeOf.object("ellipsoid", ellipsoid);
  Check.typeOf.object("projection", projection);
  Check.typeOf.bool("useFloatBatchTable", useFloatBatchTable);
  //>>includeEnd('debug');

  var corner = cornerScratch;
  var eastward = eastwardScratch;
  var northward = northwardScratch;
  computeRectangleBounds(
    boundingRectangle,
    ellipsoid,
    defaultValue(height, 0.0),
    corner,
    eastward,
    northward
  );

  var attributes = {};
  addTextureCoordinateRotationAttributes(
    attributes,
    textureCoordinateRotationPoints
  );

  var encoded = EncodedCartesian3.fromCartesian(corner, encodeScratch);

  if (!useFloatBatchTable) {
    var high = encoded.high;
    encodeHighLessThan100Million(high.x, "southWest_HIGH_x", attributes);
    encodeHighLessThan100Million(high.y, "southWest_HIGH_y", attributes);
    encodeHighLessThan100Million(high.z, "southWest_HIGH_z", attributes);

    var low = encoded.low;
    encodeLowLessThan100k(low.x, "southWest_LOW_x", attributes);
    encodeLowLessThan100k(low.y, "southWest_LOW_y", attributes);
    encodeLowLessThan100k(low.z, "southWest_LOW_z", attributes);

    encodeLessThan1000k(eastward.x, "eastward_x", attributes);
    encodeLessThan1000k(eastward.y, "eastward_y", attributes);
    encodeLessThan1000k(eastward.z, "eastward_z", attributes);

    encodeLessThan1000k(northward.x, "northward_x", attributes);
    encodeLessThan1000k(northward.y, "northward_y", attributes);
    encodeLessThan1000k(northward.z, "northward_z", attributes);

    add2DTextureCoordinateAttributes(
      boundingRectangle,
      projection,
      attributes,
      false
    );
    return attributes;
  }

  attributes.southWest_HIGH = new GeometryInstanceAttribute({
    componentDatatype: ComponentDatatype.FLOAT,
    componentsPerAttribute: 3,
    normalize: false,
    value: Cartesian3.pack(encoded.high, [0, 0, 0]),
  });
  attributes.southWest_LOW = new GeometryInstanceAttribute({
    componentDatatype: ComponentDatatype.FLOAT,
    componentsPerAttribute: 3,
    normalize: false,
    value: Cartesian3.pack(encoded.low, [0, 0, 0]),
  });
  attributes.eastward = new GeometryInstanceAttribute({
    componentDatatype: ComponentDatatype.FLOAT,
    componentsPerAttribute: 3,
    normalize: false,
    value: Cartesian3.pack(eastward, [0, 0, 0]),
  });
  attributes.northward = new GeometryInstanceAttribute({
    componentDatatype: ComponentDatatype.FLOAT,
    componentsPerAttribute: 3,
    normalize: false,
    value: Cartesian3.pack(northward, [0, 0, 0]),
  });

  add2DTextureCoordinateAttributes(
    boundingRectangle,
    projection,
    attributes,
    true
  );
  return attributes;
};

var spherePointScratch = new Cartesian3();
function latLongToSpherical(latitude, longitude, ellipsoid, result) {
  var cartographic = cartographicScratch;
  cartographic.latitude = latitude;
  cartographic.longitude = longitude;
  cartographic.height = 0.0;

  var spherePoint = Cartographic.toCartesian(
    cartographic,
    ellipsoid,
    spherePointScratch
  );

  // Project into plane with vertical for latitude
  var magXY = Math.sqrt(
    spherePoint.x * spherePoint.x + spherePoint.y * spherePoint.y
  );

  // Use fastApproximateAtan2 for alignment with shader
  var sphereLatitude = CesiumMath.fastApproximateAtan2(magXY, spherePoint.z);
  var sphereLongitude = CesiumMath.fastApproximateAtan2(
    spherePoint.x,
    spherePoint.y
  );

  result.x = sphereLatitude;
  result.y = sphereLongitude;

  return result;
}

var sphericalScratch = new Cartesian2();
/**
 * Gets an attributes object containing:
 * - the southwest corner of a rectangular area in spherical coordinates, as well as the inverse of the latitude/longitude range.
 *   These are computed using the same atan2 approximation used in the shader.
 * - 1 texture coordinate rotation GeometryInstanceAttributes
 * - 2 GeometryInstanceAttributes used to compute high-precision points in 2D and Columbus View.
 *   These points are used to compute eye-space planes like above.
 *
 * Used when computing texture coordinates for large-area ClassificationPrimitives with materials or
 * multiple non-overlapping instances.
 * @see ShadowVolumeAppearance
 * @private
 *
 * @param {Rectangle} boundingRectangle Rectangle object that the spherical extents will approximately bound
 * @param {Number[]} textureCoordinateRotationPoints Points in the computed texture coordinate system for remapping texture coordinates
 * @param {Ellipsoid} ellipsoid Ellipsoid for converting Rectangle points to world coordinates
 * @param {MapProjection} projection The MapProjection used for 2D and Columbus View.
 * @param {Boolean} useFloatBatchTable Whether or not the ShadowVolumeAppearance should use floating point batch table values.
 * @returns {Object} An attributes dictionary containing spherical texture coordinate attributes.
 */
ShadowVolumeAppearance.getSphericalExtentGeometryInstanceAttributes = function (
  boundingRectangle,
  textureCoordinateRotationPoints,
  ellipsoid,
  projection,
  useFloatBatchTable
) {
  //>>includeStart('debug', pragmas.debug);
  Check.typeOf.object("boundingRectangle", boundingRectangle);
  Check.defined(
    "textureCoordinateRotationPoints",
    textureCoordinateRotationPoints
  );
  Check.typeOf.object("ellipsoid", ellipsoid);
  Check.typeOf.object("projection", projection);
  Check.typeOf.bool("useFloatBatchTable", useFloatBatchTable);
  //>>includeEnd('debug');

  // rectangle cartographic coords !== spherical because it's on an ellipsoid
  var southWestExtents = latLongToSpherical(
    boundingRectangle.south,
    boundingRectangle.west,
    ellipsoid,
    sphericalScratch
  );

  var south = southWestExtents.x;
  var west = southWestExtents.y;

  var northEastExtents = latLongToSpherical(
    boundingRectangle.north,
    boundingRectangle.east,
    ellipsoid,
    sphericalScratch
  );
  var north = northEastExtents.x;
  var east = northEastExtents.y;

  // If the bounding rectangle crosses the IDL, rotate the spherical extents so the cross no longer happens.
  // This rotation must happen in the shader too.
  var rotationRadians = 0.0;
  if (west > east) {
    rotationRadians = CesiumMath.PI - west;
    west = -CesiumMath.PI;
    east += rotationRadians;
  }

  // Slightly pad extents to avoid floating point error when fragment culling at edges.
  south -= CesiumMath.EPSILON5;
  west -= CesiumMath.EPSILON5;
  north += CesiumMath.EPSILON5;
  east += CesiumMath.EPSILON5;

  var longitudeRangeInverse = 1.0 / (east - west);
  var latitudeRangeInverse = 1.0 / (north - south);

  var attributes = {
    sphericalExtents: new GeometryInstanceAttribute({
      componentDatatype: ComponentDatatype.FLOAT,
      componentsPerAttribute: 4,
      normalize: false,
      value: [south, west, latitudeRangeInverse, longitudeRangeInverse],
    }),
    longitudeRotation: new GeometryInstanceAttribute({
      componentDatatype: ComponentDatatype.FLOAT,
      componentsPerAttribute: 1,
      normalize: false,
      value: [rotationRadians],
    }),
  };

  addTextureCoordinateRotationAttributes(
    attributes,
    textureCoordinateRotationPoints
  );
  add2DTextureCoordinateAttributes(
    boundingRectangle,
    projection,
    attributes,
    useFloatBatchTable
  );
  return attributes;
};

ShadowVolumeAppearance.hasAttributesForTextureCoordinatePlanes = function (
  attributes
) {
  var hasFloatAttributes =
    defined(attributes.southWest_HIGH) &&
    defined(attributes.southWest_LOW) &&
    defined(attributes.northward) &&
    defined(attributes.eastward) &&
    defined(attributes.planes2D_HIGH) &&
    defined(attributes.planes2D_LOW) &&
    defined(attributes.uMaxVmax) &&
    defined(attributes.uvMinAndExtents);

  var hasUint8Attributes =
    defined(attributes.southWest_HIGH_x) &&
    defined(attributes.southWest_LOW_x) &&
    defined(attributes.southWest_HIGH_y) &&
    defined(attributes.southWest_LOW_y) &&
    defined(attributes.southWest_HIGH_z) &&
    defined(attributes.southWest_LOW_z) &&
    defined(attributes.northward_x) &&
    defined(attributes.eastward_x) &&
    defined(attributes.northward_y) &&
    defined(attributes.eastward_y) &&
    defined(attributes.northward_z) &&
    defined(attributes.eastward_z) &&
    defined(attributes.planes2D_HIGH_x) &&
    defined(attributes.planes2D_LOW_x) &&
    defined(attributes.planes2D_HIGH_y) &&
    defined(attributes.planes2D_LOW_y) &&
    defined(attributes.planes2D_HIGH_z) &&
    defined(attributes.planes2D_LOW_z) &&
    defined(attributes.planes2D_HIGH_w) &&
    defined(attributes.planes2D_LOW_w) &&
    defined(attributes.uMaxVmax) &&
    defined(attributes.uvMinAndExtents);

  return hasFloatAttributes || hasUint8Attributes;
};

ShadowVolumeAppearance.hasAttributesForSphericalExtents = function (
  attributes
) {
  var hasFloatAttributes =
    defined(attributes.sphericalExtents) &&
    defined(attributes.longitudeRotation) &&
    defined(attributes.planes2D_HIGH) &&
    defined(attributes.planes2D_LOW) &&
    defined(attributes.uMaxVmax) &&
    defined(attributes.uvMinAndExtents);

  var hasUint8Attributes =
    defined(attributes.sphericalExtents) &&
    defined(attributes.longitudeRotation) &&
    defined(attributes.planes2D_HIGH_x) &&
    defined(attributes.planes2D_LOW_x) &&
    defined(attributes.planes2D_HIGH_y) &&
    defined(attributes.planes2D_LOW_y) &&
    defined(attributes.planes2D_HIGH_z) &&
    defined(attributes.planes2D_LOW_z) &&
    defined(attributes.planes2D_HIGH_w) &&
    defined(attributes.planes2D_LOW_w) &&
    defined(attributes.uMaxVmax) &&
    defined(attributes.uvMinAndExtents);

  return hasFloatAttributes || hasUint8Attributes;
};

function shouldUseSpherical(rectangle) {
  return (
    Math.max(rectangle.width, rectangle.height) >
    ShadowVolumeAppearance.MAX_WIDTH_FOR_PLANAR_EXTENTS
  );
}

/**
 * Computes whether the given rectangle is wide enough that texture coordinates
 * over its area should be computed using spherical extents instead of distance to planes.
 *
 * @param {Rectangle} rectangle A rectangle
 * @private
 */
ShadowVolumeAppearance.shouldUseSphericalCoordinates = function (rectangle) {
  //>>includeStart('debug', pragmas.debug);
  Check.typeOf.object("rectangle", rectangle);
  //>>includeEnd('debug');

  return shouldUseSpherical(rectangle);
};

/**
 * Texture coordinates for ground primitives are computed either using spherical coordinates for large areas or
 * using distance from planes for small areas.
 *
 * @type {Number}
 * @constant
 * @private
 */
ShadowVolumeAppearance.MAX_WIDTH_FOR_PLANAR_EXTENTS = CesiumMath.toRadians(1.0);
>>>>>>> 2fd0e8f7
export default ShadowVolumeAppearance;<|MERGE_RESOLUTION|>--- conflicted
+++ resolved
@@ -325,466 +325,6 @@
     if (columbusView2D) {
       allDefines.push("COLUMBUS_VIEW_2D");
     }
-<<<<<<< HEAD
-
-    function encodeLessThan1000k(value, valueName, attributes) {
-        // Encode a value like -123456.78 to 4 uint8 values sign+12 34 56 78
-        var fract = Math.abs(value);
-        var d12 = Math.floor(fract / 10000);
-        fract -= d12 * 10000; // 3456.78
-        var d34 = Math.floor(fract / 100);
-        fract -= d34 * 100; // 56.78
-        var d56 = Math.floor(fract);
-        fract -= d56; // 0.78
-        var d78 = Math.floor(fract / 0.001);
-
-        if (value < 0) {
-            d12 = 255 - d12;
-        }
-
-        attributes[valueName] = new GeometryInstanceAttribute({
-            componentDatatype: ComponentDatatype.UNSIGNED_BYTE,
-            componentsPerAttribute: 4,
-            normalize: false,
-            value : [d12, d34, d56, d78]
-        });
-    }
-
-    var cornerScratch = new Cartographic();
-    var topLeftScratch = new Cartographic();
-    var bottomRightScratch = new Cartographic();
-    var projectedExtentsScratch = new Rectangle();
-    var highLowScratch = {high : 0.0, low : 0.0};
-    function add2DTextureCoordinateAttributes(rectangle, projection, attributes, useFloatBatchTable) {
-        // Compute corner positions in double precision
-        var projectedExtents = Rectangle.approximateProjectedExtents({
-            cartographicRectangle : rectangle,
-            mapProjection : projection
-        }, projectedExtentsScratch);
-
-        var bottomLeftCorner = Rectangle.southwest(projectedExtents, cornerScratch);
-        var topLeft = Rectangle.northwest(projectedExtents, topLeftScratch);
-        var bottomRight = Rectangle.southeast(projectedExtents, bottomRightScratch);
-
-        // Since these positions are all in the 2D plane, there's a lot of zeros
-        // and a lot of repetition. So we only need to encode 4 values.
-        // Encode:
-        // x: x value for bottomLeftCorner
-        // y: y value for bottomLeftCorner
-        // z: y value for topLeft
-        // w: x value for bottomRight
-
-        var encoded;
-        if (!useFloatBatchTable) {
-            encoded = EncodedCartesian3.encode(bottomLeftCorner.longitude, highLowScratch);
-            encodeHighLessThan100Million(encoded.high, 'planes2D_HIGH_x', attributes);
-            encodeLowLessThan100k(encoded.low, 'planes2D_LOW_x', attributes);
-
-            encoded = EncodedCartesian3.encode(bottomLeftCorner.latitude, highLowScratch);
-            encodeHighLessThan100Million(encoded.high, 'planes2D_HIGH_y', attributes);
-            encodeLowLessThan100k(encoded.low, 'planes2D_LOW_y', attributes);
-
-            encoded = EncodedCartesian3.encode(topLeft.latitude, highLowScratch);
-            encodeHighLessThan100Million(encoded.high, 'planes2D_HIGH_z', attributes);
-            encodeLowLessThan100k(encoded.low, 'planes2D_LOW_z', attributes);
-
-            encoded = EncodedCartesian3.encode(bottomRight.longitude, highLowScratch);
-            encodeHighLessThan100Million(encoded.high, 'planes2D_HIGH_w', attributes);
-            encodeLowLessThan100k(encoded.low, 'planes2D_LOW_w', attributes);
-            return;
-        }
-
-        var valuesHigh = [0, 0, 0, 0];
-        var valuesLow = [0, 0, 0, 0];
-        encoded = EncodedCartesian3.encode(bottomLeftCorner.longitude, highLowScratch);
-        valuesHigh[0] = encoded.high;
-        valuesLow[0] = encoded.low;
-
-        encoded = EncodedCartesian3.encode(bottomLeftCorner.latitude, highLowScratch);
-        valuesHigh[1] = encoded.high;
-        valuesLow[1] = encoded.low;
-
-        encoded = EncodedCartesian3.encode(topLeft.latitude, highLowScratch);
-        valuesHigh[2] = encoded.high;
-        valuesLow[2] = encoded.low;
-
-        encoded = EncodedCartesian3.encode(bottomRight.longitude, highLowScratch);
-        valuesHigh[3] = encoded.high;
-        valuesLow[3] = encoded.low;
-
-        attributes.planes2D_HIGH = new GeometryInstanceAttribute({
-            componentDatatype: ComponentDatatype.FLOAT,
-            componentsPerAttribute: 4,
-            normalize: false,
-            value : valuesHigh
-        });
-
-        attributes.planes2D_LOW = new GeometryInstanceAttribute({
-            componentDatatype: ComponentDatatype.FLOAT,
-            componentsPerAttribute: 4,
-            normalize: false,
-            value : valuesLow
-        });
-    }
-
-    var enuMatrixScratch = new Matrix4();
-    var inverseEnuScratch = new Matrix4();
-    var rectanglePointCartesianScratch = new Cartesian3();
-    var rectangleCenterScratch = new Cartographic();
-    var pointsCartographicScratch = [
-        new Cartographic(),
-        new Cartographic(),
-        new Cartographic(),
-        new Cartographic(),
-        new Cartographic(),
-        new Cartographic(),
-        new Cartographic(),
-        new Cartographic()
-    ];
-    /**
-     * When computing planes to bound the rectangle,
-     * need to factor in "bulge" and other distortion.
-     * Flatten the ellipsoid-centered corners and edge-centers of the rectangle
-     * into the plane of the local ENU system, compute bounds in 2D, and
-     * project back to ellipsoid-centered.
-     */
-    function computeRectangleBounds(rectangle, ellipsoid, height, southWestCornerResult, eastVectorResult, northVectorResult) {
-        // Compute center of rectangle
-        var centerCartographic = Rectangle.center(rectangle, rectangleCenterScratch);
-        centerCartographic.height = height;
-        var centerCartesian = Cartographic.toCartesian(centerCartographic, ellipsoid, rectanglePointCartesianScratch);
-        var enuMatrix = Transforms.eastNorthUpToFixedFrame(centerCartesian, ellipsoid, enuMatrixScratch);
-        var inverseEnu = Matrix4.inverse(enuMatrix, inverseEnuScratch);
-
-        var west = rectangle.west;
-        var east = rectangle.east;
-        var north = rectangle.north;
-        var south = rectangle.south;
-
-        var cartographics = pointsCartographicScratch;
-        cartographics[0].latitude = south;
-        cartographics[0].longitude = west;
-        cartographics[1].latitude = north;
-        cartographics[1].longitude = west;
-        cartographics[2].latitude = north;
-        cartographics[2].longitude = east;
-        cartographics[3].latitude = south;
-        cartographics[3].longitude = east;
-
-        var longitudeCenter = (west + east) * 0.5;
-        var latitudeCenter = (north + south) * 0.5;
-
-        cartographics[4].latitude = south;
-        cartographics[4].longitude = longitudeCenter;
-        cartographics[5].latitude = north;
-        cartographics[5].longitude = longitudeCenter;
-        cartographics[6].latitude = latitudeCenter;
-        cartographics[6].longitude = west;
-        cartographics[7].latitude = latitudeCenter;
-        cartographics[7].longitude = east;
-
-        var minX = Number.POSITIVE_INFINITY;
-        var maxX = Number.NEGATIVE_INFINITY;
-        var minY = Number.POSITIVE_INFINITY;
-        var maxY = Number.NEGATIVE_INFINITY;
-        for (var i = 0; i < 8; i++) {
-            cartographics[i].height = height;
-            var pointCartesian = Cartographic.toCartesian(cartographics[i], ellipsoid, rectanglePointCartesianScratch);
-            Matrix4.multiplyByPoint(inverseEnu, pointCartesian, pointCartesian);
-            pointCartesian.z = 0.0; // flatten into XY plane of ENU coordinate system
-            minX = Math.min(minX, pointCartesian.x);
-            maxX = Math.max(maxX, pointCartesian.x);
-            minY = Math.min(minY, pointCartesian.y);
-            maxY = Math.max(maxY, pointCartesian.y);
-        }
-
-        var southWestCorner = southWestCornerResult;
-        southWestCorner.x = minX;
-        southWestCorner.y = minY;
-        southWestCorner.z = 0.0;
-        Matrix4.multiplyByPoint(enuMatrix, southWestCorner, southWestCorner);
-
-        var southEastCorner = eastVectorResult;
-        southEastCorner.x = maxX;
-        southEastCorner.y = minY;
-        southEastCorner.z = 0.0;
-        Matrix4.multiplyByPoint(enuMatrix, southEastCorner, southEastCorner);
-        // make eastward vector
-        Cartesian3.subtract(southEastCorner, southWestCorner, eastVectorResult);
-
-        var northWestCorner = northVectorResult;
-        northWestCorner.x = minX;
-        northWestCorner.y = maxY;
-        northWestCorner.z = 0.0;
-        Matrix4.multiplyByPoint(enuMatrix, northWestCorner, northWestCorner);
-        // make eastward vector
-        Cartesian3.subtract(northWestCorner, southWestCorner, northVectorResult);
-    }
-
-    var eastwardScratch = new Cartesian3();
-    var northwardScratch = new Cartesian3();
-    var encodeScratch = new EncodedCartesian3();
-    /**
-     * Gets an attributes object containing:
-     * - 3 high-precision points as 6 GeometryInstanceAttributes. These points are used to compute eye-space planes.
-     * - 1 texture coordinate rotation GeometryInstanceAttributes
-     * - 2 GeometryInstanceAttributes used to compute high-precision points in 2D and Columbus View.
-     *   These points are used to compute eye-space planes like above.
-     *
-     * Used to compute texture coordinates for small-area ClassificationPrimitives with materials or multiple non-overlapping instances.
-     *
-     * @see ShadowVolumeAppearance
-     * @private
-     *
-     * @param {Rectangle} boundingRectangle Rectangle object that the points will approximately bound
-     * @param {Number[]} textureCoordinateRotationPoints Points in the computed texture coordinate system for remapping texture coordinates
-     * @param {Ellipsoid} ellipsoid Ellipsoid for converting Rectangle points to world coordinates
-     * @param {MapProjection} projection The MapProjection used for 2D and Columbus View.
-     * @param {Boolean} useFloatBatchTable Whether or not the ShadowVolumeAppearance should use floating point batch table values.
-     * @param {Number} [height=0] The maximum height for the shadow volume.
-     * @returns {Object} An attributes dictionary containing planar texture coordinate attributes.
-     */
-    ShadowVolumeAppearance.getPlanarTextureCoordinateAttributes = function(boundingRectangle, textureCoordinateRotationPoints, ellipsoid, projection, useFloatBatchTable, height) {
-        //>>includeStart('debug', pragmas.debug);
-        Check.typeOf.object('boundingRectangle', boundingRectangle);
-        Check.defined('textureCoordinateRotationPoints', textureCoordinateRotationPoints);
-        Check.typeOf.object('ellipsoid', ellipsoid);
-        Check.typeOf.object('projection', projection);
-        Check.typeOf.bool('useFloatBatchTable', useFloatBatchTable);
-        //>>includeEnd('debug');
-
-        var corner = cornerScratch;
-        var eastward = eastwardScratch;
-        var northward = northwardScratch;
-        computeRectangleBounds(boundingRectangle, ellipsoid, defaultValue(height, 0.0), corner, eastward, northward);
-
-        var attributes = {};
-        addTextureCoordinateRotationAttributes(attributes, textureCoordinateRotationPoints);
-
-        var encoded = EncodedCartesian3.fromCartesian(corner, encodeScratch);
-
-        if (!useFloatBatchTable) {
-            var high = encoded.high;
-            encodeHighLessThan100Million(high.x, 'southWest_HIGH_x', attributes);
-            encodeHighLessThan100Million(high.y, 'southWest_HIGH_y', attributes);
-            encodeHighLessThan100Million(high.z, 'southWest_HIGH_z', attributes);
-
-            var low = encoded.low;
-            encodeLowLessThan100k(low.x, 'southWest_LOW_x', attributes);
-            encodeLowLessThan100k(low.y, 'southWest_LOW_y', attributes);
-            encodeLowLessThan100k(low.z, 'southWest_LOW_z', attributes);
-
-            encodeLessThan1000k(eastward.x, 'eastward_x', attributes);
-            encodeLessThan1000k(eastward.y, 'eastward_y', attributes);
-            encodeLessThan1000k(eastward.z, 'eastward_z', attributes);
-
-            encodeLessThan1000k(northward.x, 'northward_x', attributes);
-            encodeLessThan1000k(northward.y, 'northward_y', attributes);
-            encodeLessThan1000k(northward.z, 'northward_z', attributes);
-
-            add2DTextureCoordinateAttributes(boundingRectangle, projection, attributes, false);
-            return attributes;
-        }
-
-        attributes.southWest_HIGH = new GeometryInstanceAttribute({
-            componentDatatype: ComponentDatatype.FLOAT,
-            componentsPerAttribute: 3,
-            normalize: false,
-            value : Cartesian3.pack(encoded.high, [0, 0, 0])
-        });
-        attributes.southWest_LOW = new GeometryInstanceAttribute({
-            componentDatatype: ComponentDatatype.FLOAT,
-            componentsPerAttribute: 3,
-            normalize: false,
-            value : Cartesian3.pack(encoded.low, [0, 0, 0])
-        });
-        attributes.eastward = new GeometryInstanceAttribute({
-            componentDatatype: ComponentDatatype.FLOAT,
-            componentsPerAttribute: 3,
-            normalize: false,
-            value : Cartesian3.pack(eastward, [0, 0, 0])
-        });
-        attributes.northward = new GeometryInstanceAttribute({
-            componentDatatype: ComponentDatatype.FLOAT,
-            componentsPerAttribute: 3,
-            normalize: false,
-            value : Cartesian3.pack(northward, [0, 0, 0])
-        });
-
-        add2DTextureCoordinateAttributes(boundingRectangle, projection, attributes, true);
-        return attributes;
-    };
-
-    var cartographicScratch = new Cartographic();
-    var spherePointScratch = new Cartesian3();
-    function latLongToSpherical(latitude, longitude, ellipsoid, result) {
-        var cartographic = cartographicScratch;
-        cartographic.latitude = latitude;
-        cartographic.longitude = longitude;
-        cartographic.height = 0.0;
-
-        var spherePoint = Cartographic.toCartesian(cartographic, ellipsoid, spherePointScratch);
-
-        // Project into plane with vertical for latitude
-        var magXY = Math.sqrt(spherePoint.x * spherePoint.x + spherePoint.y * spherePoint.y);
-
-        // Use fastApproximateAtan2 for alignment with shader
-        var sphereLatitude = CesiumMath.fastApproximateAtan2(magXY, spherePoint.z);
-        var sphereLongitude = CesiumMath.fastApproximateAtan2(spherePoint.x, spherePoint.y);
-
-        result.x = sphereLatitude;
-        result.y = sphereLongitude;
-
-        return result;
-    }
-
-    var sphericalScratch = new Cartesian2();
-    /**
-     * Gets an attributes object containing:
-     * - the southwest corner of a rectangular area in spherical coordinates, as well as the inverse of the latitude/longitude range.
-     *   These are computed using the same atan2 approximation used in the shader.
-     * - 1 texture coordinate rotation GeometryInstanceAttributes
-     * - 2 GeometryInstanceAttributes used to compute high-precision points in 2D and Columbus View.
-     *   These points are used to compute eye-space planes like above.
-     *
-     * Used when computing texture coordinates for large-area ClassificationPrimitives with materials or
-     * multiple non-overlapping instances.
-     * @see ShadowVolumeAppearance
-     * @private
-     *
-     * @param {Rectangle} boundingRectangle Rectangle object that the spherical extents will approximately bound
-     * @param {Number[]} textureCoordinateRotationPoints Points in the computed texture coordinate system for remapping texture coordinates
-     * @param {Ellipsoid} ellipsoid Ellipsoid for converting Rectangle points to world coordinates
-     * @param {MapProjection} projection The MapProjection used for 2D and Columbus View.
-     * @param {Boolean} useFloatBatchTable Whether or not the ShadowVolumeAppearance should use floating point batch table values.
-     * @returns {Object} An attributes dictionary containing spherical texture coordinate attributes.
-     */
-    ShadowVolumeAppearance.getSphericalExtentGeometryInstanceAttributes = function(boundingRectangle, textureCoordinateRotationPoints, ellipsoid, projection, useFloatBatchTable) {
-        //>>includeStart('debug', pragmas.debug);
-        Check.typeOf.object('boundingRectangle', boundingRectangle);
-        Check.defined('textureCoordinateRotationPoints', textureCoordinateRotationPoints);
-        Check.typeOf.object('ellipsoid', ellipsoid);
-        Check.typeOf.object('projection', projection);
-        Check.typeOf.bool('useFloatBatchTable', useFloatBatchTable);
-        //>>includeEnd('debug');
-
-        // rectangle cartographic coords !== spherical because it's on an ellipsoid
-        var southWestExtents = latLongToSpherical(boundingRectangle.south, boundingRectangle.west, ellipsoid, sphericalScratch);
-
-        var south = southWestExtents.x;
-        var west = southWestExtents.y;
-
-        var northEastExtents = latLongToSpherical(boundingRectangle.north, boundingRectangle.east, ellipsoid, sphericalScratch);
-        var north = northEastExtents.x;
-        var east = northEastExtents.y;
-
-        // If the bounding rectangle crosses the IDL, rotate the spherical extents so the cross no longer happens.
-        // This rotation must happen in the shader too.
-        var rotationRadians = 0.0;
-        if (west > east) {
-            rotationRadians = CesiumMath.PI - west;
-            west = -CesiumMath.PI;
-            east += rotationRadians;
-        }
-
-        // Slightly pad extents to avoid floating point error when fragment culling at edges.
-        south -= CesiumMath.EPSILON5;
-        west -= CesiumMath.EPSILON5;
-        north += CesiumMath.EPSILON5;
-        east += CesiumMath.EPSILON5;
-
-        var longitudeRangeInverse = 1.0 / (east - west);
-        var latitudeRangeInverse = 1.0 / (north - south);
-
-        var attributes = {
-            sphericalExtents : new GeometryInstanceAttribute({
-                componentDatatype: ComponentDatatype.FLOAT,
-                componentsPerAttribute: 4,
-                normalize: false,
-                value : [south, west, latitudeRangeInverse, longitudeRangeInverse]
-            }),
-            longitudeRotation : new GeometryInstanceAttribute({
-                componentDatatype: ComponentDatatype.FLOAT,
-                componentsPerAttribute: 1,
-                normalize: false,
-                value : [rotationRadians]
-            })
-        };
-
-        addTextureCoordinateRotationAttributes(attributes, textureCoordinateRotationPoints);
-        add2DTextureCoordinateAttributes(boundingRectangle, projection, attributes, useFloatBatchTable);
-        return attributes;
-    };
-
-    ShadowVolumeAppearance.hasAttributesForTextureCoordinatePlanes = function(attributes) {
-        var hasFloatAttributes =
-            defined(attributes.southWest_HIGH) && defined(attributes.southWest_LOW) &&
-            defined(attributes.northward) && defined(attributes.eastward) &&
-            defined(attributes.planes2D_HIGH) && defined(attributes.planes2D_LOW) &&
-            defined(attributes.uMaxVmax) && defined(attributes.uvMinAndExtents);
-
-        var hasUint8Attributes =
-            defined(attributes.southWest_HIGH_x) && defined(attributes.southWest_LOW_x) &&
-            defined(attributes.southWest_HIGH_y) && defined(attributes.southWest_LOW_y) &&
-            defined(attributes.southWest_HIGH_z) && defined(attributes.southWest_LOW_z) &&
-            defined(attributes.northward_x) && defined(attributes.eastward_x) &&
-            defined(attributes.northward_y) && defined(attributes.eastward_y) &&
-            defined(attributes.northward_z) && defined(attributes.eastward_z) &&
-            defined(attributes.planes2D_HIGH_x) && defined(attributes.planes2D_LOW_x) &&
-            defined(attributes.planes2D_HIGH_y) && defined(attributes.planes2D_LOW_y) &&
-            defined(attributes.planes2D_HIGH_z) && defined(attributes.planes2D_LOW_z) &&
-            defined(attributes.planes2D_HIGH_w) && defined(attributes.planes2D_LOW_w) &&
-            defined(attributes.uMaxVmax) && defined(attributes.uvMinAndExtents);
-
-        return hasFloatAttributes || hasUint8Attributes;
-    };
-
-    ShadowVolumeAppearance.hasAttributesForSphericalExtents = function(attributes) {
-        var hasFloatAttributes =
-            defined(attributes.sphericalExtents) && defined(attributes.longitudeRotation) &&
-            defined(attributes.planes2D_HIGH) && defined(attributes.planes2D_LOW) &&
-            defined(attributes.uMaxVmax) && defined(attributes.uvMinAndExtents);
-
-        var hasUint8Attributes =
-            defined(attributes.sphericalExtents) && defined(attributes.longitudeRotation) &&
-            defined(attributes.planes2D_HIGH_x) && defined(attributes.planes2D_LOW_x) &&
-            defined(attributes.planes2D_HIGH_y) && defined(attributes.planes2D_LOW_y) &&
-            defined(attributes.planes2D_HIGH_z) && defined(attributes.planes2D_LOW_z) &&
-            defined(attributes.planes2D_HIGH_w) && defined(attributes.planes2D_LOW_w) &&
-            defined(attributes.uMaxVmax) && defined(attributes.uvMinAndExtents);
-
-        return hasFloatAttributes || hasUint8Attributes;
-    };
-
-    function shouldUseSpherical(rectangle) {
-        return Math.max(rectangle.width, rectangle.height) > ShadowVolumeAppearance.MAX_WIDTH_FOR_PLANAR_EXTENTS;
-    }
-
-    /**
-     * Computes whether the given rectangle is wide enough that texture coordinates
-     * over its area should be computed using spherical extents instead of distance to planes.
-     *
-     * @param {Rectangle} rectangle A rectangle
-     * @private
-     */
-    ShadowVolumeAppearance.shouldUseSphericalCoordinates = function(rectangle) {
-        //>>includeStart('debug', pragmas.debug);
-        Check.typeOf.object('rectangle', rectangle);
-        //>>includeEnd('debug');
-
-        return shouldUseSpherical(rectangle);
-    };
-
-    /**
-     * Texture coordinates for ground primitives are computed either using spherical coordinates for large areas or
-     * using distance from planes for small areas.
-     *
-     * @type {Number}
-     * @constant
-     * @private
-     */
-    ShadowVolumeAppearance.MAX_WIDTH_FOR_PLANAR_EXTENTS = CesiumMath.toRadians(1.0);
-=======
   }
 
   if (!useFloatBatchTable) {
@@ -1022,10 +562,10 @@
   });
 }
 
-var cartographicScratch = new Cartographic();
-var cornerScratch = new Cartesian3();
-var northWestScratch = new Cartesian3();
-var southEastScratch = new Cartesian3();
+var cornerScratch = new Cartographic();
+var topLeftScratch = new Cartographic();
+var bottomRightScratch = new Cartographic();
+var projectedExtentsScratch = new Rectangle();
 var highLowScratch = { high: 0.0, low: 0.0 };
 function add2DTextureCoordinateAttributes(
   rectangle,
@@ -1034,44 +574,47 @@
   useFloatBatchTable
 ) {
   // Compute corner positions in double precision
-  var carto = cartographicScratch;
-  carto.height = 0.0;
-
-  carto.longitude = rectangle.west;
-  carto.latitude = rectangle.south;
-
-  var southWestCorner = projection.project(carto, cornerScratch);
-
-  carto.latitude = rectangle.north;
-  var northWest = projection.project(carto, northWestScratch);
-
-  carto.longitude = rectangle.east;
-  carto.latitude = rectangle.south;
-  var southEast = projection.project(carto, southEastScratch);
+  var projectedExtents = Rectangle.approximateProjectedExtents(
+    {
+      cartographicRectangle: rectangle,
+      mapProjection: projection,
+    },
+    projectedExtentsScratch
+  );
+
+  var bottomLeftCorner = Rectangle.southwest(projectedExtents, cornerScratch);
+  var topLeft = Rectangle.northwest(projectedExtents, topLeftScratch);
+  var bottomRight = Rectangle.southeast(projectedExtents, bottomRightScratch);
 
   // Since these positions are all in the 2D plane, there's a lot of zeros
   // and a lot of repetition. So we only need to encode 4 values.
   // Encode:
-  // x: x value for southWestCorner
-  // y: y value for southWestCorner
-  // z: y value for northWest
-  // w: x value for southEast
+  // x: x value for bottomLeftCorner
+  // y: y value for bottomLeftCorner
+  // z: y value for topLeft
+  // w: x value for bottomRight
 
   var encoded;
   if (!useFloatBatchTable) {
-    encoded = EncodedCartesian3.encode(southWestCorner.x, highLowScratch);
+    encoded = EncodedCartesian3.encode(
+      bottomLeftCorner.longitude,
+      highLowScratch
+    );
     encodeHighLessThan100Million(encoded.high, "planes2D_HIGH_x", attributes);
     encodeLowLessThan100k(encoded.low, "planes2D_LOW_x", attributes);
 
-    encoded = EncodedCartesian3.encode(southWestCorner.y, highLowScratch);
+    encoded = EncodedCartesian3.encode(
+      bottomLeftCorner.latitude,
+      highLowScratch
+    );
     encodeHighLessThan100Million(encoded.high, "planes2D_HIGH_y", attributes);
     encodeLowLessThan100k(encoded.low, "planes2D_LOW_y", attributes);
 
-    encoded = EncodedCartesian3.encode(northWest.y, highLowScratch);
+    encoded = EncodedCartesian3.encode(topLeft.latitude, highLowScratch);
     encodeHighLessThan100Million(encoded.high, "planes2D_HIGH_z", attributes);
     encodeLowLessThan100k(encoded.low, "planes2D_LOW_z", attributes);
 
-    encoded = EncodedCartesian3.encode(southEast.x, highLowScratch);
+    encoded = EncodedCartesian3.encode(bottomRight.longitude, highLowScratch);
     encodeHighLessThan100Million(encoded.high, "planes2D_HIGH_w", attributes);
     encodeLowLessThan100k(encoded.low, "planes2D_LOW_w", attributes);
     return;
@@ -1079,19 +622,22 @@
 
   var valuesHigh = [0, 0, 0, 0];
   var valuesLow = [0, 0, 0, 0];
-  encoded = EncodedCartesian3.encode(southWestCorner.x, highLowScratch);
+  encoded = EncodedCartesian3.encode(
+    bottomLeftCorner.longitude,
+    highLowScratch
+  );
   valuesHigh[0] = encoded.high;
   valuesLow[0] = encoded.low;
 
-  encoded = EncodedCartesian3.encode(southWestCorner.y, highLowScratch);
+  encoded = EncodedCartesian3.encode(bottomLeftCorner.latitude, highLowScratch);
   valuesHigh[1] = encoded.high;
   valuesLow[1] = encoded.low;
 
-  encoded = EncodedCartesian3.encode(northWest.y, highLowScratch);
+  encoded = EncodedCartesian3.encode(topLeft.latitude, highLowScratch);
   valuesHigh[2] = encoded.high;
   valuesLow[2] = encoded.low;
 
-  encoded = EncodedCartesian3.encode(southEast.x, highLowScratch);
+  encoded = EncodedCartesian3.encode(bottomRight.longitude, highLowScratch);
   valuesHigh[3] = encoded.high;
   valuesLow[3] = encoded.low;
 
@@ -1347,6 +893,7 @@
   return attributes;
 };
 
+var cartographicScratch = new Cartographic();
 var spherePointScratch = new Cartesian3();
 function latLongToSpherical(latitude, longitude, ellipsoid, result) {
   var cartographic = cartographicScratch;
@@ -1582,5 +1129,4 @@
  * @private
  */
 ShadowVolumeAppearance.MAX_WIDTH_FOR_PLANAR_EXTENTS = CesiumMath.toRadians(1.0);
->>>>>>> 2fd0e8f7
 export default ShadowVolumeAppearance;