--- conflicted
+++ resolved
@@ -1,230 +1,3 @@
-<<<<<<< HEAD
-import BoundingSphere from '../Core/BoundingSphere.js';
-import Cartesian2 from '../Core/Cartesian2.js';
-import Cartesian3 from '../Core/Cartesian3.js';
-import Cartesian4 from '../Core/Cartesian4.js';
-import Cartographic from '../Core/Cartographic.js';
-import defaultValue from '../Core/defaultValue.js';
-import defined from '../Core/defined.js';
-import DeveloperError from '../Core/DeveloperError.js';
-import EasingFunction from '../Core/EasingFunction.js';
-import Ellipsoid from '../Core/Ellipsoid.js';
-import EllipsoidGeodesic from '../Core/EllipsoidGeodesic.js';
-import Event from '../Core/Event.js';
-import getTimestamp from '../Core/getTimestamp.js';
-import HeadingPitchRange from '../Core/HeadingPitchRange.js';
-import HeadingPitchRoll from '../Core/HeadingPitchRoll.js';
-import Intersect from '../Core/Intersect.js';
-import IntersectionTests from '../Core/IntersectionTests.js';
-import MapProjection from '../Core/MapProjection.js';
-import CesiumMath from '../Core/Math.js';
-import Matrix3 from '../Core/Matrix3.js';
-import Matrix4 from '../Core/Matrix4.js';
-import OrthographicFrustum from '../Core/OrthographicFrustum.js';
-import OrthographicOffCenterFrustum from '../Core/OrthographicOffCenterFrustum.js';
-import PerspectiveFrustum from '../Core/PerspectiveFrustum.js';
-import Quaternion from '../Core/Quaternion.js';
-import Ray from '../Core/Ray.js';
-import Rectangle from '../Core/Rectangle.js';
-import Transforms from '../Core/Transforms.js';
-import CameraFlightPath from './CameraFlightPath.js';
-import MapMode2D from './MapMode2D.js';
-import SceneMode from './SceneMode.js';
-
-    /**
-     * The camera is defined by a position, orientation, and view frustum.
-     * <br /><br />
-     * The orientation forms an orthonormal basis with a view, up and right = view x up unit vectors.
-     * <br /><br />
-     * The viewing frustum is defined by 6 planes.
-     * Each plane is represented by a {@link Cartesian4} object, where the x, y, and z components
-     * define the unit vector normal to the plane, and the w component is the distance of the
-     * plane from the origin/camera position.
-     *
-     * @alias Camera
-     *
-     * @constructor
-     *
-     * @param {Scene} scene The scene.
-     *
-     * @demo {@link https://sandcastle.cesium.com/index.html?src=Camera.html|Cesium Sandcastle Camera Demo}
-     * @demo {@link https://sandcastle.cesium.com/index.html?src=Camera%20Tutorial.html">Sandcastle Example</a> from the <a href="https://cesium.com/docs/tutorials/camera/|Camera Tutorial}
-     *
-     * @example
-     * // Create a camera looking down the negative z-axis, positioned at the origin,
-     * // with a field of view of 60 degrees, and 1:1 aspect ratio.
-     * var camera = new Cesium.Camera(scene);
-     * camera.position = new Cesium.Cartesian3();
-     * camera.direction = Cesium.Cartesian3.negate(Cesium.Cartesian3.UNIT_Z, new Cesium.Cartesian3());
-     * camera.up = Cesium.Cartesian3.clone(Cesium.Cartesian3.UNIT_Y);
-     * camera.frustum.fov = Cesium.Math.PI_OVER_THREE;
-     * camera.frustum.near = 1.0;
-     * camera.frustum.far = 2.0;
-     */
-    function Camera(scene) {
-        //>>includeStart('debug', pragmas.debug);
-        if (!defined(scene)) {
-            throw new DeveloperError('scene is required.');
-        }
-        //>>includeEnd('debug');
-        this._scene = scene;
-
-        this._transform = Matrix4.clone(Matrix4.IDENTITY);
-        this._invTransform = Matrix4.clone(Matrix4.IDENTITY);
-        this._actualTransform = Matrix4.clone(Matrix4.IDENTITY);
-        this._actualInvTransform = Matrix4.clone(Matrix4.IDENTITY);
-        this._transformChanged = false;
-
-        /**
-         * The position of the camera.
-         *
-         * @type {Cartesian3}
-         */
-        this.position = new Cartesian3();
-        this._position = new Cartesian3();
-        this._positionWC = new Cartesian3();
-        this._positionCartographic = new Cartographic();
-        this._oldPositionWC = undefined;
-
-        /**
-         * The position delta magnitude.
-         *
-         * @private
-         */
-        this.positionWCDeltaMagnitude = 0.0;
-
-        /**
-         * The position delta magnitude last frame.
-         *
-         * @private
-         */
-        this.positionWCDeltaMagnitudeLastFrame = 0.0;
-
-        /**
-         * How long in seconds since the camera has stopped moving
-         *
-         * @private
-         */
-        this.timeSinceMoved = 0.0;
-        this._lastMovedTimestamp = 0.0;
-
-        /**
-         * The view direction of the camera.
-         *
-         * @type {Cartesian3}
-         */
-        this.direction = new Cartesian3();
-        this._direction = new Cartesian3();
-        this._directionWC = new Cartesian3();
-
-        /**
-         * The up direction of the camera.
-         *
-         * @type {Cartesian3}
-         */
-        this.up = new Cartesian3();
-        this._up = new Cartesian3();
-        this._upWC = new Cartesian3();
-
-        /**
-         * The right direction of the camera.
-         *
-         * @type {Cartesian3}
-         */
-        this.right = new Cartesian3();
-        this._right = new Cartesian3();
-        this._rightWC = new Cartesian3();
-
-        /**
-         * The region of space in view.
-         *
-         * @type {Frustum}
-         * @default PerspectiveFrustum()
-         *
-         * @see PerspectiveFrustum
-         * @see PerspectiveOffCenterFrustum
-         * @see OrthographicFrustum
-         */
-        this.frustum = new PerspectiveFrustum();
-        this.frustum.aspectRatio = scene.drawingBufferWidth / scene.drawingBufferHeight;
-        this.frustum.fov = CesiumMath.toRadians(60.0);
-
-        /**
-         * The default amount to move the camera when an argument is not
-         * provided to the move methods.
-         * @type {Number}
-         * @default 100000.0;
-         */
-        this.defaultMoveAmount = 100000.0;
-        /**
-         * The default amount to rotate the camera when an argument is not
-         * provided to the look methods.
-         * @type {Number}
-         * @default Math.PI / 60.0
-         */
-        this.defaultLookAmount = Math.PI / 60.0;
-        /**
-         * The default amount to rotate the camera when an argument is not
-         * provided to the rotate methods.
-         * @type {Number}
-         * @default Math.PI / 3600.0
-         */
-        this.defaultRotateAmount = Math.PI / 3600.0;
-        /**
-         * The default amount to move the camera when an argument is not
-         * provided to the zoom methods.
-         * @type {Number}
-         * @default 100000.0;
-         */
-        this.defaultZoomAmount = 100000.0;
-        /**
-         * If set, the camera will not be able to rotate past this axis in either direction.
-         * @type {Cartesian3}
-         * @default undefined
-         */
-        this.constrainedAxis = undefined;
-        /**
-         * The factor multiplied by the the map size used to determine where to clamp the camera position
-         * when zooming out from the surface. The default is 1.5. Only valid for 2D and the map is rotatable.
-         * @type {Number}
-         * @default 1.5
-         */
-        this.maximumZoomFactor = 1.5;
-
-        this._moveStart = new Event();
-        this._moveEnd = new Event();
-
-        this._changed = new Event();
-        this._changedPosition = undefined;
-        this._changedDirection = undefined;
-        this._changedFrustum = undefined;
-
-        /**
-         * The amount the camera has to change before the <code>changed</code> event is raised. The value is a percentage in the [0, 1] range.
-         * @type {number}
-         * @default 0.5
-         */
-        this.percentageChanged = 0.5;
-
-        this._viewMatrix = new Matrix4();
-        this._invViewMatrix = new Matrix4();
-        updateViewMatrix(this);
-
-        this._mode = SceneMode.SCENE3D;
-        this._modeChanged = true;
-        var projection = scene.mapProjection;
-        this._projection = projection;
-        this._maxCoord = MapProjection.approximateMaximumCoordinate(projection, new Cartesian2());
-        this._max2Dfrustum = undefined;
-
-        // set default view
-        rectangleCameraPosition3D(this, Camera.DEFAULT_VIEW_RECTANGLE, this.position, true);
-
-        var mag = Cartesian3.magnitude(this.position);
-        mag += mag * Camera.DEFAULT_VIEW_FACTOR;
-        Cartesian3.normalize(this.position, this.position);
-        Cartesian3.multiplyByScalar(this.position, mag, this.position);
-=======
 import BoundingSphere from "../Core/BoundingSphere.js";
 import Cartesian2 from "../Core/Cartesian2.js";
 import Cartesian3 from "../Core/Cartesian3.js";
@@ -242,6 +15,7 @@
 import HeadingPitchRoll from "../Core/HeadingPitchRoll.js";
 import Intersect from "../Core/Intersect.js";
 import IntersectionTests from "../Core/IntersectionTests.js";
+import MapProjection from "../Core/MapProjection.js";
 import CesiumMath from "../Core/Math.js";
 import Matrix3 from "../Core/Matrix3.js";
 import Matrix4 from "../Core/Matrix4.js";
@@ -440,8 +214,9 @@
   this._modeChanged = true;
   var projection = scene.mapProjection;
   this._projection = projection;
-  this._maxCoord = projection.project(
-    new Cartographic(Math.PI, CesiumMath.PI_OVER_TWO)
+  this._maxCoord = MapProjection.approximateMaximumCoordinate(
+    projection,
+    new Cartesian2()
   );
   this._max2Dfrustum = undefined;
 
@@ -560,7 +335,6 @@
     } else {
       camera.timeSinceMoved =
         Math.max(getTimestamp() - camera._lastMovedTimestamp, 0.0) / 1000.0;
->>>>>>> 2fd0e8f7
     }
   }
 }
@@ -1138,8 +912,12 @@
    */
   heading: {
     get: function () {
-      if (this._mode !== SceneMode.MORPHING) {
-        var ellipsoid = this._projection.ellipsoid;
+      var projection = this._projection;
+      if (this._mode === SceneMode.SCENE2D && !projection.isNormalCylindrical) {
+        updateMembers(this);
+        return approximateHeading2D(projection, this._position, this.up);
+      } else if (this._mode !== SceneMode.MORPHING) {
+        var ellipsoid = projection.ellipsoid;
 
         var oldTransform = Matrix4.clone(this._transform, scratchHPRMatrix1);
         var transform = Transforms.eastNorthUpToFixedFrame(
@@ -1302,417 +1080,6 @@
         "The camera frustum is expected to be orthographic for 2D camera control."
       );
     }
-<<<<<<< HEAD
-
-    var scratchHPRMatrix1 = new Matrix4();
-    var scratchHPRMatrix2 = new Matrix4();
-
-    Object.defineProperties(Camera.prototype, {
-        /**
-         * Gets the camera's reference frame. The inverse of this transformation is appended to the view matrix.
-         * @memberof Camera.prototype
-         *
-         * @type {Matrix4}
-         * @readonly
-         *
-         * @default {@link Matrix4.IDENTITY}
-         */
-        transform : {
-            get : function() {
-                return this._transform;
-            }
-        },
-
-        /**
-         * Gets the inverse camera transform.
-         * @memberof Camera.prototype
-         *
-         * @type {Matrix4}
-         * @readonly
-         *
-         * @default {@link Matrix4.IDENTITY}
-         */
-        inverseTransform : {
-            get : function() {
-                updateMembers(this);
-                return this._invTransform;
-            }
-        },
-
-        /**
-         * Gets the view matrix.
-         * @memberof Camera.prototype
-         *
-         * @type {Matrix4}
-         * @readonly
-         *
-         * @see Camera#inverseViewMatrix
-         */
-        viewMatrix : {
-            get : function() {
-                updateMembers(this);
-                return this._viewMatrix;
-            }
-        },
-
-        /**
-         * Gets the inverse view matrix.
-         * @memberof Camera.prototype
-         *
-         * @type {Matrix4}
-         * @readonly
-         *
-         * @see Camera#viewMatrix
-         */
-        inverseViewMatrix : {
-            get : function() {
-                updateMembers(this);
-                return this._invViewMatrix;
-            }
-        },
-
-        /**
-         * Gets the {@link Cartographic} position of the camera, with longitude and latitude
-         * expressed in radians and height in meters.  In 2D and Columbus View, it is possible
-         * for the returned longitude and latitude to be outside the range of valid longitudes
-         * and latitudes when the camera is outside the map.
-         * @memberof Camera.prototype
-         *
-         * @type {Cartographic}
-         * @readonly
-         */
-        positionCartographic : {
-            get : function() {
-                updateMembers(this);
-                return this._positionCartographic;
-            }
-        },
-
-        /**
-         * Gets the position of the camera in world coordinates.
-         * @memberof Camera.prototype
-         *
-         * @type {Cartesian3}
-         * @readonly
-         */
-        positionWC : {
-            get : function() {
-                updateMembers(this);
-                return this._positionWC;
-            }
-        },
-
-        /**
-         * Gets the view direction of the camera in world coordinates.
-         * @memberof Camera.prototype
-         *
-         * @type {Cartesian3}
-         * @readonly
-         */
-        directionWC : {
-            get : function() {
-                updateMembers(this);
-                return this._directionWC;
-            }
-        },
-
-        /**
-         * Gets the up direction of the camera in world coordinates.
-         * @memberof Camera.prototype
-         *
-         * @type {Cartesian3}
-         * @readonly
-         */
-        upWC : {
-            get : function() {
-                updateMembers(this);
-                return this._upWC;
-            }
-        },
-
-        /**
-         * Gets the right direction of the camera in world coordinates.
-         * @memberof Camera.prototype
-         *
-         * @type {Cartesian3}
-         * @readonly
-         */
-        rightWC : {
-            get : function() {
-                updateMembers(this);
-                return this._rightWC;
-            }
-        },
-
-        /**
-         * Gets the camera heading in radians.
-         * @memberof Camera.prototype
-         *
-         * @type {Number}
-         * @readonly
-         */
-        heading : {
-            get : function() {
-                var projection = this._projection;
-                if (this._mode === SceneMode.SCENE2D && !projection.isNormalCylindrical) {
-                    updateMembers(this);
-                    return approximateHeading2D(projection, this._position, this.up);
-                } else if (this._mode !== SceneMode.MORPHING) {
-                    var ellipsoid = projection.ellipsoid;
-
-                    var oldTransform = Matrix4.clone(this._transform, scratchHPRMatrix1);
-                    var transform = Transforms.eastNorthUpToFixedFrame(this.positionWC, ellipsoid, scratchHPRMatrix2);
-                    this._setTransform(transform);
-
-                    var heading = getHeading(this.direction, this.up);
-
-                    this._setTransform(oldTransform);
-
-                    return heading;
-                }
-
-                return undefined;
-            }
-        },
-
-        /**
-         * Gets the camera pitch in radians.
-         * @memberof Camera.prototype
-         *
-         * @type {Number}
-         * @readonly
-         */
-        pitch : {
-            get : function() {
-                if (this._mode !== SceneMode.MORPHING) {
-                    var ellipsoid = this._projection.ellipsoid;
-
-                    var oldTransform = Matrix4.clone(this._transform, scratchHPRMatrix1);
-                    var transform = Transforms.eastNorthUpToFixedFrame(this.positionWC, ellipsoid, scratchHPRMatrix2);
-                    this._setTransform(transform);
-
-                    var pitch = getPitch(this.direction);
-
-                    this._setTransform(oldTransform);
-
-                    return pitch;
-                }
-
-                return undefined;
-            }
-        },
-
-        /**
-         * Gets the camera roll in radians.
-         * @memberof Camera.prototype
-         *
-         * @type {Number}
-         * @readonly
-         */
-        roll : {
-            get : function() {
-                if (this._mode !== SceneMode.MORPHING) {
-                    var ellipsoid = this._projection.ellipsoid;
-
-                    var oldTransform = Matrix4.clone(this._transform, scratchHPRMatrix1);
-                    var transform = Transforms.eastNorthUpToFixedFrame(this.positionWC, ellipsoid, scratchHPRMatrix2);
-                    this._setTransform(transform);
-
-                    var roll = getRoll(this.direction, this.up, this.right);
-
-                    this._setTransform(oldTransform);
-
-                    return roll;
-                }
-
-                return undefined;
-            }
-        },
-
-        /**
-         * Gets the event that will be raised at when the camera starts to move.
-         * @memberof Camera.prototype
-         * @type {Event}
-         * @readonly
-         */
-        moveStart : {
-            get : function() {
-                return this._moveStart;
-            }
-        },
-
-        /**
-         * Gets the event that will be raised when the camera has stopped moving.
-         * @memberof Camera.prototype
-         * @type {Event}
-         * @readonly
-         */
-        moveEnd : {
-            get : function() {
-                return this._moveEnd;
-            }
-        },
-
-        /**
-         * Gets the event that will be raised when the camera has changed by <code>percentageChanged</code>.
-         * @memberof Camera.prototype
-         * @type {Event}
-         * @readonly
-         */
-        changed : {
-            get : function() {
-                return this._changed;
-            }
-        }
-    });
-
-    /**
-     * @private
-     */
-    Camera.prototype.update = function(mode) {
-        //>>includeStart('debug', pragmas.debug);
-        if (!defined(mode)) {
-            throw new DeveloperError('mode is required.');
-        }
-        if (mode === SceneMode.SCENE2D && !(this.frustum instanceof OrthographicOffCenterFrustum)) {
-            throw new DeveloperError('An OrthographicOffCenterFrustum is required in 2D.');
-        }
-        if ((mode === SceneMode.SCENE3D || mode === SceneMode.COLUMBUS_VIEW) &&
-            (!(this.frustum instanceof PerspectiveFrustum) && !(this.frustum instanceof OrthographicFrustum))) {
-            throw new DeveloperError('A PerspectiveFrustum or OrthographicFrustum is required in 3D and Columbus view');
-        }
-        //>>includeEnd('debug');
-
-        var updateFrustum = false;
-        if (mode !== this._mode) {
-            this._mode = mode;
-            this._modeChanged = mode !== SceneMode.MORPHING;
-            updateFrustum = this._mode === SceneMode.SCENE2D;
-        }
-
-        if (updateFrustum) {
-            var frustum = this._max2Dfrustum = this.frustum.clone();
-
-            //>>includeStart('debug', pragmas.debug);
-            if (!(frustum instanceof OrthographicOffCenterFrustum)) {
-                throw new DeveloperError('The camera frustum is expected to be orthographic for 2D camera control.');
-            }
-            //>>includeEnd('debug');
-
-            var maxZoomOut = 2.0;
-            var ratio = frustum.top / frustum.right;
-            frustum.right = this._maxCoord.x * maxZoomOut;
-            frustum.left = -frustum.right;
-            frustum.top = ratio * frustum.right;
-            frustum.bottom = -frustum.top;
-        }
-
-        if (this._mode === SceneMode.SCENE2D) {
-            clampMove2D(this, this.position);
-        }
-    };
-
-    var setTransformPosition = new Cartesian3();
-    var setTransformUp = new Cartesian3();
-    var setTransformDirection = new Cartesian3();
-
-    Camera.prototype._setTransform = function(transform) {
-        var position = Cartesian3.clone(this.positionWC, setTransformPosition);
-        var up = Cartesian3.clone(this.upWC, setTransformUp);
-        var direction = Cartesian3.clone(this.directionWC, setTransformDirection);
-
-        Matrix4.clone(transform, this._transform);
-        this._transformChanged = true;
-        updateMembers(this);
-        var inverse = this._actualInvTransform;
-
-        Matrix4.multiplyByPoint(inverse, position, this.position);
-        Matrix4.multiplyByPointAsVector(inverse, direction, this.direction);
-        Matrix4.multiplyByPointAsVector(inverse, up, this.up);
-        Cartesian3.cross(this.direction, this.up, this.right);
-
-        updateMembers(this);
-    };
-
-    var scratchAdjustOrtghographicFrustumMousePosition = new Cartesian2();
-    var pickGlobeScratchRay = new Ray();
-    var scratchRayIntersection = new Cartesian3();
-    var scratchDepthIntersection = new Cartesian3();
-
-    Camera.prototype._adjustOrthographicFrustum = function(zooming) {
-        if (!(this.frustum instanceof OrthographicFrustum)) {
-            return;
-        }
-
-        if (!zooming && this._positionCartographic.height < 150000.0) {
-            return;
-        }
-
-        if (!Matrix4.equals(Matrix4.IDENTITY, this.transform)) {
-            this.frustum.width = Cartesian3.magnitude(this.position);
-            return;
-        }
-
-        var scene = this._scene;
-        var globe = scene.globe;
-        var rayIntersection;
-        var depthIntersection;
-
-        if (defined(globe)) {
-            var mousePosition = scratchAdjustOrtghographicFrustumMousePosition;
-            mousePosition.x = scene.drawingBufferWidth / 2.0;
-            mousePosition.y = scene.drawingBufferHeight / 2.0;
-
-            var ray = this.getPickRay(mousePosition, pickGlobeScratchRay);
-            rayIntersection = globe.pickWorldCoordinates(ray, scene, scratchRayIntersection);
-
-            if (scene.pickPositionSupported) {
-                depthIntersection = scene.pickPositionWorldCoordinates(mousePosition, scratchDepthIntersection);
-            }
-
-            if (defined(rayIntersection) && defined(depthIntersection)) {
-                var depthDistance = defined(depthIntersection) ? Cartesian3.distance(depthIntersection, this.positionWC) : Number.POSITIVE_INFINITY;
-                var rayDistance = defined(rayIntersection) ? Cartesian3.distance(rayIntersection, this.positionWC) : Number.POSITIVE_INFINITY;
-                this.frustum.width = Math.min(depthDistance, rayDistance);
-            } else if (defined(depthIntersection)) {
-                this.frustum.width = Cartesian3.distance(depthIntersection, this.positionWC);
-            } else if (defined(rayIntersection)) {
-                this.frustum.width = Cartesian3.distance(rayIntersection, this.positionWC);
-            }
-        }
-
-        if (!defined(globe) || (!defined(rayIntersection) && !defined(depthIntersection))) {
-            var distance = Math.max(this.positionCartographic.height, 0.0);
-            this.frustum.width = distance;
-        }
-    };
-
-    var scratchSetViewCartesian = new Cartesian3();
-    var scratchSetViewTransform1 = new Matrix4();
-    var scratchSetViewTransform2 = new Matrix4();
-    var scratchSetViewQuaternion = new Quaternion();
-    var scratchSetViewMatrix3 = new Matrix3();
-    var scratchSetViewCartographic = new Cartographic();
-
-    function setView3D(camera, position, hpr) {
-        var currentTransform = Matrix4.clone(camera.transform, scratchSetViewTransform1);
-        var localTransform = Transforms.eastNorthUpToFixedFrame(position, camera._projection.ellipsoid, scratchSetViewTransform2);
-        camera._setTransform(localTransform);
-
-        Cartesian3.clone(Cartesian3.ZERO, camera.position);
-        hpr.heading = hpr.heading - CesiumMath.PI_OVER_TWO;
-
-        var rotQuat = Quaternion.fromHeadingPitchRoll(hpr, scratchSetViewQuaternion);
-        var rotMat = Matrix3.fromQuaternion(rotQuat, scratchSetViewMatrix3);
-
-        Matrix3.getColumn(rotMat, 0, camera.direction);
-        Matrix3.getColumn(rotMat, 2, camera.up);
-        Cartesian3.cross(camera.direction, camera.up, camera.right);
-
-        camera._setTransform(currentTransform);
-
-        camera._adjustOrthographicFrustum(true);
-=======
     //>>includeEnd('debug');
 
     var maxZoomOut = 2.0;
@@ -1791,7 +1158,6 @@
         mousePosition,
         scratchDepthIntersection
       );
->>>>>>> 2fd0e8f7
     }
 
     if (defined(rayIntersection) && defined(depthIntersection)) {
@@ -1813,57 +1179,6 @@
         this.positionWC
       );
     }
-<<<<<<< HEAD
-
-    function setView2D(camera, position, hpr, convert) {
-        var currentTransform = Matrix4.clone(camera.transform, scratchSetViewTransform1);
-        camera._setTransform(Matrix4.IDENTITY);
-        var projection = camera._projection;
-
-        if (!Cartesian3.equals(position, camera.positionWC)) {
-            if (convert) {
-                var cartographic = projection.ellipsoid.cartesianToCartographic(position, scratchSetViewCartographic);
-                position = projection.project(cartographic, scratchSetViewCartesian);
-            }
-
-            Cartesian2.clone(position, camera.position);
-
-            var newLeft = -position.z * 0.5;
-            var newRight = -newLeft;
-
-            var frustum = camera.frustum;
-            if (newRight > newLeft) {
-                var ratio = frustum.top / frustum.right;
-                frustum.right = newRight;
-                frustum.left = newLeft;
-                frustum.top = frustum.right * ratio;
-                frustum.bottom = -frustum.top;
-            }
-        }
-
-        camera._setTransform(currentTransform);
-
-        if (camera._scene.mapMode2D === MapMode2D.ROTATE) {
-            // If the projection is normal-cylindrical,
-            // assume that heading is a similar 2D vector anywhere in 2D space.
-            if (projection.isNormalCylindrical) {
-                hpr.heading = hpr.heading - CesiumMath.PI_OVER_TWO;
-                hpr.pitch = -CesiumMath.PI_OVER_TWO;
-                hpr.roll = 0.0;
-                var rotQuat = Quaternion.fromHeadingPitchRoll(hpr, scratchSetViewQuaternion);
-                var rotMat = Matrix3.fromQuaternion(rotQuat, scratchSetViewMatrix3);
-
-                Matrix3.getColumn(rotMat, 2, camera.up);
-                Cartesian3.cross(camera.direction, camera.up, camera.right);
-            } else {
-                // Otherwise, twist camera at its new position according to new heading
-                var currentHeading = camera.heading;
-                if (currentHeading !== hpr.heading) {
-                    camera.twistRight(hpr.heading - currentHeading);
-                }
-            }
-        }
-=======
   }
 
   if (
@@ -1947,16 +1262,15 @@
     scratchSetViewTransform1
   );
   camera._setTransform(Matrix4.IDENTITY);
+  var projection = camera._projection;
 
   if (!Cartesian3.equals(position, camera.positionWC)) {
     if (convert) {
-      var projection = camera._projection;
       var cartographic = projection.ellipsoid.cartesianToCartographic(
         position,
         scratchSetViewCartographic
       );
       position = projection.project(cartographic, scratchSetViewCartesian);
->>>>>>> 2fd0e8f7
     }
 
     Cartesian2.clone(position, camera.position);
@@ -1972,367 +1286,33 @@
       frustum.top = frustum.right * ratio;
       frustum.bottom = -frustum.top;
     }
-<<<<<<< HEAD
-
-    var heightlessPositionScratch = new Cartesian3();
-    var heightlessEndpointScratch = new Cartesian3();
-    var cartographicPositionScratch = new Cartographic();
-    var cartographicEndpointScratch = new Cartographic();
-    var fixedFramePositionScratch = new Cartesian3();
-    var fixedFrameEndpointScratch = new Cartesian3();
-    var fixedFrameDirectionScratch = new Cartesian3();
-    var fixedFrameToEnuScratch = new Matrix4();
-    var enuDirectionScratch = new Cartesian3();
-    function approximateHeading2D(projection, position, direction) {
-        var heightlessPosition = heightlessPositionScratch;
-        heightlessPosition.x = position.x;
-        heightlessPosition.y = position.y;
-        var heightlessEndpoint = heightlessEndpointScratch;
-        heightlessEndpoint.x = position.x + direction.x;
-        heightlessEndpoint.y = position.y + direction.y;
-
-        var cartographicPosition = projection.unproject(heightlessPosition, cartographicPositionScratch);
-        var cartographicEndpoint = projection.unproject(heightlessEndpoint, cartographicEndpointScratch);
-
-        var ellipsoid = projection.ellipsoid;
-        var fixedFramePosition = ellipsoid.cartographicToCartesian(cartographicPosition, fixedFramePositionScratch);
-        var fixedFrameEndpoint = ellipsoid.cartographicToCartesian(cartographicEndpoint, fixedFrameEndpointScratch);
-        var fixedFrameDirection = Cartesian3.subtract(fixedFrameEndpoint, fixedFramePosition, fixedFrameDirectionScratch);
-        var enuToFixedFrame = Transforms.eastNorthUpToFixedFrame(fixedFramePosition, ellipsoid, fixedFrameToEnuScratch);
-        var fixedFrameToEnu = Matrix4.inverse(enuToFixedFrame, fixedFrameToEnuScratch);
-
-        var enuDirection = Matrix4.multiplyByPointAsVector(fixedFrameToEnu, fixedFrameDirection, enuDirectionScratch);
-
-        var heading = Math.atan2(enuDirection.y, enuDirection.x) - CesiumMath.PI_OVER_TWO;
-        return CesiumMath.TWO_PI - CesiumMath.zeroToTwoPi(heading);
+  }
+
+  camera._setTransform(currentTransform);
+
+  if (camera._scene.mapMode2D === MapMode2D.ROTATE) {
+    // If the projection is normal-cylindrical,
+    // assume that heading is a similar 2D vector anywhere in 2D space.
+    if (projection.isNormalCylindrical) {
+      hpr.heading = hpr.heading - CesiumMath.PI_OVER_TWO;
+      hpr.pitch = -CesiumMath.PI_OVER_TWO;
+      hpr.roll = 0.0;
+      var rotQuat = Quaternion.fromHeadingPitchRoll(
+        hpr,
+        scratchSetViewQuaternion
+      );
+      var rotMat = Matrix3.fromQuaternion(rotQuat, scratchSetViewMatrix3);
+
+      Matrix3.getColumn(rotMat, 2, camera.up);
+      Cartesian3.cross(camera.direction, camera.up, camera.right);
+    } else {
+      // Otherwise, twist camera at its new position according to new heading
+      var currentHeading = camera.heading;
+      if (currentHeading !== hpr.heading) {
+        camera.twistRight(hpr.heading - currentHeading);
+      }
     }
-
-    var scratchSetViewOptions = {
-        destination : undefined,
-        orientation : {
-            direction : undefined,
-            up : undefined,
-            heading : undefined,
-            pitch : undefined,
-            roll : undefined
-        },
-        convert : undefined,
-        endTransform : undefined
-    };
-
-    var scratchHpr = new HeadingPitchRoll();
-    /**
-     * Sets the camera position, orientation and transform.
-     *
-     * @param {Object} options Object with the following properties:
-     * @param {Cartesian3|Rectangle} [options.destination] The final position of the camera in WGS84 (world) coordinates or a rectangle that would be visible from a top-down view.
-     * @param {Object} [options.orientation] An object that contains either direction and up properties or heading, pitch and roll properties. By default, the direction will point
-     * towards the center of the frame in 3D and in the negative z direction in Columbus view. The up direction will point towards local north in 3D and in the positive
-     * y direction in Columbus view. Orientation is not used in 2D when in infinite scrolling mode.
-     * @param {Matrix4} [options.endTransform] Transform matrix representing the reference frame of the camera.
-     * @param {Boolean} [options.convert] Whether to convert the destination from world coordinates to scene coordinates (only relevant when not using 3D). Defaults to <code>true</code>.
-     *
-     * @example
-     * // 1. Set position with a top-down view
-     * viewer.camera.setView({
-     *     destination : Cesium.Cartesian3.fromDegrees(-117.16, 32.71, 15000.0)
-     * });
-     *
-     * // 2 Set view with heading, pitch and roll
-     * viewer.camera.setView({
-     *     destination : cartesianPosition,
-     *     orientation: {
-     *         heading : Cesium.Math.toRadians(90.0), // east, default value is 0.0 (north)
-     *         pitch : Cesium.Math.toRadians(-90),    // default value (looking down)
-     *         roll : 0.0                             // default value
-     *     }
-     * });
-     *
-     * // 3. Change heading, pitch and roll with the camera position remaining the same.
-     * viewer.camera.setView({
-     *     orientation: {
-     *         heading : Cesium.Math.toRadians(90.0), // east, default value is 0.0 (north)
-     *         pitch : Cesium.Math.toRadians(-90),    // default value (looking down)
-     *         roll : 0.0                             // default value
-     *     }
-     * });
-     *
-     *
-     * // 4. View rectangle with a top-down view
-     * viewer.camera.setView({
-     *     destination : Cesium.Rectangle.fromDegrees(west, south, east, north)
-     * });
-     *
-     * // 5. Set position with an orientation using unit vectors.
-     * viewer.camera.setView({
-     *     destination : Cesium.Cartesian3.fromDegrees(-122.19, 46.25, 5000.0),
-     *     orientation : {
-     *         direction : new Cesium.Cartesian3(-0.04231243104240401, -0.20123236049443421, -0.97862924300734),
-     *         up : new Cesium.Cartesian3(-0.47934589305293746, -0.8553216253114552, 0.1966022179118339)
-     *     }
-     * });
-     */
-    Camera.prototype.setView = function(options) {
-        options = defaultValue(options, defaultValue.EMPTY_OBJECT);
-        var orientation = defaultValue(options.orientation, defaultValue.EMPTY_OBJECT);
-
-        var mode = this._mode;
-        if (mode === SceneMode.MORPHING) {
-            return;
-        }
-
-        if (defined(options.endTransform)) {
-            this._setTransform(options.endTransform);
-        }
-
-        var convert = defaultValue(options.convert, true);
-        var destination = defaultValue(options.destination, Cartesian3.clone(this.positionWC, scratchSetViewCartesian));
-        if (defined(destination) && defined(destination.west)) {
-            destination = this.getRectangleCameraCoordinates(destination, scratchSetViewCartesian);
-            convert = false;
-        }
-
-        if (defined(orientation.direction)) {
-            orientation = directionUpToHeadingPitchRoll(this, destination, orientation, scratchSetViewOptions.orientation);
-        }
-
-        scratchHpr.heading = defaultValue(orientation.heading, 0.0);
-        scratchHpr.pitch = defaultValue(orientation.pitch, -CesiumMath.PI_OVER_TWO);
-        scratchHpr.roll = defaultValue(orientation.roll, 0.0);
-
-        if (mode === SceneMode.SCENE3D) {
-            setView3D(this, destination, scratchHpr);
-        } else if (mode === SceneMode.SCENE2D) {
-            setView2D(this, destination, scratchHpr, convert);
-        } else {
-            setViewCV(this, destination, scratchHpr, convert);
-        }
-    };
-
-    var pitchScratch = new Cartesian3();
-    /**
-     * Fly the camera to the home view.  Use {@link Camera#.DEFAULT_VIEW_RECTANGLE} to set
-     * the default view for the 3D scene.  The home view for 2D and columbus view shows the
-     * entire map.
-     *
-     * @param {Number} [duration] The duration of the flight in seconds. If omitted, Cesium attempts to calculate an ideal duration based on the distance to be traveled by the flight. See {@link Camera#flyTo}
-     */
-    Camera.prototype.flyHome = function(duration) {
-        var mode = this._mode;
-
-        if (mode === SceneMode.MORPHING) {
-            this._scene.completeMorph();
-        }
-
-        if (mode === SceneMode.SCENE2D) {
-            this.flyTo({
-                destination : Camera.DEFAULT_VIEW_RECTANGLE,
-                duration : duration,
-                endTransform : Matrix4.IDENTITY
-            });
-        } else if (mode === SceneMode.SCENE3D) {
-            var destination = this.getRectangleCameraCoordinates(Camera.DEFAULT_VIEW_RECTANGLE);
-
-            var mag = Cartesian3.magnitude(destination);
-            mag += mag * Camera.DEFAULT_VIEW_FACTOR;
-            Cartesian3.normalize(destination, destination);
-            Cartesian3.multiplyByScalar(destination, mag, destination);
-
-            this.flyTo({
-                destination : destination,
-                duration : duration,
-                endTransform : Matrix4.IDENTITY
-            });
-        } else if (mode === SceneMode.COLUMBUS_VIEW) {
-            var maxRadii = this._projection.ellipsoid.maximumRadius;
-            var position = new Cartesian3(0.0, -1.0, 1.0);
-            position = Cartesian3.multiplyByScalar(Cartesian3.normalize(position, position), 5.0 * maxRadii, position);
-            this.flyTo({
-                destination : position,
-                duration : duration,
-                orientation : {
-                    heading : 0.0,
-                    pitch : -Math.acos(Cartesian3.normalize(position, pitchScratch).z),
-                    roll : 0.0
-                },
-                endTransform : Matrix4.IDENTITY,
-                convert : false
-            });
-        }
-    };
-
-    /**
-     * Transform a vector or point from world coordinates to the camera's reference frame.
-     *
-     * @param {Cartesian4} cartesian The vector or point to transform.
-     * @param {Cartesian4} [result] The object onto which to store the result.
-     * @returns {Cartesian4} The transformed vector or point.
-     */
-    Camera.prototype.worldToCameraCoordinates = function(cartesian, result) {
-        //>>includeStart('debug', pragmas.debug);
-        if (!defined(cartesian)) {
-            throw new DeveloperError('cartesian is required.');
-        }
-        //>>includeEnd('debug');
-
-        if (!defined(result)) {
-            result = new Cartesian4();
-        }
-        updateMembers(this);
-        return Matrix4.multiplyByVector(this._actualInvTransform, cartesian, result);
-    };
-
-    /**
-     * Transform a point from world coordinates to the camera's reference frame.
-     *
-     * @param {Cartesian3} cartesian The point to transform.
-     * @param {Cartesian3} [result] The object onto which to store the result.
-     * @returns {Cartesian3} The transformed point.
-     */
-    Camera.prototype.worldToCameraCoordinatesPoint = function(cartesian, result) {
-        //>>includeStart('debug', pragmas.debug);
-        if (!defined(cartesian)) {
-            throw new DeveloperError('cartesian is required.');
-        }
-        //>>includeEnd('debug');
-
-        if (!defined(result)) {
-            result = new Cartesian3();
-        }
-        updateMembers(this);
-        return Matrix4.multiplyByPoint(this._actualInvTransform, cartesian, result);
-    };
-
-    /**
-     * Transform a vector from world coordinates to the camera's reference frame.
-     *
-     * @param {Cartesian3} cartesian The vector to transform.
-     * @param {Cartesian3} [result] The object onto which to store the result.
-     * @returns {Cartesian3} The transformed vector.
-     */
-    Camera.prototype.worldToCameraCoordinatesVector = function(cartesian, result) {
-        //>>includeStart('debug', pragmas.debug);
-        if (!defined(cartesian)) {
-            throw new DeveloperError('cartesian is required.');
-        }
-        //>>includeEnd('debug');
-
-        if (!defined(result)) {
-            result = new Cartesian3();
-        }
-        updateMembers(this);
-        return Matrix4.multiplyByPointAsVector(this._actualInvTransform, cartesian, result);
-    };
-
-    /**
-     * Transform a vector or point from the camera's reference frame to world coordinates.
-     *
-     * @param {Cartesian4} cartesian The vector or point to transform.
-     * @param {Cartesian4} [result] The object onto which to store the result.
-     * @returns {Cartesian4} The transformed vector or point.
-     */
-    Camera.prototype.cameraToWorldCoordinates = function(cartesian, result) {
-        //>>includeStart('debug', pragmas.debug);
-        if (!defined(cartesian)) {
-            throw new DeveloperError('cartesian is required.');
-        }
-        //>>includeEnd('debug');
-
-        if (!defined(result)) {
-            result = new Cartesian4();
-        }
-        updateMembers(this);
-        return Matrix4.multiplyByVector(this._actualTransform, cartesian, result);
-    };
-
-    /**
-     * Transform a point from the camera's reference frame to world coordinates.
-     *
-     * @param {Cartesian3} cartesian The point to transform.
-     * @param {Cartesian3} [result] The object onto which to store the result.
-     * @returns {Cartesian3} The transformed point.
-     */
-    Camera.prototype.cameraToWorldCoordinatesPoint = function(cartesian, result) {
-        //>>includeStart('debug', pragmas.debug);
-        if (!defined(cartesian)) {
-            throw new DeveloperError('cartesian is required.');
-        }
-        //>>includeEnd('debug');
-
-        if (!defined(result)) {
-            result = new Cartesian3();
-        }
-        updateMembers(this);
-        return Matrix4.multiplyByPoint(this._actualTransform, cartesian, result);
-    };
-
-    /**
-     * Transform a vector from the camera's reference frame to world coordinates.
-     *
-     * @param {Cartesian3} cartesian The vector to transform.
-     * @param {Cartesian3} [result] The object onto which to store the result.
-     * @returns {Cartesian3} The transformed vector.
-     */
-    Camera.prototype.cameraToWorldCoordinatesVector = function(cartesian, result) {
-        //>>includeStart('debug', pragmas.debug);
-        if (!defined(cartesian)) {
-            throw new DeveloperError('cartesian is required.');
-        }
-        //>>includeEnd('debug');
-
-        if (!defined(result)) {
-            result = new Cartesian3();
-        }
-        updateMembers(this);
-        return Matrix4.multiplyByPointAsVector(this._actualTransform, cartesian, result);
-    };
-
-    function clampMove2D(camera, position) {
-        var rotatable2D = camera._scene.mapMode2D === MapMode2D.ROTATE;
-        var maxProjectedX = camera._maxCoord.x;
-        var maxProjectedY = camera._maxCoord.y;
-
-        var minX;
-        var maxX;
-        if (rotatable2D) {
-            maxX = maxProjectedX;
-            minX = -maxX;
-        } else {
-            maxX = position.x - maxProjectedX * 2.0;
-            minX = position.x + maxProjectedX * 2.0;
-        }
-
-        if (position.x > maxProjectedX) {
-            position.x = maxX;
-        }
-        if (position.x < -maxProjectedX) {
-            position.x = minX;
-        }
-
-        if (position.y > maxProjectedY) {
-            position.y = maxProjectedY;
-        }
-        if (position.y < -maxProjectedY) {
-            position.y = -maxProjectedY;
-        }
-=======
-  }
-
-  if (camera._scene.mapMode2D === MapMode2D.ROTATE) {
-    hpr.heading = hpr.heading - CesiumMath.PI_OVER_TWO;
-    hpr.pitch = -CesiumMath.PI_OVER_TWO;
-    hpr.roll = 0.0;
-    var rotQuat = Quaternion.fromHeadingPitchRoll(
-      hpr,
-      scratchSetViewQuaternion
-    );
-    var rotMat = Matrix3.fromQuaternion(rotQuat, scratchSetViewMatrix3);
-
-    Matrix3.getColumn(rotMat, 2, camera.up);
-    Cartesian3.cross(camera.direction, camera.up, camera.right);
-  }
-
-  camera._setTransform(currentTransform);
+  }
 }
 
 var scratchToHPRDirection = new Cartesian3();
@@ -2369,6 +1349,67 @@
   result.roll = getRoll(direction, up, right);
 
   return result;
+}
+
+var heightlessPositionScratch = new Cartesian3();
+var heightlessEndpointScratch = new Cartesian3();
+var cartographicPositionScratch = new Cartographic();
+var cartographicEndpointScratch = new Cartographic();
+var fixedFramePositionScratch = new Cartesian3();
+var fixedFrameEndpointScratch = new Cartesian3();
+var fixedFrameDirectionScratch = new Cartesian3();
+var fixedFrameToEnuScratch = new Matrix4();
+var enuDirectionScratch = new Cartesian3();
+function approximateHeading2D(projection, position, direction) {
+  var heightlessPosition = heightlessPositionScratch;
+  heightlessPosition.x = position.x;
+  heightlessPosition.y = position.y;
+  var heightlessEndpoint = heightlessEndpointScratch;
+  heightlessEndpoint.x = position.x + direction.x;
+  heightlessEndpoint.y = position.y + direction.y;
+
+  var cartographicPosition = projection.unproject(
+    heightlessPosition,
+    cartographicPositionScratch
+  );
+  var cartographicEndpoint = projection.unproject(
+    heightlessEndpoint,
+    cartographicEndpointScratch
+  );
+
+  var ellipsoid = projection.ellipsoid;
+  var fixedFramePosition = ellipsoid.cartographicToCartesian(
+    cartographicPosition,
+    fixedFramePositionScratch
+  );
+  var fixedFrameEndpoint = ellipsoid.cartographicToCartesian(
+    cartographicEndpoint,
+    fixedFrameEndpointScratch
+  );
+  var fixedFrameDirection = Cartesian3.subtract(
+    fixedFrameEndpoint,
+    fixedFramePosition,
+    fixedFrameDirectionScratch
+  );
+  var enuToFixedFrame = Transforms.eastNorthUpToFixedFrame(
+    fixedFramePosition,
+    ellipsoid,
+    fixedFrameToEnuScratch
+  );
+  var fixedFrameToEnu = Matrix4.inverse(
+    enuToFixedFrame,
+    fixedFrameToEnuScratch
+  );
+
+  var enuDirection = Matrix4.multiplyByPointAsVector(
+    fixedFrameToEnu,
+    fixedFrameDirection,
+    enuDirectionScratch
+  );
+
+  var heading =
+    Math.atan2(enuDirection.y, enuDirection.x) - CesiumMath.PI_OVER_TWO;
+  return CesiumMath.TWO_PI - CesiumMath.zeroToTwoPi(heading);
 }
 
 var scratchSetViewOptions = {
@@ -3073,7 +2114,6 @@
       camera.rotate(tangent, angle);
     } else if ((northParallel && angle < 0) || (southParallel && angle > 0)) {
       camera.rotate(camera.right, angle);
->>>>>>> 2fd0e8f7
     }
   } else {
     camera.rotate(camera.right, angle);
