import BoundingRectangle from "../Core/BoundingRectangle.js";
import Color from "../Core/Color.js";
import defined from "../Core/defined.js";
import destroyObject from "../Core/destroyObject.js";
import PixelFormat from "../Core/PixelFormat.js";
import WebGLConstants from "../Core/WebGLConstants.js";
import ClearCommand from "../Renderer/ClearCommand.js";
import DrawCommand from "../Renderer/DrawCommand.js";
import FramebufferManager from "../Renderer/FramebufferManager.js";
import PixelDatatype from "../Renderer/PixelDatatype.js";
import RenderState from "../Renderer/RenderState.js";
import ShaderSource from "../Renderer/ShaderSource.js";
import Texture from "../Renderer/Texture.js";
import AdjustTranslucentFS from "../Shaders/AdjustTranslucentFS.js";
import CompositeOITFS from "../Shaders/CompositeOITFS.js";
import BlendEquation from "./BlendEquation.js";
import BlendFunction from "./BlendFunction.js";

/**
 * @private
 */
function OIT(context) {
  this._numSamples = 1;
  // We support multipass for the Chrome D3D9 backend and ES 2.0 on mobile.
  this._translucentMultipassSupport = false;
  this._translucentMRTSupport = false;

  const extensionsSupported = context.colorBufferFloat && context.depthTexture;
  this._translucentMRTSupport = context.drawBuffers && extensionsSupported;
  this._translucentMultipassSupport =
    !this._translucentMRTSupport && extensionsSupported;

  this._opaqueFBO = undefined;
  this._opaqueTexture = undefined;
  this._depthStencilTexture = undefined;

  this._accumulationTexture = undefined;

  this._translucentFBO = new FramebufferManager({
    colorAttachmentsLength: this._translucentMRTSupport ? 2 : 1,
    createColorAttachments: false,
    createDepthAttachments: false,
    depth: true,
  });
  this._alphaFBO = new FramebufferManager({
    createColorAttachments: false,
    createDepthAttachments: false,
    depth: true,
  });

  this._adjustTranslucentFBO = new FramebufferManager({
    colorAttachmentsLength: this._translucentMRTSupport ? 2 : 1,
    createColorAttachments: false,
  });
  this._adjustAlphaFBO = new FramebufferManager({
    createColorAttachments: false,
  });

  this._opaqueClearCommand = new ClearCommand({
    color: new Color(0.0, 0.0, 0.0, 0.0),
    owner: this,
  });
  this._translucentMRTClearCommand = new ClearCommand({
    color: new Color(0.0, 0.0, 0.0, 1.0),
    owner: this,
  });
  this._translucentMultipassClearCommand = new ClearCommand({
    color: new Color(0.0, 0.0, 0.0, 0.0),
    owner: this,
  });
  this._alphaClearCommand = new ClearCommand({
    color: new Color(1.0, 1.0, 1.0, 1.0),
    owner: this,
  });

  this._translucentRenderStateCache = {};
  this._alphaRenderStateCache = {};

  this._compositeCommand = undefined;
  this._adjustTranslucentCommand = undefined;
  this._adjustAlphaCommand = undefined;

  this._viewport = new BoundingRectangle();
  this._rs = undefined;

  this._useScissorTest = false;
  this._scissorRectangle = undefined;

  this._useHDR = false;
}

function destroyTextures(oit) {
  oit._accumulationTexture =
    oit._accumulationTexture &&
    !oit._accumulationTexture.isDestroyed() &&
    oit._accumulationTexture.destroy();
  oit._revealageTexture =
    oit._revealageTexture &&
    !oit._revealageTexture.isDestroyed() &&
    oit._revealageTexture.destroy();
}

function destroyFramebuffers(oit) {
  oit._translucentFBO.destroy();
  oit._alphaFBO.destroy();
  oit._adjustTranslucentFBO.destroy();
  oit._adjustAlphaFBO.destroy();
}

function destroyResources(oit) {
  destroyTextures(oit);
  destroyFramebuffers(oit);
}

function updateTextures(oit, context, width, height) {
  destroyTextures(oit);

  oit._accumulationTexture = new Texture({
    context: context,
    width: width,
    height: height,
    pixelFormat: PixelFormat.RGBA,
    pixelDatatype: PixelDatatype.FLOAT,
  });

  // Use zeroed arraybuffer instead of null to initialize texture
  // to workaround Firefox. Only needed for the second color attachment.
  const source = new Float32Array(width * height * 4);
  oit._revealageTexture = new Texture({
    context: context,
    pixelFormat: PixelFormat.RGBA,
    pixelDatatype: PixelDatatype.FLOAT,
    source: {
      arrayBufferView: source,
      width: width,
      height: height,
    },
    flipY: false,
  });
}

function updateFramebuffers(oit, context) {
  destroyFramebuffers(oit);

  const completeFBO = WebGLConstants.FRAMEBUFFER_COMPLETE;
  let supported = true;

  const width = oit._accumulationTexture.width;
  const height = oit._accumulationTexture.height;

  // if MRT is supported, attempt to make an FBO with multiple color attachments
  if (oit._translucentMRTSupport) {
    oit._translucentFBO.setColorTexture(oit._accumulationTexture, 0);
    oit._translucentFBO.setColorTexture(oit._revealageTexture, 1);
    oit._translucentFBO.setDepthStencilTexture(oit._depthStencilTexture);
    oit._translucentFBO.update(context, width, height);

    oit._adjustTranslucentFBO.setColorTexture(oit._accumulationTexture, 0);
    oit._adjustTranslucentFBO.setColorTexture(oit._revealageTexture, 1);
    oit._adjustTranslucentFBO.update(context, width, height);

    if (
      oit._translucentFBO.status !== completeFBO ||
      oit._adjustTranslucentFBO.status !== completeFBO
    ) {
      destroyFramebuffers(oit);
      oit._translucentMRTSupport = false;
    }
  }

  // either MRT isn't supported or FBO creation failed, attempt multipass
  if (!oit._translucentMRTSupport) {
    oit._translucentFBO.setColorTexture(oit._accumulationTexture);
    oit._translucentFBO.setDepthStencilTexture(oit._depthStencilTexture);
    oit._translucentFBO.update(context, width, height);

    oit._alphaFBO.setColorTexture(oit._revealageTexture);
    oit._alphaFBO.setDepthStencilTexture(oit._depthStencilTexture);
    oit._alphaFBO.update(context, width, height);

    oit._adjustTranslucentFBO.setColorTexture(oit._accumulationTexture);
    oit._adjustTranslucentFBO.update(context, width, height);

    oit._adjustAlphaFBO.setColorTexture(oit._revealageTexture);
    oit._adjustAlphaFBO.update(context, width, height);

    const translucentComplete = oit._translucentFBO.status === completeFBO;
    const alphaComplete = oit._alphaFBO.status === completeFBO;
    const adjustTranslucentComplete =
      oit._adjustTranslucentFBO.status === completeFBO;
    const adjustAlphaComplete = oit._adjustAlphaFBO.status === completeFBO;
    if (
      !translucentComplete ||
      !alphaComplete ||
      !adjustTranslucentComplete ||
      !adjustAlphaComplete
    ) {
      destroyResources(oit);
      oit._translucentMultipassSupport = false;
      supported = false;
    }
  }

  return supported;
}

OIT.prototype.update = function (
  context,
  passState,
  framebuffer,
  useHDR,
  numSamples
) {
  if (!this.isSupported()) {
    return;
  }

  this._opaqueFBO = framebuffer;
  this._opaqueTexture = framebuffer.getColorTexture(0);
  this._depthStencilTexture = framebuffer.getDepthStencilTexture();

  const width = this._opaqueTexture.width;
  const height = this._opaqueTexture.height;

  const accumulationTexture = this._accumulationTexture;
  const textureChanged =
    !defined(accumulationTexture) ||
    accumulationTexture.width !== width ||
    accumulationTexture.height !== height ||
    useHDR !== this._useHDR;
  var samplesChanged = this._numSamples !== numSamples;
  this._numSamples = numSamples;
  if (textureChanged || samplesChanged) {
    updateTextures(this, context, width, height);
  }

  if (
    !defined(this._translucentFBO.framebuffer) ||
    textureChanged ||
    samplesChanged
  ) {
    if (!updateFramebuffers(this, context)) {
      // framebuffer creation failed
      return;
    }
  }

  this._useHDR = useHDR;

  const that = this;
  let fs;
  let uniformMap;

  if (!defined(this._compositeCommand)) {
    fs = new ShaderSource({
      sources: [CompositeOITFS],
    });
    if (this._translucentMRTSupport) {
      fs.defines.push("MRT");
    }

    uniformMap = {
      u_opaque: function () {
        return that._opaqueTexture;
      },
      u_accumulation: function () {
        return that._accumulationTexture;
      },
      u_revealage: function () {
        return that._revealageTexture;
      },
    };
    this._compositeCommand = context.createViewportQuadCommand(fs, {
      uniformMap: uniformMap,
      owner: this,
    });
  }

  if (!defined(this._adjustTranslucentCommand)) {
    if (this._translucentMRTSupport) {
      fs = new ShaderSource({
        defines: ["MRT"],
        sources: [AdjustTranslucentFS],
      });

      uniformMap = {
        u_bgColor: function () {
          return that._translucentMRTClearCommand.color;
        },
        u_depthTexture: function () {
          return that._depthStencilTexture;
        },
      };

      this._adjustTranslucentCommand = context.createViewportQuadCommand(fs, {
        uniformMap: uniformMap,
        owner: this,
      });
    } else if (this._translucentMultipassSupport) {
      fs = new ShaderSource({
        sources: [AdjustTranslucentFS],
      });

      uniformMap = {
        u_bgColor: function () {
          return that._translucentMultipassClearCommand.color;
        },
        u_depthTexture: function () {
          return that._depthStencilTexture;
        },
      };

      this._adjustTranslucentCommand = context.createViewportQuadCommand(fs, {
        uniformMap: uniformMap,
        owner: this,
      });

      uniformMap = {
        u_bgColor: function () {
          return that._alphaClearCommand.color;
        },
        u_depthTexture: function () {
          return that._depthStencilTexture;
        },
      };

      this._adjustAlphaCommand = context.createViewportQuadCommand(fs, {
        uniformMap: uniformMap,
        owner: this,
      });
    }
  }

  this._viewport.width = width;
  this._viewport.height = height;

  const useScissorTest = !BoundingRectangle.equals(
    this._viewport,
    passState.viewport
  );
  let updateScissor = useScissorTest !== this._useScissorTest;
  this._useScissorTest = useScissorTest;

  if (!BoundingRectangle.equals(this._scissorRectangle, passState.viewport)) {
    this._scissorRectangle = BoundingRectangle.clone(
      passState.viewport,
      this._scissorRectangle
    );
    updateScissor = true;
  }

  if (
    !defined(this._rs) ||
    !BoundingRectangle.equals(this._viewport, this._rs.viewport) ||
    updateScissor
  ) {
    this._rs = RenderState.fromCache({
      viewport: this._viewport,
      scissorTest: {
        enabled: this._useScissorTest,
        rectangle: this._scissorRectangle,
      },
    });
  }

  if (defined(this._compositeCommand)) {
    this._compositeCommand.renderState = this._rs;
  }

  if (this._adjustTranslucentCommand) {
    this._adjustTranslucentCommand.renderState = this._rs;
  }

  if (defined(this._adjustAlphaCommand)) {
    this._adjustAlphaCommand.renderState = this._rs;
  }
};

const translucentMRTBlend = {
  enabled: true,
  color: new Color(0.0, 0.0, 0.0, 0.0),
  equationRgb: BlendEquation.ADD,
  equationAlpha: BlendEquation.ADD,
  functionSourceRgb: BlendFunction.ONE,
  functionDestinationRgb: BlendFunction.ONE,
  functionSourceAlpha: BlendFunction.ZERO,
  functionDestinationAlpha: BlendFunction.ONE_MINUS_SOURCE_ALPHA,
};

const translucentColorBlend = {
  enabled: true,
  color: new Color(0.0, 0.0, 0.0, 0.0),
  equationRgb: BlendEquation.ADD,
  equationAlpha: BlendEquation.ADD,
  functionSourceRgb: BlendFunction.ONE,
  functionDestinationRgb: BlendFunction.ONE,
  functionSourceAlpha: BlendFunction.ONE,
  functionDestinationAlpha: BlendFunction.ONE,
};

const translucentAlphaBlend = {
  enabled: true,
  color: new Color(0.0, 0.0, 0.0, 0.0),
  equationRgb: BlendEquation.ADD,
  equationAlpha: BlendEquation.ADD,
  functionSourceRgb: BlendFunction.ZERO,
  functionDestinationRgb: BlendFunction.ONE_MINUS_SOURCE_ALPHA,
  functionSourceAlpha: BlendFunction.ZERO,
  functionDestinationAlpha: BlendFunction.ONE_MINUS_SOURCE_ALPHA,
};

function getTranslucentRenderState(
  context,
  translucentBlending,
  cache,
  renderState
) {
  let translucentState = cache[renderState.id];
  if (!defined(translucentState)) {
    const rs = RenderState.getState(renderState);
    rs.depthMask = false;
    rs.blending = translucentBlending;

    translucentState = RenderState.fromCache(rs);
    cache[renderState.id] = translucentState;
  }

  return translucentState;
}

function getTranslucentMRTRenderState(oit, context, renderState) {
  return getTranslucentRenderState(
    context,
    translucentMRTBlend,
    oit._translucentRenderStateCache,
    renderState
  );
}

function getTranslucentColorRenderState(oit, context, renderState) {
  return getTranslucentRenderState(
    context,
    translucentColorBlend,
    oit._translucentRenderStateCache,
    renderState
  );
}

function getTranslucentAlphaRenderState(oit, context, renderState) {
  return getTranslucentRenderState(
    context,
    translucentAlphaBlend,
    oit._alphaRenderStateCache,
    renderState
  );
}

const mrtShaderSource =
  "    vec3 Ci = czm_gl_FragColor.rgb * czm_gl_FragColor.a;\n" +
  "    float ai = czm_gl_FragColor.a;\n" +
  "    float wzi = czm_alphaWeight(ai);\n" +
  "    gl_FragData[0] = vec4(Ci * wzi, ai);\n" +
  "    gl_FragData[1] = vec4(ai * wzi);\n";

const colorShaderSource =
  "    vec3 Ci = czm_gl_FragColor.rgb * czm_gl_FragColor.a;\n" +
  "    float ai = czm_gl_FragColor.a;\n" +
  "    float wzi = czm_alphaWeight(ai);\n" +
  "    gl_FragColor = vec4(Ci, ai) * wzi;\n";

const alphaShaderSource =
  "    float ai = czm_gl_FragColor.a;\n" + "    gl_FragColor = vec4(ai);\n";

function getTranslucentShaderProgram(context, shaderProgram, keyword, source) {
  let shader = context.shaderCache.getDerivedShaderProgram(
    shaderProgram,
    keyword
  );
  if (!defined(shader)) {
    const attributeLocations = shaderProgram._attributeLocations;

    const fs = shaderProgram.fragmentShaderSource.clone();

    fs.sources = fs.sources.map(function (source) {
      source = ShaderSource.replaceMain(source, "czm_translucent_main");
      source = source.replace(/gl_FragColor/g, "czm_gl_FragColor");
      source = source.replace(/\bdiscard\b/g, "czm_discard = true");
      source = source.replace(/czm_phong/g, "czm_translucentPhong");
      return source;
    });

    // Discarding the fragment in main is a workaround for ANGLE D3D9
    // shader compilation errors.

    fs.sources.splice(
      0,
      0,
      (source.indexOf("gl_FragData") !== -1
        ? "#extension GL_EXT_draw_buffers : enable \n"
        : "") +
        "vec4 czm_gl_FragColor;\n" +
        "bool czm_discard = false;\n"
    );

    fs.sources.push(
      "void main()\n" +
        "{\n" +
        "    czm_translucent_main();\n" +
        "    if (czm_discard)\n" +
        "    {\n" +
        "        discard;\n" +
        "    }\n" +
        source +
        "}\n"
    );

    shader = context.shaderCache.createDerivedShaderProgram(
      shaderProgram,
      keyword,
      {
        vertexShaderSource: shaderProgram.vertexShaderSource,
        fragmentShaderSource: fs,
        attributeLocations: attributeLocations,
      }
    );
  }

  return shader;
}

function getTranslucentMRTShaderProgram(context, shaderProgram) {
  return getTranslucentShaderProgram(
    context,
    shaderProgram,
    "translucentMRT",
    mrtShaderSource
  );
}

function getTranslucentColorShaderProgram(context, shaderProgram) {
  return getTranslucentShaderProgram(
    context,
    shaderProgram,
    "translucentMultipass",
    colorShaderSource
  );
}

function getTranslucentAlphaShaderProgram(context, shaderProgram) {
  return getTranslucentShaderProgram(
    context,
    shaderProgram,
    "alphaMultipass",
    alphaShaderSource
  );
}

OIT.prototype.createDerivedCommands = function (command, context, result) {
  if (!defined(result)) {
    result = {};
  }

  if (this._translucentMRTSupport) {
    let translucentShader;
    let translucentRenderState;
    if (defined(result.translucentCommand)) {
      translucentShader = result.translucentCommand.shaderProgram;
      translucentRenderState = result.translucentCommand.renderState;
    }

    result.translucentCommand = DrawCommand.shallowClone(
      command,
      result.translucentCommand
    );

    if (
      !defined(translucentShader) ||
      result.shaderProgramId !== command.shaderProgram.id
    ) {
      result.translucentCommand.shaderProgram = getTranslucentMRTShaderProgram(
        context,
        command.shaderProgram
      );
      result.translucentCommand.renderState = getTranslucentMRTRenderState(
        this,
        context,
        command.renderState
      );
      result.shaderProgramId = command.shaderProgram.id;
    } else {
      result.translucentCommand.shaderProgram = translucentShader;
      result.translucentCommand.renderState = translucentRenderState;
    }
  } else {
    let colorShader;
    let colorRenderState;
    let alphaShader;
    let alphaRenderState;
    if (defined(result.translucentCommand)) {
      colorShader = result.translucentCommand.shaderProgram;
      colorRenderState = result.translucentCommand.renderState;
      alphaShader = result.alphaCommand.shaderProgram;
      alphaRenderState = result.alphaCommand.renderState;
    }

    result.translucentCommand = DrawCommand.shallowClone(
      command,
      result.translucentCommand
    );
    result.alphaCommand = DrawCommand.shallowClone(
      command,
      result.alphaCommand
    );

    if (
      !defined(colorShader) ||
      result.shaderProgramId !== command.shaderProgram.id
    ) {
      result.translucentCommand.shaderProgram = getTranslucentColorShaderProgram(
        context,
        command.shaderProgram
      );
      result.translucentCommand.renderState = getTranslucentColorRenderState(
        this,
        context,
        command.renderState
      );
      result.alphaCommand.shaderProgram = getTranslucentAlphaShaderProgram(
        context,
        command.shaderProgram
      );
      result.alphaCommand.renderState = getTranslucentAlphaRenderState(
        this,
        context,
        command.renderState
      );
      result.shaderProgramId = command.shaderProgram.id;
    } else {
      result.translucentCommand.shaderProgram = colorShader;
      result.translucentCommand.renderState = colorRenderState;
      result.alphaCommand.shaderProgram = alphaShader;
      result.alphaCommand.renderState = alphaRenderState;
    }
  }

  return result;
};

function executeTranslucentCommandsSortedMultipass(
  oit,
  scene,
  executeFunction,
  passState,
  commands,
  invertClassification
) {
  let command;
  let derivedCommand;
  let j;

  const context = scene.context;
  const useLogDepth = scene.frameState.useLogDepth;
  const useHdr = scene._hdr;
  const framebuffer = passState.framebuffer;
  const length = commands.length;

  const lightShadowsEnabled = scene.frameState.shadowState.lightShadowsEnabled;

  passState.framebuffer = oit._adjustTranslucentFBO.framebuffer;
  oit._adjustTranslucentCommand.execute(context, passState);
  passState.framebuffer = oit._adjustAlphaFBO.framebuffer;
  oit._adjustAlphaCommand.execute(context, passState);

<<<<<<< HEAD
  var debugFramebuffer = oit._opaqueFBO.framebuffer;
=======
  const debugFramebuffer = oit._opaqueFBO;
>>>>>>> dc725e67
  passState.framebuffer = oit._translucentFBO.framebuffer;

  for (j = 0; j < length; ++j) {
    command = commands[j];
    command = useLogDepth ? command.derivedCommands.logDepth.command : command;
    command = useHdr ? command.derivedCommands.hdr.command : command;
    derivedCommand =
      lightShadowsEnabled && command.receiveShadows
        ? command.derivedCommands.oit.shadows.translucentCommand
        : command.derivedCommands.oit.translucentCommand;
    executeFunction(
      derivedCommand,
      scene,
      context,
      passState,
      debugFramebuffer
    );
  }

  if (defined(invertClassification)) {
    command = invertClassification.unclassifiedCommand;
    derivedCommand =
      lightShadowsEnabled && command.receiveShadows
        ? command.derivedCommands.oit.shadows.translucentCommand
        : command.derivedCommands.oit.translucentCommand;
    executeFunction(
      derivedCommand,
      scene,
      context,
      passState,
      debugFramebuffer
    );
  }

  passState.framebuffer = oit._alphaFBO.framebuffer;

  for (j = 0; j < length; ++j) {
    command = commands[j];
    command = useLogDepth ? command.derivedCommands.logDepth.command : command;
    command = useHdr ? command.derivedCommands.hdr.command : command;
    derivedCommand =
      lightShadowsEnabled && command.receiveShadows
        ? command.derivedCommands.oit.shadows.alphaCommand
        : command.derivedCommands.oit.alphaCommand;
    executeFunction(
      derivedCommand,
      scene,
      context,
      passState,
      debugFramebuffer
    );
  }

  if (defined(invertClassification)) {
    command = invertClassification.unclassifiedCommand;
    derivedCommand =
      lightShadowsEnabled && command.receiveShadows
        ? command.derivedCommands.oit.shadows.alphaCommand
        : command.derivedCommands.oit.alphaCommand;
    executeFunction(
      derivedCommand,
      scene,
      context,
      passState,
      debugFramebuffer
    );
  }

  passState.framebuffer = framebuffer;
}

function executeTranslucentCommandsSortedMRT(
  oit,
  scene,
  executeFunction,
  passState,
  commands,
  invertClassification
) {
  const context = scene.context;
  const useLogDepth = scene.frameState.useLogDepth;
  const useHdr = scene._hdr;
  const framebuffer = passState.framebuffer;
  const length = commands.length;

  const lightShadowsEnabled = scene.frameState.shadowState.lightShadowsEnabled;

  passState.framebuffer = oit._adjustTranslucentFBO.framebuffer;
  oit._adjustTranslucentCommand.execute(context, passState);

<<<<<<< HEAD
  var debugFramebuffer = oit._opaqueFBO.framebuffer;
=======
  const debugFramebuffer = oit._opaqueFBO;
>>>>>>> dc725e67
  passState.framebuffer = oit._translucentFBO.framebuffer;

  let command;
  let derivedCommand;

  for (let j = 0; j < length; ++j) {
    command = commands[j];
    command = useLogDepth ? command.derivedCommands.logDepth.command : command;
    command = useHdr ? command.derivedCommands.hdr.command : command;
    derivedCommand =
      lightShadowsEnabled && command.receiveShadows
        ? command.derivedCommands.oit.shadows.translucentCommand
        : command.derivedCommands.oit.translucentCommand;
    executeFunction(
      derivedCommand,
      scene,
      context,
      passState,
      debugFramebuffer
    );
  }

  if (defined(invertClassification)) {
    command = invertClassification.unclassifiedCommand;
    derivedCommand =
      lightShadowsEnabled && command.receiveShadows
        ? command.derivedCommands.oit.shadows.translucentCommand
        : command.derivedCommands.oit.translucentCommand;
    executeFunction(
      derivedCommand,
      scene,
      context,
      passState,
      debugFramebuffer
    );
  }

  passState.framebuffer = framebuffer;
}

OIT.prototype.executeCommands = function (
  scene,
  executeFunction,
  passState,
  commands,
  invertClassification
) {
  if (this._translucentMRTSupport) {
    executeTranslucentCommandsSortedMRT(
      this,
      scene,
      executeFunction,
      passState,
      commands,
      invertClassification
    );
    return;
  }

  executeTranslucentCommandsSortedMultipass(
    this,
    scene,
    executeFunction,
    passState,
    commands,
    invertClassification
  );
};

OIT.prototype.execute = function (context, passState) {
  this._compositeCommand.execute(context, passState);
};

OIT.prototype.clear = function (context, passState, clearColor) {
  const framebuffer = passState.framebuffer;

  passState.framebuffer = this._opaqueFBO.framebuffer;
  Color.clone(clearColor, this._opaqueClearCommand.color);
  this._opaqueClearCommand.execute(context, passState);

  passState.framebuffer = this._translucentFBO.framebuffer;
  const translucentClearCommand = this._translucentMRTSupport
    ? this._translucentMRTClearCommand
    : this._translucentMultipassClearCommand;
  translucentClearCommand.execute(context, passState);

  if (this._translucentMultipassSupport) {
    passState.framebuffer = this._alphaFBO.framebuffer;
    this._alphaClearCommand.execute(context, passState);
  }

  passState.framebuffer = framebuffer;
};

OIT.prototype.isSupported = function () {
  return this._translucentMRTSupport || this._translucentMultipassSupport;
};

OIT.prototype.isDestroyed = function () {
  return false;
};

OIT.prototype.destroy = function () {
  destroyResources(this);

  if (defined(this._compositeCommand)) {
    this._compositeCommand.shaderProgram =
      this._compositeCommand.shaderProgram &&
      this._compositeCommand.shaderProgram.destroy();
  }

  if (defined(this._adjustTranslucentCommand)) {
    this._adjustTranslucentCommand.shaderProgram =
      this._adjustTranslucentCommand.shaderProgram &&
      this._adjustTranslucentCommand.shaderProgram.destroy();
  }

  if (defined(this._adjustAlphaCommand)) {
    this._adjustAlphaCommand.shaderProgram =
      this._adjustAlphaCommand.shaderProgram &&
      this._adjustAlphaCommand.shaderProgram.destroy();
  }

  return destroyObject(this);
};
export default OIT;<|MERGE_RESOLUTION|>--- conflicted
+++ resolved
@@ -671,11 +671,7 @@
   passState.framebuffer = oit._adjustAlphaFBO.framebuffer;
   oit._adjustAlphaCommand.execute(context, passState);
 
-<<<<<<< HEAD
   var debugFramebuffer = oit._opaqueFBO.framebuffer;
-=======
-  const debugFramebuffer = oit._opaqueFBO;
->>>>>>> dc725e67
   passState.framebuffer = oit._translucentFBO.framebuffer;
 
   for (j = 0; j < length; ++j) {
@@ -766,11 +762,7 @@
   passState.framebuffer = oit._adjustTranslucentFBO.framebuffer;
   oit._adjustTranslucentCommand.execute(context, passState);
 
-<<<<<<< HEAD
   var debugFramebuffer = oit._opaqueFBO.framebuffer;
-=======
-  const debugFramebuffer = oit._opaqueFBO;
->>>>>>> dc725e67
   passState.framebuffer = oit._translucentFBO.framebuffer;
 
   let command;
