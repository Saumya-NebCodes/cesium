<<<<<<< HEAD
import Cartesian3 from '../Core/Cartesian3.js';
import defaultValue from '../Core/defaultValue.js';
import defer from '../Core/defer.js';
import defined from '../Core/defined.js';
import destroyObject from '../Core/destroyObject.js';
import DeveloperError from '../Core/DeveloperError.js';
import Ellipsoid from '../Core/Ellipsoid.js';
import getStringFromTypedArray from '../Core/getStringFromTypedArray.js';
import ComponentDatatype from '../Core/ComponentDatatype.js';
import CesiumMath from '../Core/Math.js';
import Matrix4 from '../Core/Matrix4.js';
import Rectangle from '../Core/Rectangle.js';
import RuntimeError from '../Core/RuntimeError.js';
import Cesium3DTileBatchTable from './Cesium3DTileBatchTable.js';
import Cesium3DTileFeatureTable from './Cesium3DTileFeatureTable.js';
import Vector3DTilePoints from './Vector3DTilePoints.js';
import Vector3DTilePolygons from './Vector3DTilePolygons.js';
import Vector3DTilePolylines from './Vector3DTilePolylines.js';

    /**
     * Represents the contents of a
     * {@link https://github.com/CesiumGS/3d-tiles/tree/3d-tiles-next/TileFormats/VectorData|Vector}
     * tile in a {@link https://github.com/CesiumGS/3d-tiles/tree/master/specification|3D Tiles} tileset.
     * <p>
     * Implements the {@link Cesium3DTileContent} interface.
     * </p>
     *
     * @alias Vector3DTileContent
     * @constructor
     *
     * @private
     */
    function Vector3DTileContent(tileset, tile, resource, arrayBuffer, byteOffset) {
        this._tileset = tileset;
        this._tile = tile;
        this._resource = resource;

        this._polygons = undefined;
        this._polylines = undefined;
        this._points = undefined;

        this._contentReadyPromise = undefined;
        this._readyPromise = defer();

        this._batchTable = undefined;
        this._features = undefined;

        /**
         * Part of the {@link Cesium3DTileContent} interface.
         */
        this.featurePropertiesDirty = false;

        initialize(this, arrayBuffer, byteOffset);
=======
import Cartesian3 from "../Core/Cartesian3.js";
import defaultValue from "../Core/defaultValue.js";
import defined from "../Core/defined.js";
import destroyObject from "../Core/destroyObject.js";
import DeveloperError from "../Core/DeveloperError.js";
import Ellipsoid from "../Core/Ellipsoid.js";
import getStringFromTypedArray from "../Core/getStringFromTypedArray.js";
import ComponentDatatype from "../Core/ComponentDatatype.js";
import CesiumMath from "../Core/Math.js";
import Matrix4 from "../Core/Matrix4.js";
import Rectangle from "../Core/Rectangle.js";
import RuntimeError from "../Core/RuntimeError.js";
import when from "../ThirdParty/when.js";
import Cesium3DTileBatchTable from "./Cesium3DTileBatchTable.js";
import Cesium3DTileFeatureTable from "./Cesium3DTileFeatureTable.js";
import Vector3DTilePoints from "./Vector3DTilePoints.js";
import Vector3DTilePolygons from "./Vector3DTilePolygons.js";
import Vector3DTilePolylines from "./Vector3DTilePolylines.js";

/**
 * Represents the contents of a
 * {@link https://github.com/CesiumGS/3d-tiles/tree/3d-tiles-next/TileFormats/VectorData|Vector}
 * tile in a {@link https://github.com/CesiumGS/3d-tiles/tree/master/specification|3D Tiles} tileset.
 * <p>
 * Implements the {@link Cesium3DTileContent} interface.
 * </p>
 *
 * @alias Vector3DTileContent
 * @constructor
 *
 * @private
 */
function Vector3DTileContent(tileset, tile, resource, arrayBuffer, byteOffset) {
  this._tileset = tileset;
  this._tile = tile;
  this._resource = resource;

  this._polygons = undefined;
  this._polylines = undefined;
  this._points = undefined;

  this._contentReadyPromise = undefined;
  this._readyPromise = when.defer();

  this._batchTable = undefined;
  this._features = undefined;

  /**
   * Part of the {@link Cesium3DTileContent} interface.
   */
  this.featurePropertiesDirty = false;

  initialize(this, arrayBuffer, byteOffset);
}

Object.defineProperties(Vector3DTileContent.prototype, {
  featuresLength: {
    get: function () {
      return defined(this._batchTable) ? this._batchTable.featuresLength : 0;
    },
  },

  pointsLength: {
    get: function () {
      if (defined(this._points)) {
        return this._points.pointsLength;
      }
      return 0;
    },
  },

  trianglesLength: {
    get: function () {
      var trianglesLength = 0;
      if (defined(this._polygons)) {
        trianglesLength += this._polygons.trianglesLength;
      }
      if (defined(this._polylines)) {
        trianglesLength += this._polylines.trianglesLength;
      }
      return trianglesLength;
    },
  },

  geometryByteLength: {
    get: function () {
      var geometryByteLength = 0;
      if (defined(this._polygons)) {
        geometryByteLength += this._polygons.geometryByteLength;
      }
      if (defined(this._polylines)) {
        geometryByteLength += this._polylines.geometryByteLength;
      }
      return geometryByteLength;
    },
  },

  texturesByteLength: {
    get: function () {
      if (defined(this._points)) {
        return this._points.texturesByteLength;
      }
      return 0;
    },
  },

  batchTableByteLength: {
    get: function () {
      return defined(this._batchTable) ? this._batchTable.memorySizeInBytes : 0;
    },
  },

  innerContents: {
    get: function () {
      return undefined;
    },
  },

  readyPromise: {
    get: function () {
      return this._readyPromise.promise;
    },
  },

  tileset: {
    get: function () {
      return this._tileset;
    },
  },

  tile: {
    get: function () {
      return this._tile;
    },
  },

  url: {
    get: function () {
      return this._resource.getUrlComponent(true);
    },
  },

  batchTable: {
    get: function () {
      return this._batchTable;
    },
  },
});

function createColorChangedCallback(content) {
  return function (batchId, color) {
    if (defined(content._polygons)) {
      content._polygons.updateCommands(batchId, color);
    }
  };
}

function getBatchIds(featureTableJson, featureTableBinary) {
  var polygonBatchIds;
  var polylineBatchIds;
  var pointBatchIds;
  var i;

  var numberOfPolygons = defaultValue(featureTableJson.POLYGONS_LENGTH, 0);
  var numberOfPolylines = defaultValue(featureTableJson.POLYLINES_LENGTH, 0);
  var numberOfPoints = defaultValue(featureTableJson.POINTS_LENGTH, 0);

  if (numberOfPolygons > 0 && defined(featureTableJson.POLYGON_BATCH_IDS)) {
    var polygonBatchIdsByteOffset =
      featureTableBinary.byteOffset +
      featureTableJson.POLYGON_BATCH_IDS.byteOffset;
    polygonBatchIds = new Uint16Array(
      featureTableBinary.buffer,
      polygonBatchIdsByteOffset,
      numberOfPolygons
    );
  }

  if (numberOfPolylines > 0 && defined(featureTableJson.POLYLINE_BATCH_IDS)) {
    var polylineBatchIdsByteOffset =
      featureTableBinary.byteOffset +
      featureTableJson.POLYLINE_BATCH_IDS.byteOffset;
    polylineBatchIds = new Uint16Array(
      featureTableBinary.buffer,
      polylineBatchIdsByteOffset,
      numberOfPolylines
    );
  }

  if (numberOfPoints > 0 && defined(featureTableJson.POINT_BATCH_IDS)) {
    var pointBatchIdsByteOffset =
      featureTableBinary.byteOffset +
      featureTableJson.POINT_BATCH_IDS.byteOffset;
    pointBatchIds = new Uint16Array(
      featureTableBinary.buffer,
      pointBatchIdsByteOffset,
      numberOfPoints
    );
  }

  var atLeastOneDefined =
    defined(polygonBatchIds) ||
    defined(polylineBatchIds) ||
    defined(pointBatchIds);
  var atLeastOneUndefined =
    (numberOfPolygons > 0 && !defined(polygonBatchIds)) ||
    (numberOfPolylines > 0 && !defined(polylineBatchIds)) ||
    (numberOfPoints > 0 && !defined(pointBatchIds));

  if (atLeastOneDefined && atLeastOneUndefined) {
    throw new RuntimeError(
      "If one group of batch ids is defined, then all batch ids must be defined."
    );
  }

  var allUndefinedBatchIds =
    !defined(polygonBatchIds) &&
    !defined(polylineBatchIds) &&
    !defined(pointBatchIds);
  if (allUndefinedBatchIds) {
    var id = 0;
    if (!defined(polygonBatchIds) && numberOfPolygons > 0) {
      polygonBatchIds = new Uint16Array(numberOfPolygons);
      for (i = 0; i < numberOfPolygons; ++i) {
        polygonBatchIds[i] = id++;
      }
    }
    if (!defined(polylineBatchIds) && numberOfPolylines > 0) {
      polylineBatchIds = new Uint16Array(numberOfPolylines);
      for (i = 0; i < numberOfPolylines; ++i) {
        polylineBatchIds[i] = id++;
      }
    }
    if (!defined(pointBatchIds) && numberOfPoints > 0) {
      pointBatchIds = new Uint16Array(numberOfPoints);
      for (i = 0; i < numberOfPoints; ++i) {
        pointBatchIds[i] = id++;
      }
    }
  }

  return {
    polygons: polygonBatchIds,
    polylines: polylineBatchIds,
    points: pointBatchIds,
  };
}

var sizeOfUint32 = Uint32Array.BYTES_PER_ELEMENT;

function initialize(content, arrayBuffer, byteOffset) {
  byteOffset = defaultValue(byteOffset, 0);

  var uint8Array = new Uint8Array(arrayBuffer);
  var view = new DataView(arrayBuffer);
  byteOffset += sizeOfUint32; // Skip magic number

  var version = view.getUint32(byteOffset, true);
  if (version !== 1) {
    throw new RuntimeError(
      "Only Vector tile version 1 is supported.  Version " +
        version +
        " is not."
    );
  }
  byteOffset += sizeOfUint32;

  var byteLength = view.getUint32(byteOffset, true);
  byteOffset += sizeOfUint32;

  if (byteLength === 0) {
    content._readyPromise.resolve(content);
    return;
  }

  var featureTableJSONByteLength = view.getUint32(byteOffset, true);
  byteOffset += sizeOfUint32;

  if (featureTableJSONByteLength === 0) {
    throw new RuntimeError(
      "Feature table must have a byte length greater than zero"
    );
  }

  var featureTableBinaryByteLength = view.getUint32(byteOffset, true);
  byteOffset += sizeOfUint32;
  var batchTableJSONByteLength = view.getUint32(byteOffset, true);
  byteOffset += sizeOfUint32;
  var batchTableBinaryByteLength = view.getUint32(byteOffset, true);
  byteOffset += sizeOfUint32;
  var indicesByteLength = view.getUint32(byteOffset, true);
  byteOffset += sizeOfUint32;
  var positionByteLength = view.getUint32(byteOffset, true);
  byteOffset += sizeOfUint32;
  var polylinePositionByteLength = view.getUint32(byteOffset, true);
  byteOffset += sizeOfUint32;
  var pointsPositionByteLength = view.getUint32(byteOffset, true);
  byteOffset += sizeOfUint32;

  var featureTableString = getStringFromTypedArray(
    uint8Array,
    byteOffset,
    featureTableJSONByteLength
  );
  var featureTableJson = JSON.parse(featureTableString);
  byteOffset += featureTableJSONByteLength;

  var featureTableBinary = new Uint8Array(
    arrayBuffer,
    byteOffset,
    featureTableBinaryByteLength
  );
  byteOffset += featureTableBinaryByteLength;

  var batchTableJson;
  var batchTableBinary;
  if (batchTableJSONByteLength > 0) {
    // PERFORMANCE_IDEA: is it possible to allocate this on-demand?  Perhaps keep the
    // arraybuffer/string compressed in memory and then decompress it when it is first accessed.
    //
    // We could also make another request for it, but that would make the property set/get
    // API async, and would double the number of numbers in some cases.
    var batchTableString = getStringFromTypedArray(
      uint8Array,
      byteOffset,
      batchTableJSONByteLength
    );
    batchTableJson = JSON.parse(batchTableString);
    byteOffset += batchTableJSONByteLength;

    if (batchTableBinaryByteLength > 0) {
      // Has a batch table binary
      batchTableBinary = new Uint8Array(
        arrayBuffer,
        byteOffset,
        batchTableBinaryByteLength
      );
      // Copy the batchTableBinary section and let the underlying ArrayBuffer be freed
      batchTableBinary = new Uint8Array(batchTableBinary);
      byteOffset += batchTableBinaryByteLength;
    }
  }

  var numberOfPolygons = defaultValue(featureTableJson.POLYGONS_LENGTH, 0);
  var numberOfPolylines = defaultValue(featureTableJson.POLYLINES_LENGTH, 0);
  var numberOfPoints = defaultValue(featureTableJson.POINTS_LENGTH, 0);
  var totalPrimitives = numberOfPolygons + numberOfPolylines + numberOfPoints;

  var batchTable = new Cesium3DTileBatchTable(
    content,
    totalPrimitives,
    batchTableJson,
    batchTableBinary,
    createColorChangedCallback(content)
  );
  content._batchTable = batchTable;

  if (totalPrimitives === 0) {
    return;
  }

  var featureTable = new Cesium3DTileFeatureTable(
    featureTableJson,
    featureTableBinary
  );
  var region = featureTable.getGlobalProperty("REGION");
  if (!defined(region)) {
    throw new RuntimeError(
      "Feature table global property: REGION must be defined"
    );
  }
  var rectangle = Rectangle.unpack(region);
  var minHeight = region[4];
  var maxHeight = region[5];

  var modelMatrix = content._tile.computedTransform;

  var center = featureTable.getGlobalProperty(
    "RTC_CENTER",
    ComponentDatatype.FLOAT,
    3
  );
  if (defined(center)) {
    center = Cartesian3.unpack(center);
    Matrix4.multiplyByPoint(modelMatrix, center, center);
  } else {
    center = Rectangle.center(rectangle);
    center.height = CesiumMath.lerp(minHeight, maxHeight, 0.5);
    center = Ellipsoid.WGS84.cartographicToCartesian(center);
  }

  var batchIds = getBatchIds(featureTableJson, featureTableBinary);
  byteOffset += byteOffset % 4;

  if (numberOfPolygons > 0) {
    featureTable.featuresLength = numberOfPolygons;

    var polygonCounts = defaultValue(
      featureTable.getPropertyArray(
        "POLYGON_COUNTS",
        ComponentDatatype.UNSIGNED_INT,
        1
      ),
      featureTable.getPropertyArray(
        "POLYGON_COUNT",
        ComponentDatatype.UNSIGNED_INT,
        1
      ) // Workaround for old vector tilesets using the non-plural name
    );

    if (!defined(polygonCounts)) {
      throw new RuntimeError(
        "Feature table property: POLYGON_COUNTS must be defined when POLYGONS_LENGTH is greater than 0"
      );
>>>>>>> 2fd0e8f7
    }

    var polygonIndexCounts = defaultValue(
      featureTable.getPropertyArray(
        "POLYGON_INDEX_COUNTS",
        ComponentDatatype.UNSIGNED_INT,
        1
      ),
      featureTable.getPropertyArray(
        "POLYGON_INDEX_COUNT",
        ComponentDatatype.UNSIGNED_INT,
        1
      ) // Workaround for old vector tilesets using the non-plural name
    );

    if (!defined(polygonIndexCounts)) {
      throw new RuntimeError(
        "Feature table property: POLYGON_INDEX_COUNTS must be defined when POLYGONS_LENGTH is greater than 0"
      );
    }

    // Use the counts array to determine how many position values we want. If we used the byte length then
    // zero padding values would be included and cause the delta zig-zag decoding to fail
    var numPolygonPositions = polygonCounts.reduce(function (total, count) {
      return total + count * 2;
    }, 0);

    var numPolygonIndices = polygonIndexCounts.reduce(function (total, count) {
      return total + count;
    }, 0);

    var indices = new Uint32Array(arrayBuffer, byteOffset, numPolygonIndices);
    byteOffset += indicesByteLength;

    var polygonPositions = new Uint16Array(
      arrayBuffer,
      byteOffset,
      numPolygonPositions
    );
    byteOffset += positionByteLength;

    var polygonMinimumHeights;
    var polygonMaximumHeights;
    if (
      defined(featureTableJson.POLYGON_MINIMUM_HEIGHTS) &&
      defined(featureTableJson.POLYGON_MAXIMUM_HEIGHTS)
    ) {
      polygonMinimumHeights = featureTable.getPropertyArray(
        "POLYGON_MINIMUM_HEIGHTS",
        ComponentDatatype.FLOAT,
        1
      );
      polygonMaximumHeights = featureTable.getPropertyArray(
        "POLYGON_MAXIMUM_HEIGHTS",
        ComponentDatatype.FLOAT,
        1
      );
    }

    content._polygons = new Vector3DTilePolygons({
      positions: polygonPositions,
      counts: polygonCounts,
      indexCounts: polygonIndexCounts,
      indices: indices,
      minimumHeight: minHeight,
      maximumHeight: maxHeight,
      polygonMinimumHeights: polygonMinimumHeights,
      polygonMaximumHeights: polygonMaximumHeights,
      center: center,
      rectangle: rectangle,
      boundingVolume: content.tile.boundingVolume.boundingVolume,
      batchTable: batchTable,
      batchIds: batchIds.polygons,
      modelMatrix: modelMatrix,
    });
  }

  if (numberOfPolylines > 0) {
    featureTable.featuresLength = numberOfPolylines;

    var polylineCounts = defaultValue(
      featureTable.getPropertyArray(
        "POLYLINE_COUNTS",
        ComponentDatatype.UNSIGNED_INT,
        1
      ),
      featureTable.getPropertyArray(
        "POLYLINE_COUNT",
        ComponentDatatype.UNSIGNED_INT,
        1
      ) // Workaround for old vector tilesets using the non-plural name
    );

    if (!defined(polylineCounts)) {
      throw new RuntimeError(
        "Feature table property: POLYLINE_COUNTS must be defined when POLYLINES_LENGTH is greater than 0"
      );
    }

    var widths = featureTable.getPropertyArray(
      "POLYLINE_WIDTHS",
      ComponentDatatype.UNSIGNED_SHORT,
      1
    );
    if (!defined(widths)) {
      widths = new Uint16Array(numberOfPolylines);
      for (var i = 0; i < numberOfPolylines; ++i) {
        widths[i] = 2.0;
      }
    }

<<<<<<< HEAD
    Vector3DTileContent.prototype.hasProperty = function(batchId, name) {
        return this._batchTable.hasProperty(batchId, name);
    };

    Vector3DTileContent.prototype.getFeature = function(batchId) {
        //>>includeStart('debug', pragmas.debug);
        var featuresLength = this.featuresLength;
        if (!defined(batchId) || (batchId < 0) || (batchId >= featuresLength)) {
            throw new DeveloperError('batchId is required and between zero and featuresLength - 1 (' + (featuresLength - 1) + ').');
        }
        //>>includeEnd('debug');

        createFeatures(this);
        return this._features[batchId];
    };

    Vector3DTileContent.prototype.applyDebugSettings = function(enabled, color) {
        if (defined(this._polygons)) {
            this._polygons.applyDebugSettings(enabled, color);
        }
        if (defined(this._polylines)) {
            this._polylines.applyDebugSettings(enabled, color);
        }
        if (defined(this._points)) {
            this._points.applyDebugSettings(enabled, color);
        }
    };

    Vector3DTileContent.prototype.applyStyle = function(style) {
        createFeatures(this);
        if (defined(this._polygons)) {
            this._polygons.applyStyle(style, this._features);
        }
        if (defined(this._polylines)) {
            this._polylines.applyStyle(style, this._features);
        }
        if (defined(this._points)) {
            this._points.applyStyle(style, this._features);
        }
    };

    Vector3DTileContent.prototype.update = function(tileset, frameState) {
        var ready = true;
        if (defined(this._polygons)) {
            this._polygons.classificationType = this._tileset.classificationType;
            this._polygons.debugWireframe = this._tileset.debugWireframe;
            this._polygons.update(frameState);
            ready = ready && this._polygons._ready;
        }
        if (defined(this._polylines)) {
            this._polylines.update(frameState);
            ready = ready && this._polylines._ready;
        }
        if (defined(this._points)) {
            this._points.update(frameState);
            ready = ready && this._points._ready;
        }
        if (defined(this._batchTable) && ready) {
            this._batchTable.update(tileset, frameState);
        }

        if (!defined(this._contentReadyPromise)) {
            var pointsPromise = defined(this._points) ? this._points.readyPromise : undefined;
            var polygonPromise = defined(this._polygons) ? this._polygons.readyPromise : undefined;
            var polylinePromise = defined(this._polylines) ? this._polylines.readyPromise : undefined;

            var that = this;
            this._contentReadyPromise = Promise.all([pointsPromise, polygonPromise, polylinePromise]).then(function() {
                that._readyPromise.resolve(that);
            });
        }
    };

    Vector3DTileContent.prototype.isDestroyed = function() {
        return false;
    };

    Vector3DTileContent.prototype.destroy = function() {
        this._polygons = this._polygons && this._polygons.destroy();
        this._polylines = this._polylines && this._polylines.destroy();
        this._points = this._points && this._points.destroy();
        this._batchTable = this._batchTable && this._batchTable.destroy();
        return destroyObject(this);
    };
=======
    // Use the counts array to determine how many position values we want. If we used the byte length then
    // zero padding values would be included and cause the delta zig-zag decoding to fail
    var numPolylinePositions = polylineCounts.reduce(function (total, count) {
      return total + count * 3;
    }, 0);
    var polylinePositions = new Uint16Array(
      arrayBuffer,
      byteOffset,
      numPolylinePositions
    );
    byteOffset += polylinePositionByteLength;

    content._polylines = new Vector3DTilePolylines({
      positions: polylinePositions,
      widths: widths,
      counts: polylineCounts,
      batchIds: batchIds.polylines,
      minimumHeight: minHeight,
      maximumHeight: maxHeight,
      center: center,
      rectangle: rectangle,
      boundingVolume: content.tile.boundingVolume.boundingVolume,
      batchTable: batchTable,
    });
  }

  if (numberOfPoints > 0) {
    var pointPositions = new Uint16Array(
      arrayBuffer,
      byteOffset,
      numberOfPoints * 3
    );
    byteOffset += pointsPositionByteLength;
    content._points = new Vector3DTilePoints({
      positions: pointPositions,
      batchIds: batchIds.points,
      minimumHeight: minHeight,
      maximumHeight: maxHeight,
      rectangle: rectangle,
      batchTable: batchTable,
    });
  }
}

function createFeatures(content) {
  var featuresLength = content.featuresLength;
  if (!defined(content._features) && featuresLength > 0) {
    var features = new Array(featuresLength);

    if (defined(content._polygons)) {
      content._polygons.createFeatures(content, features);
    }
    if (defined(content._polylines)) {
      content._polylines.createFeatures(content, features);
    }
    if (defined(content._points)) {
      content._points.createFeatures(content, features);
    }
    content._features = features;
  }
}

Vector3DTileContent.prototype.hasProperty = function (batchId, name) {
  return this._batchTable.hasProperty(batchId, name);
};

Vector3DTileContent.prototype.getFeature = function (batchId) {
  //>>includeStart('debug', pragmas.debug);
  var featuresLength = this.featuresLength;
  if (!defined(batchId) || batchId < 0 || batchId >= featuresLength) {
    throw new DeveloperError(
      "batchId is required and between zero and featuresLength - 1 (" +
        (featuresLength - 1) +
        ")."
    );
  }
  //>>includeEnd('debug');

  createFeatures(this);
  return this._features[batchId];
};

Vector3DTileContent.prototype.applyDebugSettings = function (enabled, color) {
  if (defined(this._polygons)) {
    this._polygons.applyDebugSettings(enabled, color);
  }
  if (defined(this._polylines)) {
    this._polylines.applyDebugSettings(enabled, color);
  }
  if (defined(this._points)) {
    this._points.applyDebugSettings(enabled, color);
  }
};

Vector3DTileContent.prototype.applyStyle = function (style) {
  createFeatures(this);
  if (defined(this._polygons)) {
    this._polygons.applyStyle(style, this._features);
  }
  if (defined(this._polylines)) {
    this._polylines.applyStyle(style, this._features);
  }
  if (defined(this._points)) {
    this._points.applyStyle(style, this._features);
  }
};

Vector3DTileContent.prototype.update = function (tileset, frameState) {
  var ready = true;
  if (defined(this._polygons)) {
    this._polygons.classificationType = this._tileset.classificationType;
    this._polygons.debugWireframe = this._tileset.debugWireframe;
    this._polygons.update(frameState);
    ready = ready && this._polygons._ready;
  }
  if (defined(this._polylines)) {
    this._polylines.update(frameState);
    ready = ready && this._polylines._ready;
  }
  if (defined(this._points)) {
    this._points.update(frameState);
    ready = ready && this._points._ready;
  }
  if (defined(this._batchTable) && ready) {
    this._batchTable.update(tileset, frameState);
  }

  if (!defined(this._contentReadyPromise)) {
    var pointsPromise = defined(this._points)
      ? this._points.readyPromise
      : undefined;
    var polygonPromise = defined(this._polygons)
      ? this._polygons.readyPromise
      : undefined;
    var polylinePromise = defined(this._polylines)
      ? this._polylines.readyPromise
      : undefined;

    var that = this;
    this._contentReadyPromise = when
      .all([pointsPromise, polygonPromise, polylinePromise])
      .then(function () {
        that._readyPromise.resolve(that);
      });
  }
};

Vector3DTileContent.prototype.isDestroyed = function () {
  return false;
};

Vector3DTileContent.prototype.destroy = function () {
  this._polygons = this._polygons && this._polygons.destroy();
  this._polylines = this._polylines && this._polylines.destroy();
  this._points = this._points && this._points.destroy();
  this._batchTable = this._batchTable && this._batchTable.destroy();
  return destroyObject(this);
};
>>>>>>> 2fd0e8f7
export default Vector3DTileContent;<|MERGE_RESOLUTION|>--- conflicted
+++ resolved
@@ -1,60 +1,6 @@
-<<<<<<< HEAD
-import Cartesian3 from '../Core/Cartesian3.js';
-import defaultValue from '../Core/defaultValue.js';
-import defer from '../Core/defer.js';
-import defined from '../Core/defined.js';
-import destroyObject from '../Core/destroyObject.js';
-import DeveloperError from '../Core/DeveloperError.js';
-import Ellipsoid from '../Core/Ellipsoid.js';
-import getStringFromTypedArray from '../Core/getStringFromTypedArray.js';
-import ComponentDatatype from '../Core/ComponentDatatype.js';
-import CesiumMath from '../Core/Math.js';
-import Matrix4 from '../Core/Matrix4.js';
-import Rectangle from '../Core/Rectangle.js';
-import RuntimeError from '../Core/RuntimeError.js';
-import Cesium3DTileBatchTable from './Cesium3DTileBatchTable.js';
-import Cesium3DTileFeatureTable from './Cesium3DTileFeatureTable.js';
-import Vector3DTilePoints from './Vector3DTilePoints.js';
-import Vector3DTilePolygons from './Vector3DTilePolygons.js';
-import Vector3DTilePolylines from './Vector3DTilePolylines.js';
-
-    /**
-     * Represents the contents of a
-     * {@link https://github.com/CesiumGS/3d-tiles/tree/3d-tiles-next/TileFormats/VectorData|Vector}
-     * tile in a {@link https://github.com/CesiumGS/3d-tiles/tree/master/specification|3D Tiles} tileset.
-     * <p>
-     * Implements the {@link Cesium3DTileContent} interface.
-     * </p>
-     *
-     * @alias Vector3DTileContent
-     * @constructor
-     *
-     * @private
-     */
-    function Vector3DTileContent(tileset, tile, resource, arrayBuffer, byteOffset) {
-        this._tileset = tileset;
-        this._tile = tile;
-        this._resource = resource;
-
-        this._polygons = undefined;
-        this._polylines = undefined;
-        this._points = undefined;
-
-        this._contentReadyPromise = undefined;
-        this._readyPromise = defer();
-
-        this._batchTable = undefined;
-        this._features = undefined;
-
-        /**
-         * Part of the {@link Cesium3DTileContent} interface.
-         */
-        this.featurePropertiesDirty = false;
-
-        initialize(this, arrayBuffer, byteOffset);
-=======
 import Cartesian3 from "../Core/Cartesian3.js";
 import defaultValue from "../Core/defaultValue.js";
+import defer from "../Core/defer.js";
 import defined from "../Core/defined.js";
 import destroyObject from "../Core/destroyObject.js";
 import DeveloperError from "../Core/DeveloperError.js";
@@ -65,7 +11,6 @@
 import Matrix4 from "../Core/Matrix4.js";
 import Rectangle from "../Core/Rectangle.js";
 import RuntimeError from "../Core/RuntimeError.js";
-import when from "../ThirdParty/when.js";
 import Cesium3DTileBatchTable from "./Cesium3DTileBatchTable.js";
 import Cesium3DTileFeatureTable from "./Cesium3DTileFeatureTable.js";
 import Vector3DTilePoints from "./Vector3DTilePoints.js";
@@ -95,7 +40,7 @@
   this._points = undefined;
 
   this._contentReadyPromise = undefined;
-  this._readyPromise = when.defer();
+  this._readyPromise = defer();
 
   this._batchTable = undefined;
   this._features = undefined;
@@ -467,7 +412,6 @@
       throw new RuntimeError(
         "Feature table property: POLYGON_COUNTS must be defined when POLYGONS_LENGTH is greater than 0"
       );
->>>>>>> 2fd0e8f7
     }
 
     var polygonIndexCounts = defaultValue(
@@ -579,92 +523,6 @@
       }
     }
 
-<<<<<<< HEAD
-    Vector3DTileContent.prototype.hasProperty = function(batchId, name) {
-        return this._batchTable.hasProperty(batchId, name);
-    };
-
-    Vector3DTileContent.prototype.getFeature = function(batchId) {
-        //>>includeStart('debug', pragmas.debug);
-        var featuresLength = this.featuresLength;
-        if (!defined(batchId) || (batchId < 0) || (batchId >= featuresLength)) {
-            throw new DeveloperError('batchId is required and between zero and featuresLength - 1 (' + (featuresLength - 1) + ').');
-        }
-        //>>includeEnd('debug');
-
-        createFeatures(this);
-        return this._features[batchId];
-    };
-
-    Vector3DTileContent.prototype.applyDebugSettings = function(enabled, color) {
-        if (defined(this._polygons)) {
-            this._polygons.applyDebugSettings(enabled, color);
-        }
-        if (defined(this._polylines)) {
-            this._polylines.applyDebugSettings(enabled, color);
-        }
-        if (defined(this._points)) {
-            this._points.applyDebugSettings(enabled, color);
-        }
-    };
-
-    Vector3DTileContent.prototype.applyStyle = function(style) {
-        createFeatures(this);
-        if (defined(this._polygons)) {
-            this._polygons.applyStyle(style, this._features);
-        }
-        if (defined(this._polylines)) {
-            this._polylines.applyStyle(style, this._features);
-        }
-        if (defined(this._points)) {
-            this._points.applyStyle(style, this._features);
-        }
-    };
-
-    Vector3DTileContent.prototype.update = function(tileset, frameState) {
-        var ready = true;
-        if (defined(this._polygons)) {
-            this._polygons.classificationType = this._tileset.classificationType;
-            this._polygons.debugWireframe = this._tileset.debugWireframe;
-            this._polygons.update(frameState);
-            ready = ready && this._polygons._ready;
-        }
-        if (defined(this._polylines)) {
-            this._polylines.update(frameState);
-            ready = ready && this._polylines._ready;
-        }
-        if (defined(this._points)) {
-            this._points.update(frameState);
-            ready = ready && this._points._ready;
-        }
-        if (defined(this._batchTable) && ready) {
-            this._batchTable.update(tileset, frameState);
-        }
-
-        if (!defined(this._contentReadyPromise)) {
-            var pointsPromise = defined(this._points) ? this._points.readyPromise : undefined;
-            var polygonPromise = defined(this._polygons) ? this._polygons.readyPromise : undefined;
-            var polylinePromise = defined(this._polylines) ? this._polylines.readyPromise : undefined;
-
-            var that = this;
-            this._contentReadyPromise = Promise.all([pointsPromise, polygonPromise, polylinePromise]).then(function() {
-                that._readyPromise.resolve(that);
-            });
-        }
-    };
-
-    Vector3DTileContent.prototype.isDestroyed = function() {
-        return false;
-    };
-
-    Vector3DTileContent.prototype.destroy = function() {
-        this._polygons = this._polygons && this._polygons.destroy();
-        this._polylines = this._polylines && this._polylines.destroy();
-        this._points = this._points && this._points.destroy();
-        this._batchTable = this._batchTable && this._batchTable.destroy();
-        return destroyObject(this);
-    };
-=======
     // Use the counts array to determine how many position values we want. If we used the byte length then
     // zero padding values would be included and cause the delta zig-zag decoding to fail
     var numPolylinePositions = polylineCounts.reduce(function (total, count) {
@@ -804,11 +662,13 @@
       : undefined;
 
     var that = this;
-    this._contentReadyPromise = when
-      .all([pointsPromise, polygonPromise, polylinePromise])
-      .then(function () {
-        that._readyPromise.resolve(that);
-      });
+    this._contentReadyPromise = Promise.all([
+      pointsPromise,
+      polygonPromise,
+      polylinePromise,
+    ]).then(function () {
+      that._readyPromise.resolve(that);
+    });
   }
 };
 
@@ -823,5 +683,4 @@
   this._batchTable = this._batchTable && this._batchTable.destroy();
   return destroyObject(this);
 };
->>>>>>> 2fd0e8f7
 export default Vector3DTileContent;