import Check from "../../Core/Check.js";
import Color from "../../Core/Color.js";
import ColorBlendMode from "../ColorBlendMode.js";
import defined from "../../Core/defined.js";
import defaultValue from "../../Core/defaultValue.js";
import DeveloperError from "../../Core/DeveloperError.js";
import GltfLoader from "../GltfLoader.js";
import ModelExperimentalSceneGraph from "./ModelExperimentalSceneGraph.js";
import ModelExperimentalType from "./ModelExperimentalType.js";
import ModelExperimentalUtility from "./ModelExperimentalUtility.js";
import Pass from "../../Renderer/Pass.js";
import Resource from "../../Core/Resource.js";
import when from "../../ThirdParty/when.js";
import destroyObject from "../../Core/destroyObject.js";
import Matrix4 from "../../Core/Matrix4.js";
import ModelFeatureTable from "./ModelFeatureTable.js";
import PointCloudShading from "../PointCloudShading.js";
import B3dmLoader from "./B3dmLoader.js";
import PntsLoader from "./PntsLoader.js";
<<<<<<< HEAD
import Color from "../../Core/Color.js";
import I3dmLoader from "./I3dmLoader.js";
=======
>>>>>>> ee4f6483

/**
 * A 3D model. This is a new architecture that is more decoupled than the older {@link Model}. This class is still experimental.
 * <p>
 * Do not call this function directly, instead use the `from` functions to create
 * the Model from your source data type.
 * </p>
 *
 * @alias ModelExperimental
 * @constructor
 *
 * @param {Object} options Object with the following properties:
 * @param {Resource} options.resource The Resource to the 3D model.
 * @param {Matrix4} [options.modelMatrix=Matrix4.IDENTITY]  The 4x4 transformation matrix that transforms the model from model to world coordinates.
 * @param {Boolean} [options.debugShowBoundingVolume=false] For debugging only. Draws the bounding sphere for each draw command in the model.
 * @param {Boolean} [options.cull=true]  Whether or not to cull the model using frustum/horizon culling. If the model is part of a 3D Tiles tileset, this property will always be false, since the 3D Tiles culling system is used.
 * @param {Boolean} [options.opaquePass=Pass.OPAQUE] The pass to use in the {@link DrawCommand} for the opaque portions of the model.
 * @param {Boolean} [options.allowPicking=true] When <code>true</code>, each primitive is pickable with {@link Scene#pick}.
 * @param {CustomShader} [options.customShader] A custom shader. This will add user-defined GLSL code to the vertex and fragment shaders. Using custom shaders with a {@link Cesium3DTileStyle} may lead to undefined behavior.
 * @param {Cesium3DTileContent} [options.content] The tile content this model belongs to. This property will be undefined if model is not loaded as part of a tileset.
 * @param {Boolean} [options.show=true] Whether or not to render the model.
 * @param {Color} [options.color] A color that blends with the model's rendered color.
 * @param {ColorBlendMode} [options.colorBlendMode=ColorBlendMode.HIGHLIGHT] Defines how the color blends with the model.
 * @param {Number} [options.colorBlendAmount=0.5] Value used to determine the color strength when the <code>colorBlendMode</code> is <code>MIX</code>. A value of 0.0 results in the model's rendered color while a value of 1.0 results in a solid color, with any value in-between resulting in a mix of the two.
 * @param {Number} [options.featureIdAttributeIndex=0] The index of the feature ID attribute to use for picking features per-instance or per-primitive.
 * @param {Number} [options.featureIdTextureIndex=0] The index of the feature ID texture to use for picking features per-primitive.
 * @param {Object} [options.pointCloudShading] Options for constructing a {@link PointCloudShading} object to control point attenuation based on geometric error and lighting.
 *
 * @experimental This feature is using part of the 3D Tiles spec that is not final and is subject to change without Cesium's standard deprecation policy.
 */
export default function ModelExperimental(options) {
  options = defaultValue(options, defaultValue.EMPTY_OBJECT);
  //>>includeStart('debug', pragmas.debug);
  Check.typeOf.object("options.loader", options.loader);
  Check.typeOf.object("options.resource", options.resource);
  //>>includeEnd('debug');

  /**
   * The loader used to load resources for this model.
   * The corresponding constructor parameter is undocumented, since
   * ResourceLoader is part of the private API.
   *
   * @type {ResourceLoader}
   * @private
   */
  this._loader = options.loader;
  this._resource = options.resource;

  /**
   * Type of this model, to distinguish individual glTF files from 3D Tiles
   * internally. The corresponding constructor parameter is undocumented, since
   * ModelExperimentalType is part of the private API.
   *
   * @type {ModelExperimentalType}
   * @private
   * @readonly
   */
  this.type = defaultValue(options.type, ModelExperimentalType.GLTF);

  /**
   * The 4x4 transformation matrix that transforms the model from model to world coordinates.
   * When this is the identity matrix, the model is drawn in world coordinates, i.e., Earth's Cartesian WGS84 coordinates.
   * Local reference frames can be used by providing a different transformation matrix, like that returned
   * by {@link Transforms.eastNorthUpToFixedFrame}.
   *
   * @type {Matrix4}

   * @default {@link Matrix4.IDENTITY}
   *
   * @example
   * var origin = Cesium.Cartesian3.fromDegrees(-95.0, 40.0, 200000.0);
   * m.modelMatrix = Cesium.Transforms.eastNorthUpToFixedFrame(origin);
   */
  this.modelMatrix = Matrix4.clone(
    defaultValue(options.modelMatrix, Matrix4.IDENTITY)
  );
  this._modelMatrix = Matrix4.clone(this.modelMatrix);

  this._resourcesLoaded = false;
  this._drawCommandsBuilt = false;

  this._ready = false;
  this._readyPromise = when.defer();
  this._customShader = options.customShader;
  this._content = options.content;

  this._texturesLoaded = false;

  var color = options.color;
  this._color = defaultValue(color) ? Color.clone(color) : undefined;
  this._colorBlendMode = defaultValue(
    options.colorBlendMode,
    ColorBlendMode.HIGHLIGHT
  );
  this._colorBlendAmount = defaultValue(options.colorBlendAmount, 0.5);

  this._cull = defaultValue(options.cull, true);
  this._opaquePass = defaultValue(options.opaquePass, Pass.OPAQUE);
  this._allowPicking = defaultValue(options.allowPicking, true);
  this._show = defaultValue(options.show, true);

  this._featureIdAttributeIndex = defaultValue(
    options.featureIdAttributeIndex,
    0
  );
  this._featureIdTextureIndex = defaultValue(options.featureIdTextureIndex, 0);
  this._featureTables = undefined;
  this._featureTableId = undefined;

  // Keeps track of resources that need to be destroyed when the Model is destroyed.
  this._resources = [];

  this._boundingSphere = undefined;

  var pointCloudShading = new PointCloudShading(options.pointCloudShading);
  this._attenuation = pointCloudShading.attenuation;
  this._pointCloudShading = pointCloudShading;

  this._debugShowBoundingVolumeDirty = false;
  this._debugShowBoundingVolume = defaultValue(
    options.debugShowBoundingVolume,
    false
  );

  initialize(this);
}

function createModelFeatureTables(model, featureMetadata) {
  var modelFeatureTables = [];

  var propertyTables = featureMetadata.propertyTables;
  for (var i = 0; i < propertyTables.length; i++) {
    var propertyTable = propertyTables[i];
    var modelFeatureTable = new ModelFeatureTable({
      model: model,
      propertyTable: propertyTable,
    });

    if (modelFeatureTable.featuresLength > 0) {
      modelFeatureTables.push(modelFeatureTable);
    }
  }

  return modelFeatureTables;
}

function selectFeatureTableId(components, model) {
  var featureIdAttributeIndex = model._featureIdAttributeIndex;
  var featureIdTextureIndex = model._featureIdTextureIndex;

  var i, j;
  var featureIdAttribute;
  var featureIdTexture;

  var node;
  // Scan the nodes till we find one with instances, get the feature table ID
  // if the feature ID attribute of the user-selected index is present.
  for (i = 0; i < components.nodes.length; i++) {
    node = components.nodes[i];
    if (defined(node.instances)) {
      featureIdAttribute =
        node.instances.featureIdAttributes[featureIdAttributeIndex];
      if (defined(featureIdAttribute)) {
        return featureIdAttribute.propertyTableId;
      }
    }
  }

  // Scan the primitives till we find one with textures or attributes, get the feature table ID
  // if the feature ID attribute/texture of the user-selected index is present.
  for (i = 0; i < components.nodes.length; i++) {
    node = components.nodes[i];
    for (j = 0; j < node.primitives.length; j++) {
      var primitive = node.primitives[j];
      featureIdTexture = primitive.featureIdTextures[featureIdTextureIndex];
      featureIdAttribute =
        primitive.featureIdAttributes[featureIdAttributeIndex];

      if (defined(featureIdTexture)) {
        return featureIdTexture.propertyTableId;
      } else if (defined(featureIdAttribute)) {
        return featureIdAttribute.propertyTableId;
      }
    }
  }
}

function initialize(model) {
  var loader = model._loader;
  var resource = model._resource;

  loader.load();

  loader.promise
    .then(function (loader) {
      var components = loader.components;
      var featureMetadata = components.featureMetadata;

      if (defined(featureMetadata) && featureMetadata.propertyTableCount > 0) {
        var featureTableId = selectFeatureTableId(components, model);
        var featureTables = createModelFeatureTables(model, featureMetadata);
        model.featureTables = featureTables;
        model.featureTableId = featureTableId;
      }

      model._sceneGraph = new ModelExperimentalSceneGraph({
        model: model,
        modelComponents: components,
      });
      model._resourcesLoaded = true;
    })
    .otherwise(
      ModelExperimentalUtility.getFailedLoadFunction(model, "model", resource)
    );

  // Transcoded .pnts models do not have textures
  var texturesLoadedPromise = defaultValue(
    loader.texturesLoadedPromise,
    when.resolve()
  );
  texturesLoadedPromise
    .then(function () {
      model._texturesLoaded = true;
    })
    .otherwise(
      ModelExperimentalUtility.getFailedLoadFunction(model, "model", resource)
    );
}

Object.defineProperties(ModelExperimental.prototype, {
  /**
   * When <code>true</code>, this model is ready to render, i.e., the external binary, image,
   * and shader files were downloaded and the WebGL resources were created.  This is set to
   * <code>true</code> right before {@link ModelExperimental#readyPromise} is resolved.
   *
   * @memberof ModelExperimental.prototype
   *
   * @type {Boolean}
   * @readonly
   *
   * @default false
   */
  ready: {
    get: function () {
      return this._ready;
    },
  },

  /**
   * Gets the promise that will be resolved when this model is ready to render, i.e. when the external resources
   * have been downloaded and the WebGL resources are created.
   * <p>
   * This promise is resolved at the end of the frame before the first frame the model is rendered in.
   * </p>
   *
   * @memberof ModelExperimental.prototype
   *
   * @type {Promise.<ModelExperimental>}
   * @readonly
   */
  readyPromise: {
    get: function () {
      return this._readyPromise.promise;
    },
  },

  /**
   * @private
   */
  loader: {
    get: function () {
      return this._loader;
    },
  },

  /**
   * Whether or not to cull the model using frustum/horizon culling. If the model is part of a 3D Tiles tileset, this property
   * will always be false, since the 3D Tiles culling system is used.
   *
   * @type {Boolean}
   * @readonly
   *
   * @private
   */
  cull: {
    get: function () {
      return this._cull;
    },
  },

  /**
   * The pass to use in the {@link DrawCommand} for the opaque portions of the model.
   *
   * @type {Pass}
   * @readonly
   *
   * @private
   */
  opaquePass: {
    get: function () {
      return this._opaquePass;
    },
  },

  /**
   * Point cloud shading settings for controlling point cloud attenuation
   * and lighting. For 3D Tiles, this is inherited from the
   * {@link Cesium3DTileset}.
   *
   * @memberof ModelExperimental.prototype
   *
   * @type {PointCloudShading}
   */
  pointCloudShading: {
    get: function () {
      return this._pointCloudShading;
    },
    set: function (value) {
      //>>includeStart('debug', pragmas.debug);
      Check.defined("pointCloudShading", value);
      //>>includeEnd('debug');
      if (value !== this._pointCloudShading) {
        this.resetDrawCommands();
      }
      this._pointCloudShading = value;
    },
  },

  /**
   * The model's custom shader, if it exists. Using custom shaders with a {@link Cesium3DTileStyle}
   * may lead to undefined behavior.
   *
   * @memberof ModelExperimental.prototype
   *
   * @type {CustomShader}
   */
  customShader: {
    get: function () {
      return this._customShader;
    },
    set: function (value) {
      if (value !== this._customShader) {
        this.resetDrawCommands();
      }
      this._customShader = value;
    },
  },

  /**
   * The scene graph of this model.
   *
   * @memberof ModelExperimental.prototype
   *
   * @type {ModelExperimentalSceneGraph}
   * @private
   */
  sceneGraph: {
    get: function () {
      return this._sceneGraph;
    },
  },

  /**
   * The tile content this model belongs to, if it is loaded as part of a {@link Cesium3DTileset}.
   *
   * @memberof ModelExperimental.prototype
   *
   * @type {Cesium3DTileContent}
   * @readonly
   *
   * @private
   */
  content: {
    get: function () {
      return this._content;
    },
  },

  /**
   * The ID for the feature table to use for picking and styling in this model.
   *
   * @memberof ModelExperimental.prototype
   *
   * @type {Number}
   *
   * @private
   */
  featureTableId: {
    get: function () {
      return this._featureTableId;
    },
    set: function (value) {
      this._featureTableId = value;
    },
  },

  /**
   * The feature tables for this model.
   *
   * @memberof ModelExperimental.prototype
   *
   * @type {Array}
   * @readonly
   *
   * @private
   */
  featureTables: {
    get: function () {
      return this._featureTables;
    },
    set: function (value) {
      this._featureTables = value;
    },
  },

  /**
   * When <code>true</code>, each primitive is pickable with {@link Scene#pick}.  When <code>false</code>, GPU memory is saved.
   *
   * @type {Boolean}
   * @readonly
   *
   * @private
   */
  allowPicking: {
    get: function () {
      return this._allowPicking;
    },
  },

  /**
   * The style to apply the to the features in the model. Cannot be applied if a {@link CustomShader} is also applied.
   *
   * @type {Cesium3DTileStyle}
   */
  style: {
    get: function () {
      return this._style;
    },
    set: function (value) {
      if (value !== this._style) {
        this.applyStyle(value);
      }
      this._style = value;
    },
  },

  /**
   * The color to blend with the model's rendered color.
   *
   * @memberof ModelExperimental.prototype
   *
   * @type {Color}
   */
  color: {
    get: function () {
      return this._color;
    },
    set: function (value) {
      if (!Color.equals(this._color, value)) {
        this.resetDrawCommands();
      }
      this._color = Color.clone(value, this._color);
    },
  },

  /**
   * Defines how the color blends with the model.
   *
   * @memberof ModelExperimental.prototype
   *
   * @type {Cesium3DTileColorBlendMode|ColorBlendMode}
   * @default ColorBlendMode.HIGHLIGHT
   */
  colorBlendMode: {
    get: function () {
      return this._colorBlendMode;
    },
    set: function (value) {
      this._colorBlendMode = value;
    },
  },

  /**
   * Value used to determine the color strength when the <code>colorBlendMode</code> is <code>MIX</code>. A value of 0.0 results in the model's rendered color while a value of 1.0 results in a solid color, with any value in-between resulting in a mix of the two.
   *
   * @memberof ModelExperimental.prototype
   *
   * @type {Number}
   * @default 0.5
   */
  colorBlendAmount: {
    get: function () {
      return this._colorBlendAmount;
    },
    set: function (value) {
      this._colorBlendAmount = value;
    },
  },

  /**
   * Gets the model's bounding sphere.
   *
   * @memberof ModelExperimental.prototype
   *
   * @type {BoundingSphere}
   * @readonly
   */
  boundingSphere: {
    get: function () {
      //>>includeStart('debug', pragmas.debug);
      if (!this._ready) {
        throw new DeveloperError(
          "The model is not loaded. Use ModelExperimental.readyPromise or wait for ModelExperimental.ready to be true."
        );
      }
      //>>includeEnd('debug');

      return this._sceneGraph.boundingSphere;
    },
  },

  /**
   * This property is for debugging only; it is not for production use nor is it optimized.
   * <p>
   * Draws the bounding sphere for each draw command in the model.
   * </p>
   *
   * @memberof ModelExperimental.prototype
   *
   * @type {Boolean}
   *
   * @default false
   */
  debugShowBoundingVolume: {
    get: function () {
      return this._debugShowBoundingVolume;
    },
    set: function (value) {
      if (this._debugShowBoundingVolume !== value) {
        this._debugShowBoundingVolumeDirty = true;
      }
      this._debugShowBoundingVolume = value;
    },
  },

  /**
   * Whether or not to render the model.
   *
   * @memberof ModelExperimental.prototype
   *
   * @type {Boolean}
   *
   * @default true
   */
  show: {
    get: function () {
      return this._show;
    },
    set: function (value) {
      this._show = value;
    },
  },

  /**
   * The index of the feature ID attribute to use for picking features per-instance or per-primitive.
   *
   * @memberof ModelExperimental.prototype
   *
   * @type {Number}
   *
   * @default 0
   */
  featureIdAttributeIndex: {
    get: function () {
      return this._featureIdAttributeIndex;
    },
  },

  /**
   * The index of the feature ID texture to use for picking features per-primitive.
   *
   * @memberof ModelExperimental.prototype
   *
   * @type {Number}
   *
   * @default 0
   */
  featureIdTextureIndex: {
    get: function () {
      return this._featureIdTextureIndex;
    },
  },
});

/**
 * Resets the draw commands for this model.
 *
 * @private
 */
ModelExperimental.prototype.resetDrawCommands = function () {
  if (!this._drawCommandsBuilt) {
    return;
  }
  this.destroyResources();
  this._drawCommandsBuilt = false;
};

/**
 * Called when {@link Viewer} or {@link CesiumWidget} render the scene to
 * get the draw commands needed to render this primitive.
 * <p>
 * Do not call this function directly.  This is documented just to
 * list the exceptions that may be propagated when the scene is rendered:
 * </p>
 *
 * @exception {RuntimeError} Failed to load external reference.
 */
ModelExperimental.prototype.update = function (frameState) {
  // Keep processing the model every frame until the main resources
  // (buffer views) and textures (which may be loaded asynchronously)
  // are processed.
  if (!this._resourcesLoaded || !this._texturesLoaded) {
    this._loader.process(frameState);
  }

  // A custom shader may have to load texture uniforms.
  if (defined(this._customShader)) {
    this._customShader.update(frameState);
  }

  // Check if the shader needs to be updated for point cloud attenuation
  // settings.
  if (this.pointCloudShading.attenuation !== this._attenuation) {
    this.resetDrawCommands();
    this._attenuation = this.pointCloudShading.attenuation;
  }

  // short-circuit if the model resources aren't ready.
  if (!this._resourcesLoaded) {
    return;
  }

  var featureTables = this._featureTables;
  if (defined(featureTables)) {
    for (var i = 0; i < featureTables.length; i++) {
      featureTables[i].update(frameState);
      // Check if the types of style commands needed have changed and trigger a reset of the draw commands
      // to ensure that translucent and opaque features are handled in the correct passes.
      if (featureTables[i].styleCommandsNeededDirty) {
        this.resetDrawCommands();
      }
    }
  }

  if (!this._drawCommandsBuilt) {
    this._sceneGraph.buildDrawCommands(frameState);
    this._drawCommandsBuilt = true;

    var model = this;

    if (!model._ready) {
      // Set the model as ready after the first frame render since the user might set up events subscribed to
      // the post render event, and the model may not be ready for those past the first frame.
      frameState.afterRender.push(function () {
        model._ready = true;
        model._readyPromise.resolve(model);
      });

      // Don't render until the next frame after the ready promise is resolved
      return;
    }
  }

  if (this._debugShowBoundingVolumeDirty) {
    updateShowBoundingVolume(this._sceneGraph, this._debugShowBoundingVolume);
    this._debugShowBoundingVolumeDirty = false;
  }

  if (!Matrix4.equals(this.modelMatrix, this._modelMatrix)) {
    this._sceneGraph.updateModelMatrix(this);
  }

  this._sceneGraph.update(frameState);

  // Check for show here because we still want the draw commands to be built so user can instantly see the model
  // when show is set to true.
  if (this._show) {
    var drawCommands = this._sceneGraph.getDrawCommands();
    frameState.commandList.push.apply(frameState.commandList, drawCommands);
  }
};

/**
 * Returns true if this object was destroyed; otherwise, false.
 * <br /><br />
 * If this object was destroyed, it should not be used; calling any function other than
 * <code>isDestroyed</code> will result in a {@link DeveloperError} exception.
 *
 * @returns {Boolean} <code>true</code> if this object was destroyed; otherwise, <code>false</code>.
 *
 * @see ModelExperimental#destroy
 */
ModelExperimental.prototype.isDestroyed = function () {
  return false;
};

/**
 * Destroys the WebGL resources held by this object.  Destroying an object allows for deterministic
 * release of WebGL resources, instead of relying on the garbage collector to destroy this object.
 * <br /><br />
 * Once an object is destroyed, it should not be used; calling any function other than
 * <code>isDestroyed</code> will result in a {@link DeveloperError} exception.  Therefore,
 * assign the return value (<code>undefined</code>) to the object as done in the example.
 *
 * @exception {DeveloperError} This object was destroyed, i.e., destroy() was called.
 *
 *
 * @example
 * model = model && model.destroy();
 *
 * @see ModelExperimental#isDestroyed
 */
ModelExperimental.prototype.destroy = function () {
  var loader = this._loader;
  if (defined(loader)) {
    loader.destroy();
  }

  var featureTables = this._featureTables;
  if (defined(featureTables)) {
    for (var i = 0; i < featureTables.length; i++) {
      featureTables[i].destroy();
    }
  }

  this.destroyResources();

  destroyObject(this);
};

/**
 * Destroys resources generated in the pipeline stages.
 * @private
 */
ModelExperimental.prototype.destroyResources = function () {
  var resources = this._resources;
  for (var i = 0; i < resources.length; i++) {
    resources[i].destroy();
  }
  this._resources = [];
};

/**
 * <p>
 * Creates a model from a glTF asset.  When the model is ready to render, i.e., when the external binary, image,
 * and shader files are downloaded and the WebGL resources are created, the {@link Model#readyPromise} is resolved.
 * </p>
 * <p>
 * The model can be a traditional glTF asset with a .gltf extension or a Binary glTF using the .glb extension.
 *
 * @param {Object} options Object with the following properties:
 * @param {String|Resource|Uint8Array|Object} options.gltf A Resource/URL to a glTF/glb file, a binary glTF buffer, or a JSON object containing the glTF contents
 * @param {String|Resource} [options.basePath=''] The base path that paths in the glTF JSON are relative to.
 * @param {Matrix4} [options.modelMatrix=Matrix4.IDENTITY] The 4x4 transformation matrix that transforms the model from model to world coordinates.
 * @param {Boolean} [options.incrementallyLoadTextures=true] Determine if textures may continue to stream in after the model is loaded.
 * @param {Boolean} [options.releaseGltfJson=false] When true, the glTF JSON is released once the glTF is loaded. This is is especially useful for cases like 3D Tiles, where each .gltf model is unique and caching the glTF JSON is not effective.
 * @param {Boolean} [options.debugShowBoundingVolume=false] For debugging only. Draws the bounding sphere for each draw command in the model.
 * @param {Boolean} [options.cull=true]  Whether or not to cull the model using frustum/horizon culling. If the model is part of a 3D Tiles tileset, this property will always be false, since the 3D Tiles culling system is used.
 * @param {Boolean} [options.opaquePass=Pass.OPAQUE] The pass to use in the {@link DrawCommand} for the opaque portions of the model.
 * @param {Axis} [options.upAxis=Axis.Y] The up-axis of the glTF model.
 * @param {Axis} [options.forwardAxis=Axis.Z] The forward-axis of the glTF model.
 * @param {Boolean} [options.allowPicking=true] When <code>true</code>, each primitive is pickable with {@link Scene#pick}.
 * @param {CustomShader} [options.customShader] A custom shader. This will add user-defined GLSL code to the vertex and fragment shaders. Using custom shaders with a {@link Cesium3DTileStyle} may lead to undefined behavior.
 * @param {Cesium3DTileContent} [options.content] The tile content this model belongs to. This property will be undefined if model is not loaded as part of a tileset.
 * @param {Boolean} [options.show=true] Whether or not to render the model.
 * @param {Color} [options.color] A color that blends with the model's rendered color.
 * @param {ColorBlendMode} [options.colorBlendMode=ColorBlendMode.HIGHLIGHT] Defines how the color blends with the model.
 * @param {Number} [options.colorBlendAmount=0.5] Value used to determine the color strength when the <code>colorBlendMode</code> is <code>MIX</code>. A value of 0.0 results in the model's rendered color while a value of 1.0 results in a solid color, with any value in-between resulting in a mix of the two.
 * @param {Number} [options.featureIdAttributeIndex=0] The index of the feature ID attribute to use for picking features per-instance or per-primitive.
 * @param {Number} [options.featureIdTextureIndex=0] The index of the feature ID texture to use for picking features per-primitive.
 * @param {Object} [options.pointCloudShading] Options for constructing a {@link PointCloudShading} object to control point attenuation and lighting.
 *
 * @returns {ModelExperimental} The newly created model.
 */
ModelExperimental.fromGltf = function (options) {
  options = defaultValue(options, defaultValue.EMPTY_OBJECT);
  //>>includeStart('debug', pragmas.debug);
  Check.defined("options.gltf", options.gltf);
  //>>includeEnd('debug');

  var loaderOptions = {
    releaseGltfJson: options.releaseGltfJson,
    incrementallyLoadTextures: options.incrementallyLoadTextures,
    upAxis: options.upAxis,
    forwardAxis: options.forwardAxis,
  };

  var gltf = options.gltf;

  var basePath = defaultValue(options.basePath, "");
  var baseResource = Resource.createIfNeeded(basePath);

  if (defined(gltf.asset)) {
    loaderOptions.gltfJson = gltf;
    loaderOptions.baseResource = baseResource;
    loaderOptions.gltfResource = baseResource;
  } else if (gltf instanceof Uint8Array) {
    loaderOptions.typedArray = gltf;
    loaderOptions.baseResource = baseResource;
    loaderOptions.gltfResource = baseResource;
  } else {
    loaderOptions.gltfResource = Resource.createIfNeeded(options.gltf);
  }

  var loader = new GltfLoader(loaderOptions);

  var is3DTiles = defined(options.content);
  var type = is3DTiles
    ? ModelExperimentalType.TILE_GLTF
    : ModelExperimentalType.GLTF;

  var modelOptions = {
    loader: loader,
    resource: loaderOptions.gltfResource,
    type: type,
    modelMatrix: options.modelMatrix,
    debugShowBoundingVolume: options.debugShowBoundingVolume,
    cull: options.cull,
    opaquePass: options.opaquePass,
    allowPicking: options.allowPicking,
    customShader: options.customShader,
    content: options.content,
    show: options.show,
    color: options.color,
    colorBlendAmount: options.colorBlendAmount,
    colorBlendMode: options.colorBlendMode,
    featureIdAttributeIndex: options.featureIdAttributeIndex,
    featureIdTextureIndex: options.featureIdTextureIndex,
    pointCloudShading: options.pointCloudShading,
  };
  var model = new ModelExperimental(modelOptions);

  return model;
};

/*
 * @private
 */
ModelExperimental.fromB3dm = function (options) {
  var loaderOptions = {
    b3dmResource: options.resource,
    arrayBuffer: options.arrayBuffer,
    byteOffset: options.byteOffset,
    releaseGltfJson: options.releaseGltfJson,
    incrementallyLoadTextures: options.incrementallyLoadTextures,
    upAxis: options.upAxis,
    forwardAxis: options.forwardAxis,
  };

  var loader = new B3dmLoader(loaderOptions);

  var modelOptions = {
    loader: loader,
    resource: loaderOptions.b3dmResource,
    type: ModelExperimentalType.TILE_B3DM,
    modelMatrix: options.modelMatrix,
    debugShowBoundingVolume: options.debugShowBoundingVolume,
    cull: options.cull,
    opaquePass: options.opaquePass,
    allowPicking: options.allowPicking,
    customShader: options.customShader,
    content: options.content,
    show: options.show,
    color: options.color,
    colorBlendAmount: options.colorBlendAmount,
    colorBlendMode: options.colorBlendMode,
    featureIdAttributeIndex: options.featureIdAttributeIndex,
    featureIdTextureIndex: options.featureIdTextureIndex,
  };

  var model = new ModelExperimental(modelOptions);
  return model;
};

/**
 * @private
 */
ModelExperimental.fromPnts = function (options) {
  var loaderOptions = {
    arrayBuffer: options.arrayBuffer,
    byteOffset: options.byteOffset,
  };
  var loader = new PntsLoader(loaderOptions);

  var modelOptions = {
    loader: loader,
    resource: options.resource,
    type: ModelExperimentalType.TILE_PNTS,
    modelMatrix: options.modelMatrix,
    debugShowBoundingVolume: options.debugShowBoundingVolume,
    cull: options.cull,
    opaquePass: options.opaquePass,
    allowPicking: options.allowPicking,
    customShader: options.customShader,
    content: options.content,
    show: options.show,
    color: options.color,
    colorBlendAmount: options.colorBlendAmount,
    colorBlendMode: options.colorBlendMode,
    featureIdAttributeIndex: options.featureIdAttributeIndex,
    featureIdTextureIndex: options.featureIdTextureIndex,
  };

  var model = new ModelExperimental(modelOptions);
  return model;
};

/*
 * @private
 */
ModelExperimental.fromI3dm = function (options) {
  var loaderOptions = {
    i3dmResource: options.resource,
    arrayBuffer: options.arrayBuffer,
    byteOffset: options.byteOffset,
    releaseGltfJson: options.releaseGltfJson,
    incrementallyLoadTextures: options.incrementallyLoadTextures,
    upAxis: options.upAxis,
    forwardAxis: options.forwardAxis,
  };

  var loader = new I3dmLoader(loaderOptions);

  var modelOptions = {
    loader: loader,
    resource: loaderOptions.i3dmResource,
    modelMatrix: options.modelMatrix,
    debugShowBoundingVolume: options.debugShowBoundingVolume,
    cull: options.cull,
    opaquePass: options.opaquePass,
    allowPicking: options.allowPicking,
    customShader: options.customShader,
    content: options.content,
    show: options.show,
    featureIdAttributeIndex: options.featureIdAttributeIndex,
    featureIdTextureIndex: options.featureIdTextureIndex,
  };
  var model = new ModelExperimental(modelOptions);
  return model;
};

function updateShowBoundingVolume(sceneGraph, debugShowBoundingVolume) {
  var drawCommands = sceneGraph._drawCommands;
  for (var i = 0; i < drawCommands.length; i++) {
    drawCommands[i].debugShowBoundingVolume = debugShowBoundingVolume;
  }
}

/**
 * @private
 */
ModelExperimental.prototype.applyColorAndShow = function (style) {
  var hasColorStyle = defined(style) && defined(style.color);
  var hasShowStyle = defined(style) && defined(style.show);

  this._color = hasColorStyle
    ? style.color.evaluateColor(undefined, this._color)
    : Color.clone(Color.WHITE, this._color);
  this._show = hasShowStyle ? style.show.evaluate(undefined) : true;
};

/**
 * @private
 */
ModelExperimental.prototype.applyStyle = function (style) {
  // The style is only set by the ModelFeatureTable. If there are no features,
  // the color and show from the style are directly applied.
  if (
    defined(this.featureTableId) &&
    this.featureTables[this.featureTableId].featuresLength > 0
  ) {
    var featureTable = this.featureTables[this.featureTableId];
    featureTable.applyStyle(style);
  } else {
    this.applyColorAndShow(style);
  }

  this.resetDrawCommands();
};<|MERGE_RESOLUTION|>--- conflicted
+++ resolved
@@ -1,5 +1,4 @@
 import Check from "../../Core/Check.js";
-import Color from "../../Core/Color.js";
 import ColorBlendMode from "../ColorBlendMode.js";
 import defined from "../../Core/defined.js";
 import defaultValue from "../../Core/defaultValue.js";
@@ -17,11 +16,8 @@
 import PointCloudShading from "../PointCloudShading.js";
 import B3dmLoader from "./B3dmLoader.js";
 import PntsLoader from "./PntsLoader.js";
-<<<<<<< HEAD
 import Color from "../../Core/Color.js";
 import I3dmLoader from "./I3dmLoader.js";
-=======
->>>>>>> ee4f6483
 
 /**
  * A 3D model. This is a new architecture that is more decoupled than the older {@link Model}. This class is still experimental.
@@ -958,6 +954,7 @@
   var modelOptions = {
     loader: loader,
     resource: loaderOptions.i3dmResource,
+    type: ModelExperimentalType.TILE_I3DM,
     modelMatrix: options.modelMatrix,
     debugShowBoundingVolume: options.debugShowBoundingVolume,
     cull: options.cull,
