import clone from "../../Core/clone.js";
import defined from "../../Core/defined.js";
import defaultValue from "../../Core/defaultValue.js";
import DeveloperError from "../../Core/DeveloperError.js";
import GltfLoader from "../GltfLoader.js";
import ModelExperimentalUtility from "./ModelExperimentalUtility.js";
import ModelExperimentalSceneGraph from "./ModelExperimentalSceneGraph.js";
import Resource from "../../Core/Resource.js";
import when from "../../ThirdParty/when.js";
import destroyObject from "../../Core/destroyObject.js";

/**
 * A 3D model based on glTF, the runtime asset format for WebGL. This is
 * a new architecture that is more decoupled than the older {@link Model}.
 *
 * This class is still experimental. glTF features that are core to 3D Tiles
 * are supported, but other features such as animation are not yet supported.
 *
 * @constructor
 *
 * @param {Object} options Object with the following properties:
 * @param {String|Resource|ArrayBuffer|Uint8Array} [options.gltf] A Resource/URL to a glTF/glb file or a binary glTF buffer.
 * @param {Resource|String} [options.basePath=''] The base path that paths in the glTF JSON are relative to.
 * @param {Matrix4} [options.modelMatrix=Matrix4.IDENTITY]  The 4x4 transformation matrix that transforms the model from model to world coordinates.
<<<<<<< HEAD
 * @param {CustomShader} [options.customShader] A custom shader. This will modify the vertex and fragment shaders with user-defined code.
=======
 * @param {Boolean} [options.incrementallyLoadTextures=true] Determine if textures may continue to stream in after the model is loaded.
 * @param {Boolean} [options.releaseGltfJson=false] When true, the glTF JSON is released once the glTF is loaded. This is is especially useful for cases like 3D Tiles, where each .gltf model is unique and caching the glTF JSON is not effective.
 * @param {Boolean} [options.debugShowBoundingVolume=false] For debugging only. Draws the bounding sphere for each draw command in the model.
>>>>>>> 0590a512
 *
 * @private
 * @experimental This feature is using part of the 3D Tiles spec that is not final and is subject to change without Cesium's standard deprecation policy.
 */
export default function ModelExperimental(options) {
  options = defaultValue(options, defaultValue.EMPTY_OBJECT);

  /**
   * The glTF Loader used to load resources for this model.
   *
   * @type {GltfLoader}
   * @readonly
   *
   * @private
   */
  this._gltfLoader = undefined;

  this._resourcesLoaded = false;
  this._drawCommandsBuilt = false;

  this._ready = false;
  this._readyPromise = when.defer();
  this._customShader = options.customShader;

  this._defaultTexture = undefined;
  this._texturesLoaded = false;

  // Keeps track of resources that need to be destroyed when the Model is destroyed.
  this._resources = [];

  this._boundingSphere = undefined;

  this._debugShowBoundingVolumeDirty = false;
  this._debugShowBoundingVolume = defaultValue(
    options.debugShowBoundingVolume,
    false
  );

  initialize(this, options);
}

Object.defineProperties(ModelExperimental.prototype, {
  /**
   * When <code>true</code>, this model is ready to render, i.e., the external binary, image,
   * and shader files were downloaded and the WebGL resources were created.  This is set to
   * <code>true</code> right before {@link ModelExperimental#readyPromise} is resolved.
   *
   * @memberof ModelExperimental.prototype
   *
   * @type {Boolean}
   * @readonly
   *
   * @default false
   */
  ready: {
    get: function () {
      return this._ready;
    },
  },

  /**
   * Gets the promise that will be resolved when this model is ready to render, i.e. when the external resources
   * have been downloaded and the WebGL resources are created.
   * <p>
   * This promise is resolved at the end of the frame before the first frame the model is rendered in.
   * </p>
   *
   * @memberof ModelExperimental.prototype
   *
   * @type {Promise.<ModelExperimental>}
   * @readonly
   */
  readyPromise: {
    get: function () {
      return this._readyPromise.promise;
    },
  },

  /**
   * Gets the model's up axis.
   * By default, models are Y-up according to the glTF 2.0 spec, however, geo-referenced models will typically be Z-up.
   *
   * @memberof ModelExperimental.prototype
   *
   * @type {Number}
   * @default Axis.Y
   * @readonly
   *
   * @private
   */
  upAxis: {
    get: function () {
      return this._sceneGraph._upAxis;
    },
  },

  /**
   * Gets the model's forward axis.
   * By default, glTF 2.0 models are Z-forward according to the spec, however older
   * glTF (1.0, 0.8) models used X-forward. Note that only Axis.X and Axis.Z are supported.
   *
   * @memberof ModelExperimental.prototype
   *
   * @type {Number}
   * @default Axis.Z
   * @readonly
   *
   * @private
   */
  forwardAxis: {
    get: function () {
      return this._sceneGraph._forwardAxis;
    },
  },
<<<<<<< HEAD
  /**
   * The model's custom shader if it exists
   *
   * @memberof ModelExperimental.prototype
   *
   * @type {CustomShader}
=======

  /**
   * Gets the model's bounding sphere.
   *
   * @memberof ModelExperimental.prototype
   *
   * @type {BoundingSphere}
>>>>>>> 0590a512
   * @readonly
   *
   * @private
   */
<<<<<<< HEAD
  customShader: {
    get: function () {
      return this._customShader;
=======
  boundingSphere: {
    get: function () {
      //>>includeStart('debug', pragmas.debug);
      if (!this._ready) {
        throw new DeveloperError(
          "The model is not loaded. Use ModelExperimental.readyPromise or wait for ModelExperimental.ready to be true."
        );
      }
      //>>includeEnd('debug');

      return this._sceneGraph._boundingSphere;
    },
  },

  /**
   * This property is for debugging only; it is not for production use nor is it optimized.
   * <p>
   * Draws the bounding sphere for each draw command in the model.  A glTF primitive corresponds
   * to one draw command.  A glTF mesh has an array of primitives, often of length one.
   * </p>
   *
   * @memberof ModelExperimental.prototype
   *
   * @type {Boolean}
   *
   * @default false
   */
  debugShowBoundingVolume: {
    get: function () {
      return this._debugShowBoundingVolume;
    },
    set: function (value) {
      if (this._debugShowBoundingVolume !== value) {
        this._debugShowBoundingVolumeDirty = true;
      }
      this._debugShowBoundingVolume = value;
>>>>>>> 0590a512
    },
  },
});

/**
 * Called when {@link Viewer} or {@link CesiumWidget} render the scene to
 * get the draw commands needed to render this primitive.
 * <p>
 * Do not call this function directly.  This is documented just to
 * list the exceptions that may be propagated when the scene is rendered:
 * </p>
 *
 * @exception {RuntimeError} Failed to load external reference.
 */
ModelExperimental.prototype.update = function (frameState) {
  if (!defined(this._defaultTexture)) {
    this._defaultTexture = frameState.context.defaultTexture;
  }

  // Keep processing the glTF every frame until the main resources
  // (buffer views) and textures (which may be loaded asynchronously)
  // are processed.
  if (!this._resourcesLoaded || !this._texturesLoaded) {
    this._gltfLoader.process(frameState);
  }

  // short-circuit if the glTF resources aren't ready.
  if (!this._resourcesLoaded) {
    return;
  }

  if (!this._drawCommandsBuilt) {
    this._sceneGraph.buildDrawCommands(frameState);
    this._drawCommandsBuilt = true;

    var model = this;
    // Set the model as ready after the first frame render since the user might set up events subscribed to
    // the post render event, and the model may not be ready for those past the first frame.
    frameState.afterRender.push(function () {
      model._ready = true;
      model._readyPromise.resolve(model);
    });
  }

  if (this._debugShowBoundingVolumeDirty) {
    updateShowBoundingVolume(this._sceneGraph, this._debugShowBoundingVolume);
    this._debugShowBoundingVolumeDirty = false;
  }

  frameState.commandList.push.apply(
    frameState.commandList,
    this._sceneGraph._drawCommands
  );
};

/**
 * Returns true if this object was destroyed; otherwise, false.
 * <br /><br />
 * If this object was destroyed, it should not be used; calling any function other than
 * <code>isDestroyed</code> will result in a {@link DeveloperError} exception.
 *
 * @returns {Boolean} <code>true</code> if this object was destroyed; otherwise, <code>false</code>.
 *
 * @see ModelExperimental#destroy
 */
ModelExperimental.prototype.isDestroyed = function () {
  return false;
};

/**
 * Destroys the WebGL resources held by this object.  Destroying an object allows for deterministic
 * release of WebGL resources, instead of relying on the garbage collector to destroy this object.
 * <br /><br />
 * Once an object is destroyed, it should not be used; calling any function other than
 * <code>isDestroyed</code> will result in a {@link DeveloperError} exception.  Therefore,
 * assign the return value (<code>undefined</code>) to the object as done in the example.
 *
 * @exception {DeveloperError} This object was destroyed, i.e., destroy() was called.
 *
 *
 * @example
 * model = model && model.destroy();
 *
 * @see ModelExperimental#isDestroyed
 */
ModelExperimental.prototype.destroy = function () {
  var gltfLoader = this._gltfLoader;
  if (defined(gltfLoader)) {
    gltfLoader.destroy();
  }

  var resources = this._resources;
  for (var i = 0; i < resources.length; i++) {
    resources[i].destroy();
  }

  destroyObject(this);
};

function initialize(model, options) {
  var gltf = options.gltf;

  var loaderOptions = {
    baseResource: options.basePath,
    releaseGltfJson: options.releaseGltfJson,
    incrementallyLoadTextures: options.incrementallyLoadTextures,
  };

  if (gltf instanceof Uint8Array) {
    loaderOptions.typedArray = gltf;
    loaderOptions.gltfResource = Resource.createIfNeeded(
      defaultValue(options.basePath, "")
    );
  } else {
    loaderOptions.gltfResource = gltf;
  }

  var loader = new GltfLoader(loaderOptions);
  model._gltfLoader = loader;
  loader.load();

  loader.promise
    .then(function (loader) {
      model._sceneGraph = new ModelExperimentalSceneGraph({
        model: model,
        modelComponents: loader._components,
        upAxis: options.upAxis,
        forwardAxis: options.forwardAxis,
        modelMatrix: options.modelMatrix,
      });
      model._resourcesLoaded = true;
    })
    .otherwise(function () {
      ModelExperimentalUtility.getFailedLoadFunction(
        this,
        "model",
        options.basePath
      );
    });

  loader.texturesLoadedPromise
    .then(function () {
      model._texturesLoaded = true;
    })
    .otherwise(function () {
      ModelExperimentalUtility.getFailedLoadFunction(
        this,
        "model",
        options.basePath
      );
    });
}

/**
 *
 * @param {Object} options Object with the following properties:
 * @param {Resource|String} options.url The url to the .gltf or .glb file.
 * @param {Object} [options.basePath=''] The base path that paths in the glTF JSON are relative to.
 * @param {Matrix4} [options.modelMatrix=Matrix4.IDENTITY] The 4x4 transformation matrix that transforms the model from model to world coordinates.
 * @param {Boolean} [options.incrementallyLoadTextures=true] Determine if textures may continue to stream in after the model is loaded.
 * @param {Boolean} [options.releaseGltfJson=false] When true, the glTF JSON is released once the glTF is loaded. This is is especially useful for cases like 3D Tiles, where each .gltf model is unique and caching the glTF JSON is not effective.
 * @param {Boolean} [options.debugShowBoundingVolume=false] For debugging only. Draws the bounding sphere for each draw command in the model.
 */
ModelExperimental.fromGltf = function (options) {
  //>>includeStart('debug', pragmas.debug);
  if (!defined(options) || !defined(options.url)) {
    throw new DeveloperError("options.url is required");
  }
  //>>includeEnd('debug');

  options = clone(options);
  options.gltf = Resource.createIfNeeded(options.url);
  var model = new ModelExperimental(options);
  return model;
};

function updateShowBoundingVolume(sceneGraph, debugShowBoundingVolume) {
  var drawCommands = sceneGraph._drawCommands;
  for (var i = 0; i < drawCommands.length; i++) {
    drawCommands[i].debugShowBoundingVolume = debugShowBoundingVolume;
  }
}<|MERGE_RESOLUTION|>--- conflicted
+++ resolved
@@ -22,13 +22,10 @@
  * @param {String|Resource|ArrayBuffer|Uint8Array} [options.gltf] A Resource/URL to a glTF/glb file or a binary glTF buffer.
  * @param {Resource|String} [options.basePath=''] The base path that paths in the glTF JSON are relative to.
  * @param {Matrix4} [options.modelMatrix=Matrix4.IDENTITY]  The 4x4 transformation matrix that transforms the model from model to world coordinates.
-<<<<<<< HEAD
  * @param {CustomShader} [options.customShader] A custom shader. This will modify the vertex and fragment shaders with user-defined code.
-=======
  * @param {Boolean} [options.incrementallyLoadTextures=true] Determine if textures may continue to stream in after the model is loaded.
  * @param {Boolean} [options.releaseGltfJson=false] When true, the glTF JSON is released once the glTF is loaded. This is is especially useful for cases like 3D Tiles, where each .gltf model is unique and caching the glTF JSON is not effective.
  * @param {Boolean} [options.debugShowBoundingVolume=false] For debugging only. Draws the bounding sphere for each draw command in the model.
->>>>>>> 0590a512
  *
  * @private
  * @experimental This feature is using part of the 3D Tiles spec that is not final and is subject to change without Cesium's standard deprecation policy.
@@ -143,14 +140,21 @@
       return this._sceneGraph._forwardAxis;
     },
   },
-<<<<<<< HEAD
   /**
    * The model's custom shader if it exists
    *
    * @memberof ModelExperimental.prototype
    *
    * @type {CustomShader}
-=======
+   * @readonly
+   *
+   * @private
+   */
+  customShader: {
+    get: function () {
+      return this._customShader;
+    },
+  },
 
   /**
    * Gets the model's bounding sphere.
@@ -158,16 +162,10 @@
    * @memberof ModelExperimental.prototype
    *
    * @type {BoundingSphere}
->>>>>>> 0590a512
-   * @readonly
-   *
-   * @private
-   */
-<<<<<<< HEAD
-  customShader: {
-    get: function () {
-      return this._customShader;
-=======
+   * @readonly
+   *
+   * @private
+   */
   boundingSphere: {
     get: function () {
       //>>includeStart('debug', pragmas.debug);
@@ -204,7 +202,6 @@
         this._debugShowBoundingVolumeDirty = true;
       }
       this._debugShowBoundingVolume = value;
->>>>>>> 0590a512
     },
   },
 });
