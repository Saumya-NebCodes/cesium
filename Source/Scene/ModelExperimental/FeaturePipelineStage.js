import combine from "../../Core/combine.js";
import defaultValue from "../../Core/defaultValue.js";
import ShaderDestination from "../../Renderer/ShaderDestination.js";
import FeatureStageFS from "../../Shaders/ModelExperimental/FeatureStageFS.js";
import FeatureStageVS from "../../Shaders/ModelExperimental/FeatureStageVS.js";
import FeatureStageCommon from "../../Shaders/ModelExperimental/FeatureStageCommon.js";

/**
 * The feature pipeline stage is responsible for handling features in the model.
 *
 * @namespace FeaturePipelineStage
 * @private
 */
var FeaturePipelineStage = {};

/**
 * Process a primitive. This modifies the following parts of the render resources.
 * <ul>
 *  <li>sets the defines for the feature ID attribute or texture coordinates to use for feature picking</li>
 *  <li>adds uniforms for the batch texture</li>
 *  <li>sets up varying for the feature coordinates</li>
 *  <li>adds vertex shader code for computing feature coordinates</li>
 * </ul>
 *
 * @param {PrimitiveRenderResources} renderResources The render resources for this primitive.
 * @param {ModelComponents.Primitive} primitive The primitive.
 * @param {FrameState} frameState The frame state.
 */
FeaturePipelineStage.process = function (
  renderResources,
  primitive,
  frameState
) {
  var shaderBuilder = renderResources.shaderBuilder;
  var uniformMap = renderResources.uniformMap;

  shaderBuilder.addDefine("HAS_FEATURES", undefined, ShaderDestination.BOTH);

  // Handle feature attribution: through feature ID texture or feature ID vertex attribute.
  var featureIdTextures = primitive.featureIdTextures;
  if (featureIdTextures.length > 0) {
    var featureIdIndex = 0;
    // Currently, only one feature ID texture is supported.
    var featureIdTexture = featureIdTextures[featureIdIndex];
    var featureIdTextureReader = featureIdTexture.textureReader;

    var featureIdTextureUniformName = "u_featureIdTexture_" + featureIdIndex;
    shaderBuilder.addDefine(
      "FEATURE_ID_TEXTURE",
      featureIdTextureUniformName,
      ShaderDestination.BOTH
    );
    shaderBuilder.addUniform(
      "sampler2D",
      featureIdTextureUniformName,
      ShaderDestination.BOTH
    );
    uniformMap[featureIdTextureUniformName] = function () {
      return defaultValue(
        featureIdTextureReader.texture,
        frameState.context.defaultTexture
      );
    };

    shaderBuilder.addDefine(
      "FEATURE_ID_TEXCOORD",
      "a_texCoord_" + featureIdTextureReader.texCoord,
      ShaderDestination.VERTEX
    );
    shaderBuilder.addDefine(
      "FEATURE_ID_TEXCOORD",
      "v_texCoord_" + featureIdTextureReader.texCoord,
      ShaderDestination.FRAGMENT
    );

    shaderBuilder.addDefine(
      "FEATURE_ID_CHANNEL",
      featureIdTextureReader.channels,
      ShaderDestination.BOTH
    );
  } else {
    shaderBuilder.addDefine(
      "FEATURE_ID_ATTRIBUTE",
      "a_featureId_0",
      ShaderDestination.VERTEX
    );
    shaderBuilder.addVarying("float", "model_featureId");
    shaderBuilder.addVarying("vec2", "model_featureSt");
    shaderBuilder.addVertexLines([FeatureStageCommon]);
    shaderBuilder.addVertexLines([FeatureStageVS]);
  }

  shaderBuilder.addFragmentLines([FeatureStageCommon]);
  shaderBuilder.addFragmentLines([FeatureStageFS]);

  var featureTable = renderResources.model.featureTable;
  // Handle the batch texture.
  var featuresLength = featureTable._featuresLength;
  shaderBuilder.addUniform(
    "float",
    "model_featuresLength",
    ShaderDestination.BOTH
  );
  var batchTexture = renderResources.model.featureTable.batchTexture;
  shaderBuilder.addUniform(
    "sampler2D",
    "model_batchTexture",
    ShaderDestination.VERTEX
  );
  shaderBuilder.addUniform("vec4", "model_textureStep");

  var batchTextureUniforms = {
    model_batchTexture: function () {
      return defaultValue(
        batchTexture.batchTexture,
        batchTexture.defaultTexture
      );
    },
    model_textureStep: function () {
      return batchTexture.textureStep;
    },
    model_featuresLength: function () {
      return featuresLength;
    },
  };
  if (batchTexture.textureDimensions.y > 1) {
    shaderBuilder.addDefine("MULTILINE_BATCH_TEXTURE");
    shaderBuilder.addUniform("vec2", "model_textureDimensions");
    batchTextureUniforms.model_textureDimensions = function () {
      return batchTexture.textureDimensions;
    };
  }

<<<<<<< HEAD
  shaderBuilder.addVarying("vec2", "model_featureSt");
  shaderBuilder.addVarying("vec4", "model_featureColor");

=======
>>>>>>> 842eda1a
  renderResources.uniformMap = combine(
    batchTextureUniforms,
    renderResources.uniformMap
  );
};

export default FeaturePipelineStage;<|MERGE_RESOLUTION|>--- conflicted
+++ resolved
@@ -131,12 +131,9 @@
     };
   }
 
-<<<<<<< HEAD
   shaderBuilder.addVarying("vec2", "model_featureSt");
   shaderBuilder.addVarying("vec4", "model_featureColor");
 
-=======
->>>>>>> 842eda1a
   renderResources.uniformMap = combine(
     batchTextureUniforms,
     renderResources.uniformMap
