import ComponentDatatype from "../../Core/ComponentDatatype.js";
import defaultValue from "../../Core/defaultValue.js";
import defined from "../../Core/defined.js";
import ShaderDestination from "../../Renderer/ShaderDestination.js";
import Buffer from "../../Renderer/Buffer.js";
import BufferUsage from "../../Renderer/BufferUsage.js";
import ModelExperimentalUtility from "./ModelExperimentalUtility.js";
import VertexAttributeSemantic from "../VertexAttributeSemantic.js";
import FeatureStageCommon from "../../Shaders/ModelExperimental/FeatureStageCommon.js";
import FeatureStageFS from "../../Shaders/ModelExperimental/FeatureStageFS.js";
import FeatureStageVS from "../../Shaders/ModelExperimental/FeatureStageVS.js";

/**
 * The feature ID pipeline stage is responsible for handling features in the model.
 *
 * @namespace FeatureIdPipelineStage
 * @private
 */
var FeatureIdPipelineStage = {};
FeatureIdPipelineStage.name = "FeatureIdPipelineStage"; // Helps with debugging

FeatureIdPipelineStage.STRUCT_ID_FEATURE_IDENTIFICATION_VS =
  "FeatureIdentificationVS";
FeatureIdPipelineStage.STRUCT_ID_FEATURE_IDENTIFICATION_FS =
  "FeatureIdentificationFS";
FeatureIdPipelineStage.STRUCT_NAME_FEATURE_IDENTIFICATION =
  "FeatureIdentification";
FeatureIdPipelineStage.FUNCTION_ID_FEATURE_IDENTIFICATION_VS =
  "setFeatureIdentificationVaryingsVS";
FeatureIdPipelineStage.FUNCTION_ID_FEATURE_IDENTIFICATION_FS =
  "setFeatureIdentificationVaryingsFS";
FeatureIdPipelineStage.FUNCTION_SIGNATURE_SET_FEATURE_IDENTIFICATION_VARYINGS =
  "void setFeatureIdentificationVaryings(inout FeatureIdentification feature)";

/**
 * Process a primitive. This modifies the following parts of the render resources:
 * <ul>
 *  <li>sets the defines for the feature ID attribute or texture coordinates to use for feature picking</li>
 *  <li>adds uniforms for the batch texture</li>
 *  <li>sets up varying for the feature coordinates</li>
 *  <li>adds vertex shader code for computing feature coordinates</li>
 * </ul>
 *
 * @param {PrimitiveRenderResources} renderResources The render resources for this primitive.
 * @param {ModelComponents.Primitive} primitive The primitive.
 * @param {FrameState} frameState The frame state.
 */
FeatureIdPipelineStage.process = function (
  renderResources,
  primitive,
  frameState
) {
  var shaderBuilder = renderResources.shaderBuilder;

  renderResources.hasFeatureIds = true;

  shaderBuilder.addDefine("HAS_FEATURES", undefined, ShaderDestination.BOTH);

  setupFeatureIdentificationStruct(shaderBuilder);

  // Handle feature attribution: through feature ID texture or feature ID vertex attribute.
  var featureIdTextures = primitive.featureIdTextures;
  if (featureIdTextures.length > 0) {
    processFeatureIdTextures(renderResources, frameState, featureIdTextures);
  } else {
<<<<<<< HEAD
    var featureIdAttributePrefix;
    var featureIdAttributeSetIndex;

    // For 3D Tiles 1.0, the FEATURE_ID vertex attribute is present but the Feature ID attribute is not.
    // The featureMetadata is owned by the Cesium3DTileContent for the legacy formats.
    var content = model.content;
    if (defined(content) && defined(content._featureMetadata)) {
      featureIdAttributePrefix = "a_featureId";
      featureIdAttributeSetIndex = "";
    } else {
      var featureIdAttributeIndex = model.featureIdAttributeIndex;
      var instances = renderResources.runtimeNode.node.instances;

      var featureIdAttributeInfo = getFeatureIdAttributeInfo(
        featureIdAttributeIndex,
        primitive,
        instances
      );

      var featureIdAttribute = featureIdAttributeInfo.attribute;
      featureIdAttributePrefix = featureIdAttributeInfo.prefix;
      // Check if the Feature ID attribute references an existing vertex attribute.
      if (defined(featureIdAttribute.setIndex)) {
        featureIdAttributeSetIndex = featureIdAttribute.setIndex;
      } else {
        // Ensure that the new Feature ID vertex attribute generated does not have any conflicts with
        // Feature ID vertex attributes already provided in the model. The featureIdVertexAttributeSetIndex
        // is incremented every time a Feature ID vertex attribute is added.
        featureIdAttributeSetIndex = renderResources.featureIdVertexAttributeSetIndex++;
        generateFeatureIdAttribute(
          featureIdAttributeInfo,
          featureIdAttributeSetIndex,
          frameState,
          renderResources
        );
      }
    }

    shaderBuilder.addDefine(
      "FEATURE_ID_ATTRIBUTE",
      featureIdAttributePrefix + featureIdAttributeSetIndex,
      ShaderDestination.BOTH
    );
    setupFeatureIdentificationVaryings(shaderBuilder);
    shaderBuilder.addVertexLines([FeatureStageCommon, FeatureStageVS]);
=======
    processFeatureIdAttributes(renderResources, frameState, primitive);
>>>>>>> cd144b36
  }

  shaderBuilder.addFragmentLines([FeatureStageCommon, FeatureStageFS]);
};

/**
 * Sets up the FeatureIdentification struct.
 * @private
 */
function setupFeatureIdentificationStruct(shaderBuilder) {
  // The struct is always needed by the Fragment Shader.
  shaderBuilder.addStruct(
    FeatureIdPipelineStage.STRUCT_ID_FEATURE_IDENTIFICATION_FS,
    FeatureIdPipelineStage.STRUCT_NAME_FEATURE_IDENTIFICATION,
    ShaderDestination.FRAGMENT
  );
  shaderBuilder.addStructField(
    FeatureIdPipelineStage.STRUCT_ID_FEATURE_IDENTIFICATION_FS,
    "float",
    "id"
  );
  shaderBuilder.addStructField(
    FeatureIdPipelineStage.STRUCT_ID_FEATURE_IDENTIFICATION_FS,
    "vec2",
    "st"
  );

  shaderBuilder.addStructField(
    FeatureIdPipelineStage.STRUCT_ID_FEATURE_IDENTIFICATION_VS,
    "float",
    "id"
  );
  shaderBuilder.addStructField(
    FeatureIdPipelineStage.STRUCT_ID_FEATURE_IDENTIFICATION_VS,
    "vec2",
    "st"
  );
}

/**
 * Sets up the varyings to initialize the FeatureIdentification struct.
 * @private
 */
function setupFeatureIdentificationVaryings(shaderBuilder) {
  shaderBuilder.addVarying("float", "v_activeFeatureId");
  shaderBuilder.addVarying("vec2", "v_featureSt");

  shaderBuilder.addFunction(
    FeatureIdPipelineStage.FUNCTION_ID_FEATURE_IDENTIFICATION_VS,
    FeatureIdPipelineStage.FUNCTION_SIGNATURE_SET_FEATURE_IDENTIFICATION_VARYINGS,
    ShaderDestination.VERTEX
  );
  shaderBuilder.addFunctionLines(
    FeatureIdPipelineStage.FUNCTION_ID_FEATURE_IDENTIFICATION_VS,
    ["v_activeFeatureId = feature.id;", "v_featureSt = feature.st;"]
  );
  shaderBuilder.addFunction(
    FeatureIdPipelineStage.FUNCTION_ID_FEATURE_IDENTIFICATION_FS,
    FeatureIdPipelineStage.FUNCTION_SIGNATURE_SET_FEATURE_IDENTIFICATION_VARYINGS,
    ShaderDestination.FRAGMENT
  );
  shaderBuilder.addFunctionLines(
    FeatureIdPipelineStage.FUNCTION_ID_FEATURE_IDENTIFICATION_FS,
    ["feature.id = v_activeFeatureId;", "feature.st = v_featureSt;"]
  );
}

/**
 * Generates an object containing information about the Feature ID attribute.
 * @private
 */
function getFeatureIdAttributeInfo(
  featureIdAttributeIndex,
  primitive,
  instances
) {
  var featureIdCount;
  var featureIdAttribute;
  var featureIdAttributePrefix;
  var featureIdInstanceDivisor = 0;

  if (defined(instances)) {
    featureIdAttribute = instances.featureIdAttributes[featureIdAttributeIndex];
    featureIdCount = instances.attributes[0].count;
    featureIdAttributePrefix = "a_instanceFeatureId_";
    featureIdInstanceDivisor = 1;
  } else {
    featureIdAttribute = primitive.featureIdAttributes[featureIdAttributeIndex];
    var positionAttribute = ModelExperimentalUtility.getAttributeBySemantic(
      primitive,
      VertexAttributeSemantic.POSITION
    );
    featureIdCount = positionAttribute.count;
    featureIdAttributePrefix = "a_featureId_";
  }

  return {
    count: featureIdCount,
    attribute: featureIdAttribute,
    prefix: featureIdAttributePrefix,
    instanceDivisor: featureIdInstanceDivisor,
  };
}

/**
 * Processes feature ID vertex attributes.
 * @private
 */
function processFeatureIdAttributes(renderResources, frameState, primitive) {
  var shaderBuilder = renderResources.shaderBuilder;
  var model = renderResources.model;

  var featureIdAttributePrefix;
  var featureIdAttributeSetIndex;

  // For 3D Tiles 1.0, the FEATURE_ID vertex attribute is present but the Feature ID attribute is not.
  // The featureMetadata is owned by the Cesium3DTileContent for the legacy formats.
  var content = model.content;
  if (defined(content) && defined(content.featureMetadata)) {
    featureIdAttributePrefix = "a_featureId";
    featureIdAttributeSetIndex = "";
  } else {
    var featureIdAttributeIndex = model.featureIdAttributeIndex;
    var instances = renderResources.runtimeNode.node.instances;

    var featureIdAttributeInfo = getFeatureIdAttributeInfo(
      featureIdAttributeIndex,
      primitive,
      instances
    );

    var featureIdAttribute = featureIdAttributeInfo.attribute;
    featureIdAttributePrefix = featureIdAttributeInfo.prefix;

    // Check if the Feature ID attribute references an existing vertex attribute.
    if (defined(featureIdAttribute.setIndex)) {
      featureIdAttributeSetIndex = featureIdAttribute.setIndex;
    } else {
      // Ensure that the new Feature ID vertex attribute generated does not have any conflicts with
      // Feature ID vertex attributes already provided in the model. The featureIdVertexAttributeSetIndex
      // is incremented every time a Feature ID vertex attribute is added.
      featureIdAttributeSetIndex = renderResources.featureIdVertexAttributeSetIndex++;
      generateFeatureIdAttribute(
        featureIdAttributeInfo,
        featureIdAttributeSetIndex,
        frameState,
        renderResources
      );
    }
  }

  shaderBuilder.addDefine(
    "FEATURE_ID_ATTRIBUTE",
    featureIdAttributePrefix + featureIdAttributeSetIndex,
    ShaderDestination.VERTEX
  );
  shaderBuilder.addVarying("float", "v_activeFeatureId");
  shaderBuilder.addVarying("vec2", "v_activeFeatureSt");
  shaderBuilder.addVertexLines([FeatureStageCommon, FeatureStageVS]);
}

/**
 * Processes feature ID textures.
 * @private
 */
function processFeatureIdTextures(
  renderResources,
  frameState,
  featureIdTextures
) {
  var shaderBuilder = renderResources.shaderBuilder;
  var uniformMap = renderResources.uniformMap;
  var featureIdTextureIndex = renderResources.model.featureIdTextureIndex;
  var featureIdTexture = featureIdTextures[featureIdTextureIndex];

  var featureIdTextureReader = featureIdTexture.textureReader;

  var featureIdTextureUniformName =
    "u_featureIdTexture_" + featureIdTextureIndex;
  shaderBuilder.addDefine(
    "FEATURE_ID_TEXTURE",
    featureIdTextureUniformName,
    ShaderDestination.FRAGMENT
  );
  shaderBuilder.addUniform(
    "sampler2D",
    featureIdTextureUniformName,
    ShaderDestination.FRAGMENT
  );
  uniformMap[featureIdTextureUniformName] = function () {
    return defaultValue(
      featureIdTextureReader.texture,
      frameState.context.defaultTexture
    );
  };

  shaderBuilder.addDefine(
    "FEATURE_ID_TEXCOORD",
    "v_texCoord_" + featureIdTextureReader.texCoord,
    ShaderDestination.FRAGMENT
  );

  shaderBuilder.addDefine(
    "FEATURE_ID_CHANNEL",
    featureIdTextureReader.channels,
    ShaderDestination.FRAGMENT
  );
}

/**
 * Generates a Feature ID attribute from constant/divisor and adds it to the render resources.
 * @private
 */
function generateFeatureIdAttribute(
  featureIdAttributeInfo,
  featureIdAttributeSetIndex,
  frameState,
  renderResources
) {
  var model = renderResources.model;
  var shaderBuilder = renderResources.shaderBuilder;
  var featureIdAttribute = featureIdAttributeInfo.attribute;
  var featureIdAttributePrefix = featureIdAttributeInfo.prefix;

  // If a constant and/or divisor are used, a new vertex attribute will need to be created.
  var value;
  var vertexBuffer;

  if (featureIdAttribute.divisor === 0) {
    value = featureIdAttribute.constant;
  } else {
    var typedArray = generateFeatureIdTypedArray(
      featureIdAttribute,
      featureIdAttributeInfo.count
    );
    vertexBuffer = Buffer.createVertexBuffer({
      context: frameState.context,
      typedArray: typedArray,
      usage: BufferUsage.STATIC_DRAW,
    });
    vertexBuffer.vertexArrayDestroyable = false;
    model._resources.push(vertexBuffer);
  }

  var generatedFeatureIdAttribute = {
    index: renderResources.attributeIndex++,
    instanceDivisor: featureIdAttributeInfo.instanceDivisor,
    value: value,
    vertexBuffer: vertexBuffer,
    normalize: false,
    componentsPerAttribute: 1,
    componentDatatype: ComponentDatatype.FLOAT,
    strideInBytes: ComponentDatatype.getSizeInBytes(ComponentDatatype.FLOAT),
    offsetInBytes: 0,
  };

  renderResources.attributes.push(generatedFeatureIdAttribute);

  shaderBuilder.addAttribute(
    "float",
    featureIdAttributePrefix + featureIdAttributeSetIndex
  );
}

/**
 * Generates typed array based on the constant and divisor of the feature ID attribute.
 * @private
 */
function generateFeatureIdTypedArray(featureIdAttribute, count) {
  var constant = featureIdAttribute.constant;
  var divisor = featureIdAttribute.divisor;

  var typedArray = new Float32Array(count);
  for (var i = 0; i < count; i++) {
    typedArray[i] = constant + Math.floor(i / divisor);
  }

  return typedArray;
}

export default FeatureIdPipelineStage;<|MERGE_RESOLUTION|>--- conflicted
+++ resolved
@@ -26,11 +26,11 @@
 FeatureIdPipelineStage.STRUCT_NAME_FEATURE_IDENTIFICATION =
   "FeatureIdentification";
 FeatureIdPipelineStage.FUNCTION_ID_FEATURE_IDENTIFICATION_VS =
-  "setFeatureIdentificationVaryingsVS";
+  "updateFeatureIdStructVS";
 FeatureIdPipelineStage.FUNCTION_ID_FEATURE_IDENTIFICATION_FS =
-  "setFeatureIdentificationVaryingsFS";
+  "updateFeatureIdStructFS";
 FeatureIdPipelineStage.FUNCTION_SIGNATURE_SET_FEATURE_IDENTIFICATION_VARYINGS =
-  "void setFeatureIdentificationVaryings(inout FeatureIdentification feature)";
+  "void updateFeatureIdStruct(inout FeatureIdentification feature)";
 
 /**
  * Process a primitive. This modifies the following parts of the render resources:
@@ -63,55 +63,7 @@
   if (featureIdTextures.length > 0) {
     processFeatureIdTextures(renderResources, frameState, featureIdTextures);
   } else {
-<<<<<<< HEAD
-    var featureIdAttributePrefix;
-    var featureIdAttributeSetIndex;
-
-    // For 3D Tiles 1.0, the FEATURE_ID vertex attribute is present but the Feature ID attribute is not.
-    // The featureMetadata is owned by the Cesium3DTileContent for the legacy formats.
-    var content = model.content;
-    if (defined(content) && defined(content._featureMetadata)) {
-      featureIdAttributePrefix = "a_featureId";
-      featureIdAttributeSetIndex = "";
-    } else {
-      var featureIdAttributeIndex = model.featureIdAttributeIndex;
-      var instances = renderResources.runtimeNode.node.instances;
-
-      var featureIdAttributeInfo = getFeatureIdAttributeInfo(
-        featureIdAttributeIndex,
-        primitive,
-        instances
-      );
-
-      var featureIdAttribute = featureIdAttributeInfo.attribute;
-      featureIdAttributePrefix = featureIdAttributeInfo.prefix;
-      // Check if the Feature ID attribute references an existing vertex attribute.
-      if (defined(featureIdAttribute.setIndex)) {
-        featureIdAttributeSetIndex = featureIdAttribute.setIndex;
-      } else {
-        // Ensure that the new Feature ID vertex attribute generated does not have any conflicts with
-        // Feature ID vertex attributes already provided in the model. The featureIdVertexAttributeSetIndex
-        // is incremented every time a Feature ID vertex attribute is added.
-        featureIdAttributeSetIndex = renderResources.featureIdVertexAttributeSetIndex++;
-        generateFeatureIdAttribute(
-          featureIdAttributeInfo,
-          featureIdAttributeSetIndex,
-          frameState,
-          renderResources
-        );
-      }
-    }
-
-    shaderBuilder.addDefine(
-      "FEATURE_ID_ATTRIBUTE",
-      featureIdAttributePrefix + featureIdAttributeSetIndex,
-      ShaderDestination.BOTH
-    );
-    setupFeatureIdentificationVaryings(shaderBuilder);
-    shaderBuilder.addVertexLines([FeatureStageCommon, FeatureStageVS]);
-=======
     processFeatureIdAttributes(renderResources, frameState, primitive);
->>>>>>> cd144b36
   }
 
   shaderBuilder.addFragmentLines([FeatureStageCommon, FeatureStageFS]);
@@ -148,34 +100,6 @@
     FeatureIdPipelineStage.STRUCT_ID_FEATURE_IDENTIFICATION_VS,
     "vec2",
     "st"
-  );
-}
-
-/**
- * Sets up the varyings to initialize the FeatureIdentification struct.
- * @private
- */
-function setupFeatureIdentificationVaryings(shaderBuilder) {
-  shaderBuilder.addVarying("float", "v_activeFeatureId");
-  shaderBuilder.addVarying("vec2", "v_featureSt");
-
-  shaderBuilder.addFunction(
-    FeatureIdPipelineStage.FUNCTION_ID_FEATURE_IDENTIFICATION_VS,
-    FeatureIdPipelineStage.FUNCTION_SIGNATURE_SET_FEATURE_IDENTIFICATION_VARYINGS,
-    ShaderDestination.VERTEX
-  );
-  shaderBuilder.addFunctionLines(
-    FeatureIdPipelineStage.FUNCTION_ID_FEATURE_IDENTIFICATION_VS,
-    ["v_activeFeatureId = feature.id;", "v_featureSt = feature.st;"]
-  );
-  shaderBuilder.addFunction(
-    FeatureIdPipelineStage.FUNCTION_ID_FEATURE_IDENTIFICATION_FS,
-    FeatureIdPipelineStage.FUNCTION_SIGNATURE_SET_FEATURE_IDENTIFICATION_VARYINGS,
-    ShaderDestination.FRAGMENT
-  );
-  shaderBuilder.addFunctionLines(
-    FeatureIdPipelineStage.FUNCTION_ID_FEATURE_IDENTIFICATION_FS,
-    ["feature.id = v_activeFeatureId;", "feature.st = v_featureSt;"]
   );
 }
 
@@ -217,6 +141,34 @@
 }
 
 /**
+ * Sets up the varyings to initialize the FeatureIdentification struct.
+ * @private
+ */
+function setupFeatureIdentificationVaryings(shaderBuilder) {
+  shaderBuilder.addVarying("float", "v_activeFeatureId");
+  shaderBuilder.addVarying("vec2", "v_activeFeatureSt");
+
+  shaderBuilder.addFunction(
+    FeatureIdPipelineStage.FUNCTION_ID_FEATURE_IDENTIFICATION_VS,
+    FeatureIdPipelineStage.FUNCTION_SIGNATURE_SET_FEATURE_IDENTIFICATION_VARYINGS,
+    ShaderDestination.VERTEX
+  );
+  shaderBuilder.addFunctionLines(
+    FeatureIdPipelineStage.FUNCTION_ID_FEATURE_IDENTIFICATION_VS,
+    ["v_activeFeatureId = feature.id;", "v_activeFeatureSt = feature.st;"]
+  );
+  shaderBuilder.addFunction(
+    FeatureIdPipelineStage.FUNCTION_ID_FEATURE_IDENTIFICATION_FS,
+    FeatureIdPipelineStage.FUNCTION_SIGNATURE_SET_FEATURE_IDENTIFICATION_VARYINGS,
+    ShaderDestination.FRAGMENT
+  );
+  shaderBuilder.addFunctionLines(
+    FeatureIdPipelineStage.FUNCTION_ID_FEATURE_IDENTIFICATION_FS,
+    ["feature.id = v_activeFeatureId;", "feature.st = v_activeFeatureSt;"]
+  );
+}
+
+/**
  * Processes feature ID vertex attributes.
  * @private
  */
@@ -230,7 +182,7 @@
   // For 3D Tiles 1.0, the FEATURE_ID vertex attribute is present but the Feature ID attribute is not.
   // The featureMetadata is owned by the Cesium3DTileContent for the legacy formats.
   var content = model.content;
-  if (defined(content) && defined(content.featureMetadata)) {
+  if (defined(content) && defined(content._featureMetadata)) {
     featureIdAttributePrefix = "a_featureId";
     featureIdAttributeSetIndex = "";
   } else {
@@ -245,7 +197,6 @@
 
     var featureIdAttribute = featureIdAttributeInfo.attribute;
     featureIdAttributePrefix = featureIdAttributeInfo.prefix;
-
     // Check if the Feature ID attribute references an existing vertex attribute.
     if (defined(featureIdAttribute.setIndex)) {
       featureIdAttributeSetIndex = featureIdAttribute.setIndex;
@@ -263,13 +214,13 @@
     }
   }
 
+  setupFeatureIdentificationVaryings(shaderBuilder);
+
   shaderBuilder.addDefine(
     "FEATURE_ID_ATTRIBUTE",
     featureIdAttributePrefix + featureIdAttributeSetIndex,
-    ShaderDestination.VERTEX
-  );
-  shaderBuilder.addVarying("float", "v_activeFeatureId");
-  shaderBuilder.addVarying("vec2", "v_activeFeatureSt");
+    ShaderDestination.BOTH
+  );
   shaderBuilder.addVertexLines([FeatureStageCommon, FeatureStageVS]);
 }
 
