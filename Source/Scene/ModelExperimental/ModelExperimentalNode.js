import Check from "../../Core/Check.js";
import defaultValue from "../../Core/defaultValue.js";
import defined from "../../Core/defined.js";
import DeveloperError from "../../Core/DeveloperError.js";
import Matrix4 from "../../Core/Matrix4.js";
import InstancingPipelineStage from "./InstancingPipelineStage.js";
import ModelMatrixUpdateStage from "./ModelMatrixUpdateStage.js";

/**
 * An in-memory representation of a node as part of the {@link ModelExperimentalSceneGraph}.
 *
 *
 * @param {Object} options An object containing the following options:
 * @param {ModelComponents.Node} options.node The corresponding node components from the 3D model
 * @param {Matrix4} options.transform The transform of this node, excluding transforms from the node's ancestors or children.
 * @param {Matrix4} options.transformToRoot The product of the transforms of all the node's ancestors, excluding the node's own transform.
 * @param {ModelExperimentalSceneGraph} options.sceneGraph The scene graph this node belongs to.
 * @param {Number[]} options.children The indices of the children of this node in the runtime nodes array of the scene graph.
 *
 * @alias ModelExperimentalNode
 * @constructor
 *
 * @private
 */
export default function ModelExperimentalNode(options) {
  options = defaultValue(options, defaultValue.EMPTY_OBJECT);
  //>>includeStart('debug', pragmas.debug);
  Check.typeOf.object("options.node", options.node);
  Check.typeOf.object("options.transform", options.transform);
  Check.typeOf.object("options.transformToRoot", options.transformToRoot);
  Check.typeOf.object("options.sceneGraph", options.sceneGraph);
  Check.typeOf.object("options.children", options.children);
  //>>includeEnd('debug');

  const sceneGraph = options.sceneGraph;
  const transform = options.transform;
  const transformToRoot = options.transformToRoot;
  const node = options.node;

  this._sceneGraph = sceneGraph;
  this._children = options.children;
  this._node = node;

  this._name = node.name; // Helps with debugging

  this._originalTransform = Matrix4.clone(transform, this._originalTransform);
  this._transform = Matrix4.clone(transform, this._transform);
  this._transformToRoot = Matrix4.clone(transformToRoot, this._transformToRoot);

  const computedTransform = Matrix4.multiply(
    transformToRoot,
    transform,
    new Matrix4()
  );
  this._computedTransform = computedTransform;
<<<<<<< HEAD
=======

  // For instancing
  this._axisCorrectedTransform = ModelExperimentalUtility.correctModelMatrix(
    computedTransform,
    components.upAxis,
    components.forwardAxis,
    new Matrix4()
  );

>>>>>>> 3823169e
  this._transformDirty = false;

  // Will be set by the scene graph after the skins have been created
  this._runtimeSkin = undefined;
  this._computedJointMatrices = [];

  /**
   * Pipeline stages to apply across all the mesh primitives of this node. This
   * is an array of classes, each with a static method called
   * <code>process()</code>
   *
   * @type {Object[]}
   * @readonly
   *
   * @private
   */
  this.pipelineStages = [];

  /**
   * The mesh primitives that belong to this node
   *
   * @type {ModelExperimentalPrimitive[]}
   * @readonly
   *
   * @private
   */
  this.runtimePrimitives = [];

  /**
   * Update stages to apply to this primitive.
   *
   * @private
   */
  this.updateStages = [];

  this.configurePipeline();
}

Object.defineProperties(ModelExperimentalNode.prototype, {
  /**
   * The internal node this runtime node represents.
   *
   * @type {ModelComponents.Node}
   * @readonly
   *
   * @private
   */
  node: {
    get: function () {
      return this._node;
    },
  },
  /**
   * The scene graph this node belongs to.
   *
   * @type {ModelExperimentalSceneGraph}
   * @readonly
   *
   * @private
   */
  sceneGraph: {
    get: function () {
      return this._sceneGraph;
    },
  },

  /**
   * The indices of the children of this node in the scene graph.
   *
   * @type {Number[]}
   * @readonly
   */
  children: {
    get: function () {
      return this._children;
    },
  },

  /**
   * The node's local space transform. This can be changed externally so animation
   * can be driven by another source, not just an animation in the model's asset.
   * <p>
   * For changes to take effect, this property must be assigned to;
   * setting individual elements of the matrix will not work.
   * </p>
   *
   * @memberof ModelExperimentalNode.prototype
   * @type {Matrix4}
   */
  transform: {
    get: function () {
      return this._transform;
    },
    set: function (value) {
      if (Matrix4.equals(this._transform, value)) {
        return;
      }
      this._transformDirty = true;
      this._transform = Matrix4.clone(value, this._transform);
    },
  },

  /**
   * The transforms of all the node's ancestors, not including this node's
   * transform.
   *
   * @see ModelExperimentalNode#computedTransform
   *
   * @memberof ModelExperimentalNode.prototype
   * @type {Matrix4}
   * @readonly
   */
  transformToRoot: {
    get: function () {
      return this._transformToRoot;
    },
  },

  /**
   * A transform from the node's local space to the model's scene graph space.
   * This is the product of transformToRoot * transform.
   *
   * @memberof ModelExperimentalNode.prototype
   * @type {Matrix4}
   * @readonly
   */
  computedTransform: {
    get: function () {
      return this._computedTransform;
    },
  },

  /**
   * The node's original transform, as specified in the model. Does not include transformations from the node's ancestors.
   *
   * @memberof ModelExperimentalNode.prototype
   * @type {Matrix4}
   * @readonly
   */
  originalTransform: {
    get: function () {
      return this._originalTransform;
    },
  },

  /**
   * The skin applied to this node, if it exists.
   *
   * @memberof ModelExperimentalNode.prototype
   * @type {ModelExperimentalSkin}
   * @readonly
   */
  runtimeSkin: {
    get: function () {
      return this._runtimeSkin;
    },
  },

  /**
   * The computed joint matrices of this node, derived from its skin.
   *
   * @memberof ModelExperimentalNode.prototype
   * @type {Matrix4[]}
   * @readonly
   */
  computedJointMatrices: {
    get: function () {
      return this._computedJointMatrices;
    },
  },
});

/**
 * Returns the child with the given index.
 *
 * @param {Number} index The index of the child.
 *
 * @returns {ModelExperimentalNode}
 *
 * @example
 * // Iterate through all children of a runtime node.
 * for (let i = 0; i < runtimeNode.children.length; i++)
 * {
 *   const childNode = runtimeNode.getChild(i);
 * }
 */
ModelExperimentalNode.prototype.getChild = function (index) {
  //>>includeStart('debug', pragmas.debug);
  Check.typeOf.number("index", index);
  if (index < 0 || index >= this.children.length) {
    throw new DeveloperError(
      "index must be greater than or equal to 0 and less than the number of children."
    );
  }
  //>>includeEnd('debug');

  return this.sceneGraph.runtimeNodes[this.children[index]];
};

/**
 * Configure the node pipeline stages. If the pipeline needs to be re-run, call
 * this method again to ensure the correct sequence of pipeline stages are
 * used.
 *
 * @private
 */
ModelExperimentalNode.prototype.configurePipeline = function () {
  const node = this.node;
  const pipelineStages = this.pipelineStages;
  pipelineStages.length = 0;
  const updateStages = this.updateStages;
  updateStages.length = 0;

  if (defined(node.instances)) {
    pipelineStages.push(InstancingPipelineStage);
  }

  updateStages.push(ModelMatrixUpdateStage);
};

/**
 * Updates the computed transform used for rendering and instancing
 *
 * @private
 */
ModelExperimentalNode.prototype.updateComputedTransform = function () {
  this._computedTransform = Matrix4.multiply(
    this._transformToRoot,
    this._transform,
    this._computedTransform
  );
};

/**
 * Updates the joint matrices for this node, where each matrix is computed as
 * computedJointMatrix = nodeWorldTransform^(-1) * skinJointMatrix.
 *
 * @private
 */
ModelExperimentalNode.prototype.updateJointMatrices = function () {
  if (!defined(this._runtimeSkin)) {
    return;
  }

  const computedJointMatrices = this._computedJointMatrices;
  const skinJointMatrices = this._runtimeSkin.jointMatrices;
  const length = skinJointMatrices.length;

  for (let i = 0; i < length; i++) {
    if (!defined(computedJointMatrices[i])) {
      computedJointMatrices[i] = new Matrix4();
    }

    const nodeWorldTransform = Matrix4.multiplyTransformation(
      this.transformToRoot,
      this.transform,
      computedJointMatrices[i]
    );

    const inverseNodeWorldTransform = Matrix4.inverseTransformation(
      nodeWorldTransform,
      computedJointMatrices[i]
    );

    computedJointMatrices[i] = Matrix4.multiplyTransformation(
      inverseNodeWorldTransform,
      skinJointMatrices[i],
      computedJointMatrices[i]
    );
  }
};<|MERGE_RESOLUTION|>--- conflicted
+++ resolved
@@ -53,18 +53,6 @@
     new Matrix4()
   );
   this._computedTransform = computedTransform;
-<<<<<<< HEAD
-=======
-
-  // For instancing
-  this._axisCorrectedTransform = ModelExperimentalUtility.correctModelMatrix(
-    computedTransform,
-    components.upAxis,
-    components.forwardAxis,
-    new Matrix4()
-  );
-
->>>>>>> 3823169e
   this._transformDirty = false;
 
   // Will be set by the scene graph after the skins have been created
