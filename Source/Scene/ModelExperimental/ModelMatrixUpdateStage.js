--- conflicted
+++ resolved
@@ -48,12 +48,7 @@
     new Matrix4()
   );
 
-<<<<<<< HEAD
   runtimeNode.updateComputedTransform();
-=======
-  // Update runtimeNode.computedTransform and related matrices
-  runtimeNode.updateTransforms();
->>>>>>> 3823169e
 
   for (i = 0; i < runtimeNode.runtimePrimitives.length; i++) {
     const runtimePrimitive = runtimeNode.runtimePrimitives[i];
