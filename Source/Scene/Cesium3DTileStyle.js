<<<<<<< HEAD
import clone from '../Core/clone.js';
import defaultValue from '../Core/defaultValue.js';
import defined from '../Core/defined.js';
import DeveloperError from '../Core/DeveloperError.js';
import Resource from '../Core/Resource.js';
import when from '../ThirdParty/when.js';
import ConditionsExpression from './ConditionsExpression.js';
import Expression from './Expression.js';

    /**
     * A style that is applied to a {@link Cesium3DTileset}.
     * <p>
     * Evaluates an expression defined using the
     * {@link https://github.com/CesiumGS/3d-tiles/tree/master/specification/Styling|3D Tiles Styling language}.
     * </p>
     *
     * @alias Cesium3DTileStyle
     * @constructor
     *
     * @param {Resource|String|Object} [style] The url of a style or an object defining a style.
     *
     * @example
     * tileset.style = new Cesium.Cesium3DTileStyle({
     *     color : {
     *         conditions : [
     *             ['${Height} >= 100', 'color("purple", 0.5)'],
     *             ['${Height} >= 50', 'color("red")'],
     *             ['true', 'color("blue")']
     *         ]
     *     },
     *     show : '${Height} > 0',
     *     meta : {
     *         description : '"Building id ${id} has height ${Height}."'
     *     }
     * });
     *
     * @example
     * tileset.style = new Cesium.Cesium3DTileStyle({
     *     color : 'vec4(${Temperature})',
     *     pointSize : '${Temperature} * 2.0'
     * });
     *
     * @see {@link https://github.com/CesiumGS/3d-tiles/tree/master/specification/Styling|3D Tiles Styling language}
     */
    function Cesium3DTileStyle(style) {
        this._style = {};
        this._ready = false;

        this._show = undefined;
        this._color = undefined;
        this._pointSize = undefined;
        this._pointOutlineColor = undefined;
        this._pointOutlineWidth = undefined;
        this._labelColor = undefined;
        this._labelOutlineColor = undefined;
        this._labelOutlineWidth = undefined;
        this._font = undefined;
        this._labelStyle = undefined;
        this._labelText = undefined;
        this._backgroundColor = undefined;
        this._backgroundPadding = undefined;
        this._backgroundEnabled = undefined;
        this._scaleByDistance = undefined;
        this._translucencyByDistance = undefined;
        this._distanceDisplayCondition = undefined;
        this._heightOffset = undefined;
        this._anchorLineEnabled = undefined;
        this._anchorLineColor = undefined;
        this._image = undefined;
        this._disableDepthTestDistance = undefined;
        this._horizontalOrigin = undefined;
        this._verticalOrigin = undefined;
        this._labelHorizontalOrigin = undefined;
        this._labelVerticalOrigin = undefined;
        this._meta = undefined;
        this._mutables = undefined;

        this._colorShaderFunction = undefined;
        this._showShaderFunction = undefined;
        this._pointSizeShaderFunction = undefined;
        this._colorShaderFunctionReady = false;
        this._showShaderFunctionReady = false;
        this._pointSizeShaderFunctionReady = false;

        this._colorShaderTranslucent = false;

        var promise;
        if (typeof style === 'string' || style instanceof Resource) {
            var resource = Resource.createIfNeeded(style);
            promise = resource.fetchJson(style);
        } else {
            promise = when.resolve(style);
        }

        var that = this;
        this._readyPromise = promise.then(function(styleJson) {
            setup(that, styleJson);
            return that;
        });
    }

    function setup(that, styleJson) {
        styleJson = defaultValue(clone(styleJson, true), that._style);
        that._style = styleJson;

        that.show = styleJson.show;
        that.color = styleJson.color;
        that.pointSize = styleJson.pointSize;
        that.pointOutlineColor = styleJson.pointOutlineColor;
        that.pointOutlineWidth = styleJson.pointOutlineWidth;
        that.labelColor = styleJson.labelColor;
        that.labelOutlineColor = styleJson.labelOutlineColor;
        that.labelOutlineWidth = styleJson.labelOutlineWidth;
        that.labelStyle = styleJson.labelStyle;
        that.font = styleJson.font;
        that.labelText = styleJson.labelText;
        that.backgroundColor = styleJson.backgroundColor;
        that.backgroundPadding = styleJson.backgroundPadding;
        that.backgroundEnabled = styleJson.backgroundEnabled;
        that.scaleByDistance = styleJson.scaleByDistance;
        that.translucencyByDistance = styleJson.translucencyByDistance;
        that.distanceDisplayCondition = styleJson.distanceDisplayCondition;
        that.heightOffset = styleJson.heightOffset;
        that.anchorLineEnabled = styleJson.anchorLineEnabled;
        that.anchorLineColor = styleJson.anchorLineColor;
        that.image = styleJson.image;
        that.disableDepthTestDistance = styleJson.disableDepthTestDistance;
        that.horizontalOrigin = styleJson.horizontalOrigin;
        that.verticalOrigin = styleJson.verticalOrigin;
        that.labelHorizontalOrigin = styleJson.labelHorizontalOrigin;
        that.labelVerticalOrigin = styleJson.labelVerticalOrigin;

        var meta = {};
        if (defined(styleJson.meta)) {
            var defines = styleJson.defines;
            var metaJson = defaultValue(styleJson.meta, defaultValue.EMPTY_OBJECT);
            for (var property in metaJson) {
                if (metaJson.hasOwnProperty(property)) {
                    meta[property] = new Expression(metaJson[property], defines);
                }
            }
        }

        that._meta = meta;

        that._mutables = defaultValue(styleJson.mutables, defaultValue.EMPTY_OBJECT);

        that._ready = true;
    }

    function getExpression(tileStyle, value) {
        var defines = defaultValue(tileStyle._style, defaultValue.EMPTY_OBJECT).defines;

        if (!defined(value)) {
            return undefined;
        } else if (typeof value === 'boolean' || typeof value === 'number') {
            return new Expression(String(value));
        } else if (typeof value === 'string') {
            return new Expression(value, defines);
        } else if (defined(value.conditions)) {
            return new ConditionsExpression(value, defines);
        }
        return value;
    }

    function getJsonFromExpression(expression) {
        if (!defined(expression)) {
            return undefined;
        } else if (defined(expression.expression)) {
            return expression.expression;
        } else if (defined(expression.conditionsExpression)) {
            return clone(expression.conditionsExpression, true);
        }
        return expression;
    }

    Object.defineProperties(Cesium3DTileStyle.prototype, {
        /**
         * Gets the object defining the style using the
         * {@link https://github.com/CesiumGS/3d-tiles/tree/master/specification/Styling|3D Tiles Styling language}.
         *
         * @memberof Cesium3DTileStyle.prototype
         *
         * @type {Object}
         * @readonly
         *
         * @default {}
         *
         * @exception {DeveloperError} The style is not loaded.  Use Cesium3DTileStyle.readyPromise or wait for Cesium3DTileStyle.ready to be true.
         */
        style : {
            get : function() {
                //>>includeStart('debug', pragmas.debug);
                if (!this._ready) {
                    throw new DeveloperError('The style is not loaded.  Use Cesium3DTileStyle.readyPromise or wait for Cesium3DTileStyle.ready to be true.');
                }
                //>>includeEnd('debug');

                return this._style;
            }
        },

        /**
         * When <code>true</code>, the style is ready and its expressions can be evaluated.  When
         * a style is constructed with an object, as opposed to a url, this is <code>true</code> immediately.
         *
         * @memberof Cesium3DTileStyle.prototype
         *
         * @type {Boolean}
         * @readonly
         *
         * @default false
         */
        ready : {
            get : function() {
                return this._ready;
            }
        },

        /**
         * Gets the promise that will be resolved when the the style is ready and its expressions can be evaluated.
         *
         * @memberof Cesium3DTileStyle.prototype
         *
         * @type {Promise.<Cesium3DTileStyle>}
         * @readonly
         */
        readyPromise : {
            get : function() {
                return this._readyPromise;
            }
        },

        /**
         * Gets or sets the {@link StyleExpression} object used to evaluate the style's <code>show</code> property. Alternatively a boolean, string, or object defining a show style can be used.
         * The getter will return the internal {@link Expression} or {@link ConditionsExpression}, which may differ from the value provided to the setter.
         * <p>
         * The expression must return or convert to a <code>Boolean</code>.
         * </p>
         * <p>
         * This expression is applicable to all tile formats.
         * </p>
         *
         * @memberof Cesium3DTileStyle.prototype
         *
         * @type {StyleExpression}
         *
         * @exception {DeveloperError} The style is not loaded.  Use {@link Cesium3DTileStyle#readyPromise} or wait for {@link Cesium3DTileStyle#ready} to be true.
         *
         * @example
         * var style = new Cesium3DTileStyle({
         *     show : '(regExp("^Chest").test(${County})) && (${YearBuilt} >= 1970)'
         * });
         * style.show.evaluate(feature); // returns true or false depending on the feature's properties
         *
         * @example
         * var style = new Cesium.Cesium3DTileStyle();
         * // Override show expression with a custom function
         * style.show = {
         *     evaluate : function(feature) {
         *         return true;
         *     }
         * };
         *
         * @example
         * var style = new Cesium.Cesium3DTileStyle();
         * // Override show expression with a boolean
         * style.show = true;
         * };
         *
         * @example
         * var style = new Cesium.Cesium3DTileStyle();
         * // Override show expression with a string
         * style.show = '${Height} > 0';
         * };
         *
         * @example
         * var style = new Cesium.Cesium3DTileStyle();
         * // Override show expression with a condition
         * style.show = {
         *     conditions: [
         *         ['${height} > 2', 'false'],
         *         ['true', 'true']
         *     ];
         * };
         */
        show : {
            get : function() {
                //>>includeStart('debug', pragmas.debug);
                if (!this._ready) {
                    throw new DeveloperError('The style is not loaded.  Use Cesium3DTileStyle.readyPromise or wait for Cesium3DTileStyle.ready to be true.');
                }
                //>>includeEnd('debug');

                return this._show;
            },
            set : function(value) {
                this._show = getExpression(this, value);
                this._style.show = getJsonFromExpression(this._show);
                this._showShaderFunctionReady = false;
            }
        },

        /**
         * Gets or sets the {@link StyleExpression} object used to evaluate the style's <code>color</code> property. Alternatively a string or object defining a color style can be used.
         * The getter will return the internal {@link Expression} or {@link ConditionsExpression}, which may differ from the value provided to the setter.
         * <p>
         * The expression must return a <code>Color</code>.
         * </p>
         * <p>
         * This expression is applicable to all tile formats.
         * </p>
         *
         * @memberof Cesium3DTileStyle.prototype
         *
         * @type {StyleExpression}
         *
         * @exception {DeveloperError} The style is not loaded.  Use {@link Cesium3DTileStyle#readyPromise} or wait for {@link Cesium3DTileStyle#ready} to be true.
         *
         * @example
         * var style = new Cesium3DTileStyle({
         *     color : '(${Temperature} > 90) ? color("red") : color("white")'
         * });
         * style.color.evaluateColor(feature, result); // returns a Cesium.Color object
         *
         * @example
         * var style = new Cesium.Cesium3DTileStyle();
         * // Override color expression with a custom function
         * style.color = {
         *     evaluateColor : function(feature, result) {
         *         return Cesium.Color.clone(Cesium.Color.WHITE, result);
         *     }
         * };
         *
         * @example
         * var style = new Cesium.Cesium3DTileStyle();
         * // Override color expression with a string
         * style.color = 'color("blue")';
         *
         * @example
         * var style = new Cesium.Cesium3DTileStyle();
         * // Override color expression with a condition
         * style.color = {
         *     conditions : [
         *         ['${height} > 2', 'color("cyan")'],
         *         ['true', 'color("blue")']
         *     ]
         * };
         */
        color : {
            get : function() {
                //>>includeStart('debug', pragmas.debug);
                if (!this._ready) {
                    throw new DeveloperError('The style is not loaded.  Use Cesium3DTileStyle.readyPromise or wait for Cesium3DTileStyle.ready to be true.');
                }
                //>>includeEnd('debug');

                return this._color;
            },
            set : function(value) {
                this._color = getExpression(this, value);
                this._style.color = getJsonFromExpression(this._color);
                this._colorShaderFunctionReady = false;
            }
        },

        /**
         * Gets or sets the {@link StyleExpression} object used to evaluate the style's <code>pointSize</code> property. Alternatively a string or object defining a point size style can be used.
         * The getter will return the internal {@link Expression} or {@link ConditionsExpression}, which may differ from the value provided to the setter.
         * <p>
         * The expression must return a <code>Number</code>.
         * </p>
         * <p>
         * This expression is only applicable to point features in a Vector tile or a Point Cloud tile.
         * </p>
         *
         * @memberof Cesium3DTileStyle.prototype
         *
         * @type {StyleExpression}
         *
         * @exception {DeveloperError} The style is not loaded.  Use {@link Cesium3DTileStyle#readyPromise} or wait for {@link Cesium3DTileStyle#ready} to be true.
         *
         * @example
         * var style = new Cesium3DTileStyle({
         *     pointSize : '(${Temperature} > 90) ? 2.0 : 1.0'
         * });
         * style.pointSize.evaluate(feature); // returns a Number
         *
         * @example
         * var style = new Cesium.Cesium3DTileStyle();
         * // Override pointSize expression with a custom function
         * style.pointSize = {
         *     evaluate : function(feature) {
         *         return 1.0;
         *     }
         * };
         *
         * @example
         * var style = new Cesium.Cesium3DTileStyle();
         * // Override pointSize expression with a number
         * style.pointSize = 1.0;
         *
         * @example
         * var style = new Cesium.Cesium3DTileStyle();
         * // Override pointSize expression with a string
         * style.pointSize = '${height} / 10';
         *
         * @example
         * var style = new Cesium.Cesium3DTileStyle();
         * // Override pointSize expression with a condition
         * style.pointSize =  {
         *     conditions : [
         *         ['${height} > 2', '1.0'],
         *         ['true', '2.0']
         *     ]
         * };
         */
        pointSize : {
            get : function() {
                //>>includeStart('debug', pragmas.debug);
                if (!this._ready) {
                    throw new DeveloperError('The style is not loaded.  Use Cesium3DTileStyle.readyPromise or wait for Cesium3DTileStyle.ready to be true.');
                }
                //>>includeEnd('debug');

                return this._pointSize;
            },
            set : function(value) {
                this._pointSize = getExpression(this, value);
                this._style.pointSize = getJsonFromExpression(this._pointSize);
                this._pointSizeShaderFunctionReady = false;
            }
        },

        /**
         * Gets or sets the {@link StyleExpression} object used to evaluate the style's <code>pointOutlineColor</code> property. Alternatively a string or object defining a color style can be used.
         * The getter will return the internal {@link Expression} or {@link ConditionsExpression}, which may differ from the value provided to the setter.
         * <p>
         * The expression must return a <code>Color</code>.
         * </p>
         * <p>
         * This expression is only applicable to point features in a Vector tile.
         * </p>
         *
         * @memberof Cesium3DTileStyle.prototype
         *
         * @type {StyleExpression}
         *
         * @exception {DeveloperError} The style is not loaded.  Use {@link Cesium3DTileStyle#readyPromise} or wait for {@link Cesium3DTileStyle#ready} to be true.
         *
         * @experimental This feature is using part of the 3D Tiles spec that is not final and is subject to change without Cesium's standard deprecation policy.
         *
         * @example
         * var style = new Cesium.Cesium3DTileStyle();
         * // Override pointOutlineColor expression with a string
         * style.pointOutlineColor = 'color("blue")';
         *
         * @example
         * var style = new Cesium.Cesium3DTileStyle();
         * // Override pointOutlineColor expression with a condition
         * style.pointOutlineColor = {
         *     conditions : [
         *         ['${height} > 2', 'color("cyan")'],
         *         ['true', 'color("blue")']
         *     ]
         * };
         */
        pointOutlineColor : {
            get : function() {
                //>>includeStart('debug', pragmas.debug);
                if (!this._ready) {
                    throw new DeveloperError('The style is not loaded.  Use Cesium3DTileStyle.readyPromise or wait for Cesium3DTileStyle.ready to be true.');
                }
                //>>includeEnd('debug');

                return this._pointOutlineColor;
            },
            set : function(value) {
                this._pointOutlineColor = getExpression(this, value);
                this._style.pointOutlineColor = getJsonFromExpression(this._pointOutlineColor);
            }
        },

        /**
         * Gets or sets the {@link StyleExpression} object used to evaluate the style's <code>pointOutlineWidth</code> property. Alternatively a string or object defining a number style can be used.
         * The getter will return the internal {@link Expression} or {@link ConditionsExpression}, which may differ from the value provided to the setter.
         * <p>
         * The expression must return a <code>Number</code>.
         * </p>
         * <p>
         * This expression is only applicable to point features in a Vector tile.
         * </p>
         *
         * @memberof Cesium3DTileStyle.prototype
         *
         * @type {StyleExpression}
         *
         * @exception {DeveloperError} The style is not loaded.  Use {@link Cesium3DTileStyle#readyPromise} or wait for {@link Cesium3DTileStyle#ready} to be true.
         *
         * @experimental This feature is using part of the 3D Tiles spec that is not final and is subject to change without Cesium's standard deprecation policy.
         *
         * @example
         * var style = new Cesium.Cesium3DTileStyle();
         * // Override pointOutlineWidth expression with a string
         * style.pointOutlineWidth = '5';
         *
         * @example
         * var style = new Cesium.Cesium3DTileStyle();
         * // Override pointOutlineWidth expression with a condition
         * style.pointOutlineWidth = {
         *     conditions : [
         *         ['${height} > 2', '5'],
         *         ['true', '0']
         *     ]
         * };
         */
        pointOutlineWidth : {
            get : function() {
                //>>includeStart('debug', pragmas.debug);
                if (!this._ready) {
                    throw new DeveloperError('The style is not loaded.  Use Cesium3DTileStyle.readyPromise or wait for Cesium3DTileStyle.ready to be true.');
                }
                //>>includeEnd('debug');

                return this._pointOutlineWidth;
            },
            set : function(value) {
                this._pointOutlineWidth = getExpression(this, value);
                this._style.pointOutlineWidth = getJsonFromExpression(this._pointOutlineWidth);
            }
        },

        /**
         * Gets or sets the {@link StyleExpression} object used to evaluate the style's <code>labelColor</code> property. Alternatively a string or object defining a color style can be used.
         * The getter will return the internal {@link Expression} or {@link ConditionsExpression}, which may differ from the value provided to the setter.
         * <p>
         * The expression must return a <code>Color</code>.
         * </p>
         * <p>
         * This expression is only applicable to point features in a Vector tile.
         * </p>
         *
         * @memberof Cesium3DTileStyle.prototype
         *
         * @type {StyleExpression}
         *
         * @exception {DeveloperError} The style is not loaded.  Use {@link Cesium3DTileStyle#readyPromise} or wait for {@link Cesium3DTileStyle#ready} to be true.
         *
         * @experimental This feature is using part of the 3D Tiles spec that is not final and is subject to change without Cesium's standard deprecation policy.
         *
         * @example
         * var style = new Cesium.Cesium3DTileStyle();
         * // Override labelColor expression with a string
         * style.labelColor = 'color("blue")';
         *
         * @example
         * var style = new Cesium.Cesium3DTileStyle();
         * // Override labelColor expression with a condition
         * style.labelColor = {
         *     conditions : [
         *         ['${height} > 2', 'color("cyan")'],
         *         ['true', 'color("blue")']
         *     ]
         * };
         */
        labelColor : {
            get : function() {
                //>>includeStart('debug', pragmas.debug);
                if (!this._ready) {
                    throw new DeveloperError('The style is not loaded.  Use Cesium3DTileStyle.readyPromise or wait for Cesium3DTileStyle.ready to be true.');
                }
                //>>includeEnd('debug');

                return this._labelColor;
            },
            set : function(value) {
                this._labelColor = getExpression(this, value);
                this._style.labelColor = getJsonFromExpression(this._labelColor);
            }
        },

        /**
         * Gets or sets the {@link StyleExpression} object used to evaluate the style's <code>labelOutlineColor</code> property. Alternatively a string or object defining a color style can be used.
         * The getter will return the internal {@link Expression} or {@link ConditionsExpression}, which may differ from the value provided to the setter.
         * <p>
         * The expression must return a <code>Color</code>.
         * </p>
         * <p>
         * This expression is only applicable to point features in a Vector tile.
         * </p>
         *
         * @memberof Cesium3DTileStyle.prototype
         *
         * @type {StyleExpression}
         *
         * @exception {DeveloperError} The style is not loaded.  Use {@link Cesium3DTileStyle#readyPromise} or wait for {@link Cesium3DTileStyle#ready} to be true.
         *
         * @experimental This feature is using part of the 3D Tiles spec that is not final and is subject to change without Cesium's standard deprecation policy.
         *
         * @example
         * var style = new Cesium.Cesium3DTileStyle();
         * // Override labelOutlineColor expression with a string
         * style.labelOutlineColor = 'color("blue")';
         *
         * @example
         * var style = new Cesium.Cesium3DTileStyle();
         * // Override labelOutlineColor expression with a condition
         * style.labelOutlineColor = {
         *     conditions : [
         *         ['${height} > 2', 'color("cyan")'],
         *         ['true', 'color("blue")']
         *     ]
         * };
         */
        labelOutlineColor : {
            get : function() {
                //>>includeStart('debug', pragmas.debug);
                if (!this._ready) {
                    throw new DeveloperError('The style is not loaded.  Use Cesium3DTileStyle.readyPromise or wait for Cesium3DTileStyle.ready to be true.');
                }
                //>>includeEnd('debug');

                return this._labelOutlineColor;
            },
            set : function(value) {
                this._labelOutlineColor = getExpression(this, value);
                this._style.labelOutlineColor = getJsonFromExpression(this._labelOutlineColor);
            }
        },

        /**
         * Gets or sets the {@link StyleExpression} object used to evaluate the style's <code>labelOutlineWidth</code> property. Alternatively a string or object defining a number style can be used.
         * The getter will return the internal {@link Expression} or {@link ConditionsExpression}, which may differ from the value provided to the setter.
         * <p>
         * The expression must return a <code>Number</code>.
         * </p>
         * <p>
         * This expression is only applicable to point features in a Vector tile.
         * </p>
         *
         * @memberof Cesium3DTileStyle.prototype
         *
         * @type {StyleExpression}
         *
         * @exception {DeveloperError} The style is not loaded.  Use {@link Cesium3DTileStyle#readyPromise} or wait for {@link Cesium3DTileStyle#ready} to be true.
         *
         * @experimental This feature is using part of the 3D Tiles spec that is not final and is subject to change without Cesium's standard deprecation policy.
         *
         * @example
         * var style = new Cesium.Cesium3DTileStyle();
         * // Override labelOutlineWidth expression with a string
         * style.labelOutlineWidth = '5';
         *
         * @example
         * var style = new Cesium.Cesium3DTileStyle();
         * // Override labelOutlineWidth expression with a condition
         * style.labelOutlineWidth = {
         *     conditions : [
         *         ['${height} > 2', '5'],
         *         ['true', '0']
         *     ]
         * };
         */
        labelOutlineWidth : {
            get : function() {
                //>>includeStart('debug', pragmas.debug);
                if (!this._ready) {
                    throw new DeveloperError('The style is not loaded.  Use Cesium3DTileStyle.readyPromise or wait for Cesium3DTileStyle.ready to be true.');
                }
                //>>includeEnd('debug');

                return this._labelOutlineWidth;
            },
            set : function(value) {
                this._labelOutlineWidth = getExpression(this, value);
                this._style.labelOutlineWidth = getJsonFromExpression(this._labelOutlineWidth);
            }
        },

        /**
         * Gets or sets the {@link StyleExpression} object used to evaluate the style's <code>font</code> property. Alternatively a string or object defining a string style can be used.
         * The getter will return the internal {@link Expression} or {@link ConditionsExpression}, which may differ from the value provided to the setter.
         * <p>
         * The expression must return a <code>String</code>.
         * </p>
         * <p>
         * This expression is only applicable to point features in a Vector tile.
         * </p>
         *
         * @memberof Cesium3DTileStyle.prototype
         *
         * @type {StyleExpression}
         *
         * @exception {DeveloperError} The style is not loaded.  Use {@link Cesium3DTileStyle#readyPromise} or wait for {@link Cesium3DTileStyle#ready} to be true.
         *
         * @experimental This feature is using part of the 3D Tiles spec that is not final and is subject to change without Cesium's standard deprecation policy.
         *
         * @example
         * var style = new Cesium3DTileStyle({
         *     font : '(${Temperature} > 90) ? "30px Helvetica" : "24px Helvetica"'
         * });
         * style.font.evaluate(feature); // returns a String
         *
         * @example
         * var style = new Cesium.Cesium3DTileStyle();
         * // Override font expression with a custom function
         * style.font = {
         *     evaluate : function(feature) {
         *         return '24px Helvetica';
         *     }
         * };
         */
        font : {
            get : function() {
                //>>includeStart('debug', pragmas.debug);
                if (!this._ready) {
                    throw new DeveloperError('The style is not loaded.  Use Cesium3DTileStyle.readyPromise or wait for Cesium3DTileStyle.ready to be true.');
                }
                //>>includeEnd('debug');

                return this._font;
            },
            set : function(value) {
                this._font = getExpression(this, value);
                this._style.font = getJsonFromExpression(this._font);
            }
        },

        /**
         * Gets or sets the {@link StyleExpression} object used to evaluate the style's <code>label style</code> property. Alternatively a string or object defining a number style can be used.
         * The getter will return the internal {@link Expression} or {@link ConditionsExpression}, which may differ from the value provided to the setter.
         * <p>
         * The expression must return a <code>LabelStyle</code>.
         * </p>
         * <p>
         * This expression is only applicable to point features in a Vector tile.
         * </p>
         *
         * @memberof Cesium3DTileStyle.prototype
         *
         * @type {StyleExpression}
         *
         * @exception {DeveloperError} The style is not loaded.  Use {@link Cesium3DTileStyle#readyPromise} or wait for {@link Cesium3DTileStyle#ready} to be true.
         *
         * @experimental This feature is using part of the 3D Tiles spec that is not final and is subject to change without Cesium's standard deprecation policy.
         *
         * @example
         * var style = new Cesium3DTileStyle({
         *     labelStyle : '(${Temperature} > 90) ? ' + LabelStyle.FILL_AND_OUTLINE + ' : ' + LabelStyle.FILL
         * });
         * style.labelStyle.evaluate(feature); // returns a LabelStyle
         *
         * @example
         * var style = new Cesium.Cesium3DTileStyle();
         * // Override labelStyle expression with a custom function
         * style.labelStyle = {
         *     evaluate : function(feature) {
         *         return LabelStyle.FILL;
         *     }
         * };
         */
        labelStyle : {
            get : function() {
                //>>includeStart('debug', pragmas.debug);
                if (!this._ready) {
                    throw new DeveloperError('The style is not loaded.  Use Cesium3DTileStyle.readyPromise or wait for Cesium3DTileStyle.ready to be true.');
                }
                //>>includeEnd('debug');

                return this._labelStyle;
            },
            set : function(value) {
                this._labelStyle = getExpression(this, value);
                this._style.labelStyle = getJsonFromExpression(this._labelStyle);
            }
        },

        /**
         * Gets or sets the {@link StyleExpression} object used to evaluate the style's <code>labelText</code> property. Alternatively a string or object defining a string style can be used.
         * The getter will return the internal {@link Expression} or {@link ConditionsExpression}, which may differ from the value provided to the setter.
         * <p>
         * The expression must return a <code>String</code>.
         * </p>
         * <p>
         * This expression is only applicable to point features in a Vector tile.
         * </p>
         *
         * @memberof Cesium3DTileStyle.prototype
         *
         * @type {StyleExpression}
         *
         * @exception {DeveloperError} The style is not loaded.  Use {@link Cesium3DTileStyle#readyPromise} or wait for {@link Cesium3DTileStyle#ready} to be true.
         *
         * @experimental This feature is using part of the 3D Tiles spec that is not final and is subject to change without Cesium's standard deprecation policy.
         *
         * @example
         * var style = new Cesium3DTileStyle({
         *     labelText : '(${Temperature} > 90) ? ">90" : "<=90"'
         * });
         * style.labelText.evaluate(feature); // returns a String
         *
         * @example
         * var style = new Cesium.Cesium3DTileStyle();
         * // Override labelText expression with a custom function
         * style.labelText = {
         *     evaluate : function(feature) {
         *         return 'Example label text';
         *     }
         * };
         */
        labelText : {
            get : function() {
                //>>includeStart('debug', pragmas.debug);
                if (!this._ready) {
                    throw new DeveloperError('The style is not loaded.  Use Cesium3DTileStyle.readyPromise or wait for Cesium3DTileStyle.ready to be true.');
                }
                //>>includeEnd('debug');

                return this._labelText;
            },
            set : function(value) {
                this._labelText = getExpression(this, value);
                this._style.labelText = getJsonFromExpression(this._labelText);
            }
        },

        /**
         * Gets or sets the {@link StyleExpression} object used to evaluate the style's <code>backgroundColor</code> property. Alternatively a string or object defining a color style can be used.
         * The getter will return the internal {@link Expression} or {@link ConditionsExpression}, which may differ from the value provided to the setter.
         * <p>
         * The expression must return a <code>Color</code>.
         * </p>
         * <p>
         * This expression is only applicable to point features in a Vector tile.
         * </p>
         *
         * @memberof Cesium3DTileStyle.prototype
         *
         * @type {StyleExpression}
         *
         * @exception {DeveloperError} The style is not loaded.  Use {@link Cesium3DTileStyle#readyPromise} or wait for {@link Cesium3DTileStyle#ready} to be true.
         *
         * @experimental This feature is using part of the 3D Tiles spec that is not final and is subject to change without Cesium's standard deprecation policy.
         *
         * @example
         * var style = new Cesium.Cesium3DTileStyle();
         * // Override backgroundColor expression with a string
         * style.backgroundColor = 'color("blue")';
         *
         * @example
         * var style = new Cesium.Cesium3DTileStyle();
         * // Override backgroundColor expression with a condition
         * style.backgroundColor = {
         *     conditions : [
         *         ['${height} > 2', 'color("cyan")'],
         *         ['true', 'color("blue")']
         *     ]
         * };
         */
        backgroundColor : {
            get : function() {
                //>>includeStart('debug', pragmas.debug);
                if (!this._ready) {
                    throw new DeveloperError('The style is not loaded.  Use Cesium3DTileStyle.readyPromise or wait for Cesium3DTileStyle.ready to be true.');
                }
                //>>includeEnd('debug');

                return this._backgroundColor;
            },
            set : function(value) {
                this._backgroundColor = getExpression(this, value);
                this._style.backgroundColor = getJsonFromExpression(this._backgroundColor);
            }
        },

        /**
         * Gets or sets the {@link StyleExpression} object used to evaluate the style's <code>backgroundPadding</code> property. Alternatively a string or object defining a vec2 style can be used.
         * The getter will return the internal {@link Expression} or {@link ConditionsExpression}, which may differ from the value provided to the setter.
         * <p>
         * The expression must return a <code>Cartesian2</code>.
         * </p>
         * <p>
         * This expression is only applicable to point features in a Vector tile.
         * </p>
         *
         * @memberof Cesium3DTileStyle.prototype
         *
         * @type {StyleExpression}
         *
         * @exception {DeveloperError} The style is not loaded.  Use {@link Cesium3DTileStyle#readyPromise} or wait for {@link Cesium3DTileStyle#ready} to be true.
         *
         * @experimental This feature is using part of the 3D Tiles spec that is not final and is subject to change without Cesium's standard deprecation policy.
         *
         * @example
         * var style = new Cesium.Cesium3DTileStyle();
         * // Override backgroundPadding expression with a string
         * style.backgroundPadding = 'vec2(5.0, 7.0)';
         * style.backgroundPadding.evaluate(feature); // returns a Cartesian2
         */
        backgroundPadding : {
            get : function() {
                //>>includeStart('debug', pragmas.debug);
                if (!this._ready) {
                    throw new DeveloperError('The style is not loaded.  Use Cesium3DTileStyle.readyPromise or wait for Cesium3DTileStyle.ready to be true.');
                }
                //>>includeEnd('debug');

                return this._backgroundPadding;
            },
            set : function(value) {
                this._backgroundPadding = getExpression(this, value);
                this._style.backgroundPadding = getJsonFromExpression(this._backgroundPadding);
            }
        },

        /**
         * Gets or sets the {@link StyleExpression} object used to evaluate the style's <code>backgroundEnabled</code> property. Alternatively a string or object defining a boolean style can be used.
         * The getter will return the internal {@link Expression} or {@link ConditionsExpression}, which may differ from the value provided to the setter.
         * <p>
         * The expression must return a <code>Boolean</code>.
         * </p>
         * <p>
         * This expression is only applicable to point features in a Vector tile.
         * </p>
         *
         * @memberof Cesium3DTileStyle.prototype
         *
         * @type {StyleExpression}
         *
         * @exception {DeveloperError} The style is not loaded.  Use {@link Cesium3DTileStyle#readyPromise} or wait for {@link Cesium3DTileStyle#ready} to be true.
         *
         * @experimental This feature is using part of the 3D Tiles spec that is not final and is subject to change without Cesium's standard deprecation policy.
         *
         * @example
         * var style = new Cesium.Cesium3DTileStyle();
         * // Override backgroundEnabled expression with a string
         * style.backgroundEnabled = 'true';
         *
         * @example
         * var style = new Cesium.Cesium3DTileStyle();
         * // Override backgroundEnabled expression with a condition
         * style.backgroundEnabled = {
         *     conditions : [
         *         ['${height} > 2', 'true'],
         *         ['true', 'false']
         *     ]
         * };
         */
        backgroundEnabled : {
            get : function() {
                //>>includeStart('debug', pragmas.debug);
                if (!this._ready) {
                    throw new DeveloperError('The style is not loaded.  Use Cesium3DTileStyle.readyPromise or wait for Cesium3DTileStyle.ready to be true.');
                }
                //>>includeEnd('debug');

                return this._backgroundEnabled;
            },
            set : function(value) {
                this._backgroundEnabled = getExpression(this, value);
                this._style.backgroundEnabled = getJsonFromExpression(this._backgroundEnabled);
            }
        },

        /**
         * Gets or sets the {@link StyleExpression} object used to evaluate the style's <code>scaleByDistance</code> property. Alternatively a string or object defining a vec4 style can be used.
         * The getter will return the internal {@link Expression} or {@link ConditionsExpression}, which may differ from the value provided to the setter.
         * <p>
         * The expression must return a <code>Cartesian4</code>.
         * </p>
         * <p>
         * This expression is only applicable to point features in a Vector tile.
         * </p>
         *
         * @memberof Cesium3DTileStyle.prototype
         *
         * @type {StyleExpression}
         *
         * @exception {DeveloperError} The style is not loaded.  Use {@link Cesium3DTileStyle#readyPromise} or wait for {@link Cesium3DTileStyle#ready} to be true.
         *
         * @experimental This feature is using part of the 3D Tiles spec that is not final and is subject to change without Cesium's standard deprecation policy.
         *
         * @example
         * var style = new Cesium.Cesium3DTileStyle();
         * // Override scaleByDistance expression with a string
         * style.scaleByDistance = 'vec4(1.5e2, 2.0, 1.5e7, 0.5)';
         * style.scaleByDistance.evaluate(feature); // returns a Cartesian4
         */
        scaleByDistance : {
            get : function() {
                //>>includeStart('debug', pragmas.debug);
                if (!this._ready) {
                    throw new DeveloperError('The style is not loaded.  Use Cesium3DTileStyle.readyPromise or wait for Cesium3DTileStyle.ready to be true.');
                }
                //>>includeEnd('debug');

                return this._scaleByDistance;
            },
            set : function(value) {
                this._scaleByDistance = getExpression(this, value);
                this._style.scaleByDistance = getJsonFromExpression(this._scaleByDistance);
            }
        },

        /**
         * Gets or sets the {@link StyleExpression} object used to evaluate the style's <code>translucencyByDistance</code> property. Alternatively a string or object defining a vec4 style can be used.
         * The getter will return the internal {@link Expression} or {@link ConditionsExpression}, which may differ from the value provided to the setter.
         * <p>
         * The expression must return a <code>Cartesian4</code>.
         * </p>
         * <p>
         * This expression is only applicable to point features in a Vector tile.
         * </p>
         *
         * @memberof Cesium3DTileStyle.prototype
         *
         * @type {StyleExpression}
         *
         * @exception {DeveloperError} The style is not loaded.  Use {@link Cesium3DTileStyle#readyPromise} or wait for {@link Cesium3DTileStyle#ready} to be true.
         *
         * @experimental This feature is using part of the 3D Tiles spec that is not final and is subject to change without Cesium's standard deprecation policy.
         *
         * @example
         * var style = new Cesium.Cesium3DTileStyle();
         * // Override translucencyByDistance expression with a string
         * style.translucencyByDistance = 'vec4(1.5e2, 1.0, 1.5e7, 0.2)';
         * style.translucencyByDistance.evaluate(feature); // returns a Cartesian4
         */
        translucencyByDistance : {
            get : function() {
                //>>includeStart('debug', pragmas.debug);
                if (!this._ready) {
                    throw new DeveloperError('The style is not loaded.  Use Cesium3DTileStyle.readyPromise or wait for Cesium3DTileStyle.ready to be true.');
                }
                //>>includeEnd('debug');

                return this._translucencyByDistance;
            },
            set : function(value) {
                this._translucencyByDistance = getExpression(this, value);
                this._style.translucencyByDistance = getJsonFromExpression(this._translucencyByDistance);
            }
        },

        /**
         * Gets or sets the {@link StyleExpression} object used to evaluate the style's <code>distanceDisplayCondition</code> property. Alternatively a string or object defining a vec2 style can be used.
         * The getter will return the internal {@link Expression} or {@link ConditionsExpression}, which may differ from the value provided to the setter.
         * <p>
         * The expression must return a <code>Cartesian2</code>.
         * </p>
         * <p>
         * This expression is only applicable to point features in a Vector tile.
         * </p>
         *
         * @memberof Cesium3DTileStyle.prototype
         *
         * @type {StyleExpression}
         *
         * @exception {DeveloperError} The style is not loaded.  Use {@link Cesium3DTileStyle#readyPromise} or wait for {@link Cesium3DTileStyle#ready} to be true.
         *
         * @experimental This feature is using part of the 3D Tiles spec that is not final and is subject to change without Cesium's standard deprecation policy.
         *
         * @example
         * var style = new Cesium.Cesium3DTileStyle();
         * // Override distanceDisplayCondition expression with a string
         * style.distanceDisplayCondition = 'vec2(0.0, 5.5e6)';
         * style.distanceDisplayCondition.evaluate(feature); // returns a Cartesian2
         */
        distanceDisplayCondition : {
            get : function() {
                //>>includeStart('debug', pragmas.debug);
                if (!this._ready) {
                    throw new DeveloperError('The style is not loaded.  Use Cesium3DTileStyle.readyPromise or wait for Cesium3DTileStyle.ready to be true.');
                }
                //>>includeEnd('debug');

                return this._distanceDisplayCondition;
            },
            set : function(value) {
                this._distanceDisplayCondition = getExpression(this, value);
                this._style.distanceDisplayCondition = getJsonFromExpression(this._distanceDisplayCondition);
            }
        },

        /**
         * Gets or sets the {@link StyleExpression} object used to evaluate the style's <code>heightOffset</code> property. Alternatively a string or object defining a number style can be used.
         * The getter will return the internal {@link Expression} or {@link ConditionsExpression}, which may differ from the value provided to the setter.
         * <p>
         * The expression must return a <code>Number</code>.
         * </p>
         * <p>
         * This expression is only applicable to point features in a Vector tile.
         * </p>
         *
         * @memberof Cesium3DTileStyle.prototype
         *
         * @type {StyleExpression}
         *
         * @exception {DeveloperError} The style is not loaded.  Use {@link Cesium3DTileStyle#readyPromise} or wait for {@link Cesium3DTileStyle#ready} to be true.
         *
         * @experimental This feature is using part of the 3D Tiles spec that is not final and is subject to change without Cesium's standard deprecation policy.
         *
         * @example
         * var style = new Cesium.Cesium3DTileStyle();
         * // Override heightOffset expression with a string
         * style.heightOffset = '2.0';
         *
         * @example
         * var style = new Cesium.Cesium3DTileStyle();
         * // Override heightOffset expression with a condition
         * style.heightOffset = {
         *     conditions : [
         *         ['${height} > 2', '4.0'],
         *         ['true', '2.0']
         *     ]
         * };
         */
        heightOffset : {
            get : function() {
                //>>includeStart('debug', pragmas.debug);
                if (!this._ready) {
                    throw new DeveloperError('The style is not loaded.  Use Cesium3DTileStyle.readyPromise or wait for Cesium3DTileStyle.ready to be true.');
                }
                //>>includeEnd('debug');

                return this._heightOffset;
            },
            set : function(value) {
                this._heightOffset = getExpression(this, value);
                this._style.heightOffset = getJsonFromExpression(this._heightOffset);
            }
        },

        /**
         * Gets or sets the {@link StyleExpression} object used to evaluate the style's <code>anchorLineEnabled</code> property. Alternatively a string or object defining a boolean style can be used.
         * The getter will return the internal {@link Expression} or {@link ConditionsExpression}, which may differ from the value provided to the setter.
         * <p>
         * The expression must return a <code>Boolean</code>.
         * </p>
         * <p>
         * This expression is only applicable to point features in a Vector tile.
         * </p>
         *
         * @memberof Cesium3DTileStyle.prototype
         *
         * @type {StyleExpression}
         *
         * @exception {DeveloperError} The style is not loaded.  Use {@link Cesium3DTileStyle#readyPromise} or wait for {@link Cesium3DTileStyle#ready} to be true.
         *
         * @experimental This feature is using part of the 3D Tiles spec that is not final and is subject to change without Cesium's standard deprecation policy.
         *
         * @example
         * var style = new Cesium.Cesium3DTileStyle();
         * // Override anchorLineEnabled expression with a string
         * style.anchorLineEnabled = 'true';
         *
         * @example
         * var style = new Cesium.Cesium3DTileStyle();
         * // Override anchorLineEnabled expression with a condition
         * style.anchorLineEnabled = {
         *     conditions : [
         *         ['${height} > 2', 'true'],
         *         ['true', 'false']
         *     ]
         * };
         */
        anchorLineEnabled : {
            get : function() {
                //>>includeStart('debug', pragmas.debug);
                if (!this._ready) {
                    throw new DeveloperError('The style is not loaded.  Use Cesium3DTileStyle.readyPromise or wait for Cesium3DTileStyle.ready to be true.');
                }
                //>>includeEnd('debug');

                return this._anchorLineEnabled;
            },
            set : function(value) {
                this._anchorLineEnabled = getExpression(this, value);
                this._style.anchorLineEnabled = getJsonFromExpression(this._anchorLineEnabled);
            }
        },

        /**
         * Gets or sets the {@link StyleExpression} object used to evaluate the style's <code>anchorLineColor</code> property. Alternatively a string or object defining a color style can be used.
         * The getter will return the internal {@link Expression} or {@link ConditionsExpression}, which may differ from the value provided to the setter.
         * <p>
         * The expression must return a <code>Color</code>.
         * </p>
         * <p>
         * This expression is only applicable to point features in a Vector tile.
         * </p>
         *
         * @memberof Cesium3DTileStyle.prototype
         *
         * @type {StyleExpression}
         *
         * @exception {DeveloperError} The style is not loaded.  Use {@link Cesium3DTileStyle#readyPromise} or wait for {@link Cesium3DTileStyle#ready} to be true.
         *
         * @experimental This feature is using part of the 3D Tiles spec that is not final and is subject to change without Cesium's standard deprecation policy.
         *
         * @example
         * var style = new Cesium.Cesium3DTileStyle();
         * // Override anchorLineColor expression with a string
         * style.anchorLineColor = 'color("blue")';
         *
         * @example
         * var style = new Cesium.Cesium3DTileStyle();
         * // Override anchorLineColor expression with a condition
         * style.anchorLineColor = {
         *     conditions : [
         *         ['${height} > 2', 'color("cyan")'],
         *         ['true', 'color("blue")']
         *     ]
         * };
         */
        anchorLineColor : {
            get : function() {
                //>>includeStart('debug', pragmas.debug);
                if (!this._ready) {
                    throw new DeveloperError('The style is not loaded.  Use Cesium3DTileStyle.readyPromise or wait for Cesium3DTileStyle.ready to be true.');
                }
                //>>includeEnd('debug');

                return this._anchorLineColor;
            },
            set : function(value) {
                this._anchorLineColor = getExpression(this, value);
                this._style.anchorLineColor = getJsonFromExpression(this._anchorLineColor);
            }
        },

        /**
         * Gets or sets the {@link StyleExpression} object used to evaluate the style's <code>image</code> property. Alternatively a string or object defining a string style can be used.
         * The getter will return the internal {@link Expression} or {@link ConditionsExpression}, which may differ from the value provided to the setter.
         * <p>
         * The expression must return a <code>String</code>.
         * </p>
         * <p>
         * This expression is only applicable to point features in a Vector tile.
         * </p>
         *
         * @memberof Cesium3DTileStyle.prototype
         *
         * @type {StyleExpression}
         *
         * @exception {DeveloperError} The style is not loaded.  Use {@link Cesium3DTileStyle#readyPromise} or wait for {@link Cesium3DTileStyle#ready} to be true.
         *
         * @experimental This feature is using part of the 3D Tiles spec that is not final and is subject to change without Cesium's standard deprecation policy.
         *
         * @example
         * var style = new Cesium3DTileStyle({
         *     image : '(${Temperature} > 90) ? "/url/to/image1" : "/url/to/image2"'
         * });
         * style.image.evaluate(feature); // returns a String
         *
         * @example
         * var style = new Cesium.Cesium3DTileStyle();
         * // Override image expression with a custom function
         * style.image = {
         *     evaluate : function(feature) {
         *         return '/url/to/image';
         *     }
         * };
         */
        image : {
            get : function() {
                //>>includeStart('debug', pragmas.debug);
                if (!this._ready) {
                    throw new DeveloperError('The style is not loaded.  Use Cesium3DTileStyle.readyPromise or wait for Cesium3DTileStyle.ready to be true.');
                }
                //>>includeEnd('debug');

                return this._image;
            },
            set : function(value) {
                this._image = getExpression(this, value);
                this._style.image = getJsonFromExpression(this._image);
            }
        },

        /**
         * Gets or sets the {@link StyleExpression} object used to evaluate the style's <code>disableDepthTestDistance</code> property. Alternatively a string or object defining a number style can be used.
         * The getter will return the internal {@link Expression} or {@link ConditionsExpression}, which may differ from the value provided to the setter.
         * <p>
         * The expression must return a <code>Number</code>.
         * </p>
         * <p>
         * This expression is only applicable to point features in a Vector tile.
         * </p>
         *
         * @memberof Cesium3DTileStyle.prototype
         *
         * @type {StyleExpression}
         *
         * @exception {DeveloperError} The style is not loaded.  Use {@link Cesium3DTileStyle#readyPromise} or wait for {@link Cesium3DTileStyle#ready} to be true.
         *
         * @experimental This feature is using part of the 3D Tiles spec that is not final and is subject to change without Cesium's standard deprecation policy.
         *
         * @example
         * var style = new Cesium.Cesium3DTileStyle();
         * // Override disableDepthTestDistance expression with a string
         * style.disableDepthTestDistance = '1000.0';
         * style.disableDepthTestDistance.evaluate(feature); // returns a Number
         */
        disableDepthTestDistance : {
            get : function() {
                //>>includeStart('debug', pragmas.debug);
                if (!this._ready) {
                    throw new DeveloperError('The style is not loaded.  Use Cesium3DTileStyle.readyPromise or wait for Cesium3DTileStyle.ready to be true.');
                }
                //>>includeEnd('debug');

                return this._disableDepthTestDistance;
            },
            set : function(value) {
                this._disableDepthTestDistance = getExpression(this, value);
                this._style.disableDepthTestDistance = getJsonFromExpression(this._disableDepthTestDistance);
            }
        },

        /**
         * Gets or sets the {@link StyleExpression} object used to evaluate the style's <code>horizontalOrigin</code> property. Alternatively a string or object defining a number style can be used.
         * The getter will return the internal {@link Expression} or {@link ConditionsExpression}, which may differ from the value provided to the setter.
         * <p>
         * The expression must return a <code>HorizontalOrigin</code>.
         * </p>
         * <p>
         * This expression is only applicable to point features in a Vector tile.
         * </p>
         *
         * @memberof Cesium3DTileStyle.prototype
         *
         * @type {StyleExpression}
         *
         * @exception {DeveloperError} The style is not loaded.  Use {@link Cesium3DTileStyle#readyPromise} or wait for {@link Cesium3DTileStyle#ready} to be true.
         *
         * @experimental This feature is using part of the 3D Tiles spec that is not final and is subject to change without Cesium's standard deprecation policy.
         *
         * @example
         * var style = new Cesium3DTileStyle({
         *     horizontalOrigin : HorizontalOrigin.LEFT
         * });
         * style.horizontalOrigin.evaluate(feature); // returns a HorizontalOrigin
         *
         * @example
         * var style = new Cesium.Cesium3DTileStyle();
         * // Override horizontalOrigin expression with a custom function
         * style.horizontalOrigin = {
         *     evaluate : function(feature) {
         *         return HorizontalOrigin.CENTER;
         *     }
         * };
         */
        horizontalOrigin : {
            get : function() {
                //>>includeStart('debug', pragmas.debug);
                if (!this._ready) {
                    throw new DeveloperError('The style is not loaded.  Use Cesium3DTileStyle.readyPromise or wait for Cesium3DTileStyle.ready to be true.');
                }
                //>>includeEnd('debug');

                return this._horizontalOrigin;
            },
            set : function(value) {
                this._horizontalOrigin = getExpression(this, value);
                this._style.horizontalOrigin = getJsonFromExpression(this._horizontalOrigin);
            }
        },

        /**
         * Gets or sets the {@link StyleExpression} object used to evaluate the style's <code>verticalOrigin</code> property. Alternatively a string or object defining a number style can be used.
         * The getter will return the internal {@link Expression} or {@link ConditionsExpression}, which may differ from the value provided to the setter.
         * <p>
         * The expression must return a <code>VerticalOrigin</code>.
         * </p>
         * <p>
         * This expression is only applicable to point features in a Vector tile.
         * </p>
         *
         * @memberof Cesium3DTileStyle.prototype
         *
         * @type {StyleExpression}
         *
         * @exception {DeveloperError} The style is not loaded.  Use {@link Cesium3DTileStyle#readyPromise} or wait for {@link Cesium3DTileStyle#ready} to be true.
         *
         * @experimental This feature is using part of the 3D Tiles spec that is not final and is subject to change without Cesium's standard deprecation policy.
         *
         * @example
         * var style = new Cesium3DTileStyle({
         *     verticalOrigin : VerticalOrigin.TOP
         * });
         * style.verticalOrigin.evaluate(feature); // returns a VerticalOrigin
         *
         * @example
         * var style = new Cesium.Cesium3DTileStyle();
         * // Override verticalOrigin expression with a custom function
         * style.verticalOrigin = {
         *     evaluate : function(feature) {
         *         return VerticalOrigin.CENTER;
         *     }
         * };
         */
        verticalOrigin : {
            get : function() {
                //>>includeStart('debug', pragmas.debug);
                if (!this._ready) {
                    throw new DeveloperError('The style is not loaded.  Use Cesium3DTileStyle.readyPromise or wait for Cesium3DTileStyle.ready to be true.');
                }
                //>>includeEnd('debug');

                return this._verticalOrigin;
            },
            set : function(value) {
                this._verticalOrigin = getExpression(this, value);
                this._style.verticalOrigin = getJsonFromExpression(this._verticalOrigin);
            }
        },

        /**
=======
import clone from "../Core/clone.js";
import defaultValue from "../Core/defaultValue.js";
import defined from "../Core/defined.js";
import DeveloperError from "../Core/DeveloperError.js";
import Resource from "../Core/Resource.js";
import when from "../ThirdParty/when.js";
import ConditionsExpression from "./ConditionsExpression.js";
import Expression from "./Expression.js";

/**
 * A style that is applied to a {@link Cesium3DTileset}.
 * <p>
 * Evaluates an expression defined using the
 * {@link https://github.com/CesiumGS/3d-tiles/tree/master/specification/Styling|3D Tiles Styling language}.
 * </p>
 *
 * @alias Cesium3DTileStyle
 * @constructor
 *
 * @param {Resource|String|Object} [style] The url of a style or an object defining a style.
 *
 * @example
 * tileset.style = new Cesium.Cesium3DTileStyle({
 *     color : {
 *         conditions : [
 *             ['${Height} >= 100', 'color("purple", 0.5)'],
 *             ['${Height} >= 50', 'color("red")'],
 *             ['true', 'color("blue")']
 *         ]
 *     },
 *     show : '${Height} > 0',
 *     meta : {
 *         description : '"Building id ${id} has height ${Height}."'
 *     }
 * });
 *
 * @example
 * tileset.style = new Cesium.Cesium3DTileStyle({
 *     color : 'vec4(${Temperature})',
 *     pointSize : '${Temperature} * 2.0'
 * });
 *
 * @see {@link https://github.com/CesiumGS/3d-tiles/tree/master/specification/Styling|3D Tiles Styling language}
 */
function Cesium3DTileStyle(style) {
  this._style = {};
  this._ready = false;

  this._show = undefined;
  this._color = undefined;
  this._pointSize = undefined;
  this._pointOutlineColor = undefined;
  this._pointOutlineWidth = undefined;
  this._labelColor = undefined;
  this._labelOutlineColor = undefined;
  this._labelOutlineWidth = undefined;
  this._font = undefined;
  this._labelStyle = undefined;
  this._labelText = undefined;
  this._backgroundColor = undefined;
  this._backgroundPadding = undefined;
  this._backgroundEnabled = undefined;
  this._scaleByDistance = undefined;
  this._translucencyByDistance = undefined;
  this._distanceDisplayCondition = undefined;
  this._heightOffset = undefined;
  this._anchorLineEnabled = undefined;
  this._anchorLineColor = undefined;
  this._image = undefined;
  this._disableDepthTestDistance = undefined;
  this._horizontalOrigin = undefined;
  this._verticalOrigin = undefined;
  this._labelHorizontalOrigin = undefined;
  this._labelVerticalOrigin = undefined;
  this._meta = undefined;

  this._colorShaderFunction = undefined;
  this._showShaderFunction = undefined;
  this._pointSizeShaderFunction = undefined;
  this._colorShaderFunctionReady = false;
  this._showShaderFunctionReady = false;
  this._pointSizeShaderFunctionReady = false;

  this._colorShaderTranslucent = false;

  var promise;
  if (typeof style === "string" || style instanceof Resource) {
    var resource = Resource.createIfNeeded(style);
    promise = resource.fetchJson(style);
  } else {
    promise = when.resolve(style);
  }

  var that = this;
  this._readyPromise = promise.then(function (styleJson) {
    setup(that, styleJson);
    return that;
  });
}

function setup(that, styleJson) {
  styleJson = defaultValue(clone(styleJson, true), that._style);
  that._style = styleJson;

  that.show = styleJson.show;
  that.color = styleJson.color;
  that.pointSize = styleJson.pointSize;
  that.pointOutlineColor = styleJson.pointOutlineColor;
  that.pointOutlineWidth = styleJson.pointOutlineWidth;
  that.labelColor = styleJson.labelColor;
  that.labelOutlineColor = styleJson.labelOutlineColor;
  that.labelOutlineWidth = styleJson.labelOutlineWidth;
  that.labelStyle = styleJson.labelStyle;
  that.font = styleJson.font;
  that.labelText = styleJson.labelText;
  that.backgroundColor = styleJson.backgroundColor;
  that.backgroundPadding = styleJson.backgroundPadding;
  that.backgroundEnabled = styleJson.backgroundEnabled;
  that.scaleByDistance = styleJson.scaleByDistance;
  that.translucencyByDistance = styleJson.translucencyByDistance;
  that.distanceDisplayCondition = styleJson.distanceDisplayCondition;
  that.heightOffset = styleJson.heightOffset;
  that.anchorLineEnabled = styleJson.anchorLineEnabled;
  that.anchorLineColor = styleJson.anchorLineColor;
  that.image = styleJson.image;
  that.disableDepthTestDistance = styleJson.disableDepthTestDistance;
  that.horizontalOrigin = styleJson.horizontalOrigin;
  that.verticalOrigin = styleJson.verticalOrigin;
  that.labelHorizontalOrigin = styleJson.labelHorizontalOrigin;
  that.labelVerticalOrigin = styleJson.labelVerticalOrigin;

  var meta = {};
  if (defined(styleJson.meta)) {
    var defines = styleJson.defines;
    var metaJson = defaultValue(styleJson.meta, defaultValue.EMPTY_OBJECT);
    for (var property in metaJson) {
      if (metaJson.hasOwnProperty(property)) {
        meta[property] = new Expression(metaJson[property], defines);
      }
    }
  }

  that._meta = meta;

  that._ready = true;
}

function getExpression(tileStyle, value) {
  var defines = defaultValue(tileStyle._style, defaultValue.EMPTY_OBJECT)
    .defines;

  if (!defined(value)) {
    return undefined;
  } else if (typeof value === "boolean" || typeof value === "number") {
    return new Expression(String(value));
  } else if (typeof value === "string") {
    return new Expression(value, defines);
  } else if (defined(value.conditions)) {
    return new ConditionsExpression(value, defines);
  }
  return value;
}

function getJsonFromExpression(expression) {
  if (!defined(expression)) {
    return undefined;
  } else if (defined(expression.expression)) {
    return expression.expression;
  } else if (defined(expression.conditionsExpression)) {
    return clone(expression.conditionsExpression, true);
  }
  return expression;
}

Object.defineProperties(Cesium3DTileStyle.prototype, {
  /**
   * Gets the object defining the style using the
   * {@link https://github.com/CesiumGS/3d-tiles/tree/master/specification/Styling|3D Tiles Styling language}.
   *
   * @memberof Cesium3DTileStyle.prototype
   *
   * @type {Object}
   * @readonly
   *
   * @default {}
   *
   * @exception {DeveloperError} The style is not loaded.  Use Cesium3DTileStyle.readyPromise or wait for Cesium3DTileStyle.ready to be true.
   */
  style: {
    get: function () {
      //>>includeStart('debug', pragmas.debug);
      if (!this._ready) {
        throw new DeveloperError(
          "The style is not loaded.  Use Cesium3DTileStyle.readyPromise or wait for Cesium3DTileStyle.ready to be true."
        );
      }
      //>>includeEnd('debug');

      return this._style;
    },
  },

  /**
   * When <code>true</code>, the style is ready and its expressions can be evaluated.  When
   * a style is constructed with an object, as opposed to a url, this is <code>true</code> immediately.
   *
   * @memberof Cesium3DTileStyle.prototype
   *
   * @type {Boolean}
   * @readonly
   *
   * @default false
   */
  ready: {
    get: function () {
      return this._ready;
    },
  },

  /**
   * Gets the promise that will be resolved when the the style is ready and its expressions can be evaluated.
   *
   * @memberof Cesium3DTileStyle.prototype
   *
   * @type {Promise.<Cesium3DTileStyle>}
   * @readonly
   */
  readyPromise: {
    get: function () {
      return this._readyPromise;
    },
  },

  /**
   * Gets or sets the {@link StyleExpression} object used to evaluate the style's <code>show</code> property. Alternatively a boolean, string, or object defining a show style can be used.
   * The getter will return the internal {@link Expression} or {@link ConditionsExpression}, which may differ from the value provided to the setter.
   * <p>
   * The expression must return or convert to a <code>Boolean</code>.
   * </p>
   * <p>
   * This expression is applicable to all tile formats.
   * </p>
   *
   * @memberof Cesium3DTileStyle.prototype
   *
   * @type {StyleExpression}
   *
   * @exception {DeveloperError} The style is not loaded.  Use {@link Cesium3DTileStyle#readyPromise} or wait for {@link Cesium3DTileStyle#ready} to be true.
   *
   * @example
   * var style = new Cesium3DTileStyle({
   *     show : '(regExp("^Chest").test(${County})) && (${YearBuilt} >= 1970)'
   * });
   * style.show.evaluate(feature); // returns true or false depending on the feature's properties
   *
   * @example
   * var style = new Cesium.Cesium3DTileStyle();
   * // Override show expression with a custom function
   * style.show = {
   *     evaluate : function(feature) {
   *         return true;
   *     }
   * };
   *
   * @example
   * var style = new Cesium.Cesium3DTileStyle();
   * // Override show expression with a boolean
   * style.show = true;
   * };
   *
   * @example
   * var style = new Cesium.Cesium3DTileStyle();
   * // Override show expression with a string
   * style.show = '${Height} > 0';
   * };
   *
   * @example
   * var style = new Cesium.Cesium3DTileStyle();
   * // Override show expression with a condition
   * style.show = {
   *     conditions: [
   *         ['${height} > 2', 'false'],
   *         ['true', 'true']
   *     ];
   * };
   */
  show: {
    get: function () {
      //>>includeStart('debug', pragmas.debug);
      if (!this._ready) {
        throw new DeveloperError(
          "The style is not loaded.  Use Cesium3DTileStyle.readyPromise or wait for Cesium3DTileStyle.ready to be true."
        );
      }
      //>>includeEnd('debug');

      return this._show;
    },
    set: function (value) {
      this._show = getExpression(this, value);
      this._style.show = getJsonFromExpression(this._show);
      this._showShaderFunctionReady = false;
    },
  },

  /**
   * Gets or sets the {@link StyleExpression} object used to evaluate the style's <code>color</code> property. Alternatively a string or object defining a color style can be used.
   * The getter will return the internal {@link Expression} or {@link ConditionsExpression}, which may differ from the value provided to the setter.
   * <p>
   * The expression must return a <code>Color</code>.
   * </p>
   * <p>
   * This expression is applicable to all tile formats.
   * </p>
   *
   * @memberof Cesium3DTileStyle.prototype
   *
   * @type {StyleExpression}
   *
   * @exception {DeveloperError} The style is not loaded.  Use {@link Cesium3DTileStyle#readyPromise} or wait for {@link Cesium3DTileStyle#ready} to be true.
   *
   * @example
   * var style = new Cesium3DTileStyle({
   *     color : '(${Temperature} > 90) ? color("red") : color("white")'
   * });
   * style.color.evaluateColor(feature, result); // returns a Cesium.Color object
   *
   * @example
   * var style = new Cesium.Cesium3DTileStyle();
   * // Override color expression with a custom function
   * style.color = {
   *     evaluateColor : function(feature, result) {
   *         return Cesium.Color.clone(Cesium.Color.WHITE, result);
   *     }
   * };
   *
   * @example
   * var style = new Cesium.Cesium3DTileStyle();
   * // Override color expression with a string
   * style.color = 'color("blue")';
   *
   * @example
   * var style = new Cesium.Cesium3DTileStyle();
   * // Override color expression with a condition
   * style.color = {
   *     conditions : [
   *         ['${height} > 2', 'color("cyan")'],
   *         ['true', 'color("blue")']
   *     ]
   * };
   */
  color: {
    get: function () {
      //>>includeStart('debug', pragmas.debug);
      if (!this._ready) {
        throw new DeveloperError(
          "The style is not loaded.  Use Cesium3DTileStyle.readyPromise or wait for Cesium3DTileStyle.ready to be true."
        );
      }
      //>>includeEnd('debug');

      return this._color;
    },
    set: function (value) {
      this._color = getExpression(this, value);
      this._style.color = getJsonFromExpression(this._color);
      this._colorShaderFunctionReady = false;
    },
  },

  /**
   * Gets or sets the {@link StyleExpression} object used to evaluate the style's <code>pointSize</code> property. Alternatively a string or object defining a point size style can be used.
   * The getter will return the internal {@link Expression} or {@link ConditionsExpression}, which may differ from the value provided to the setter.
   * <p>
   * The expression must return a <code>Number</code>.
   * </p>
   * <p>
   * This expression is only applicable to point features in a Vector tile or a Point Cloud tile.
   * </p>
   *
   * @memberof Cesium3DTileStyle.prototype
   *
   * @type {StyleExpression}
   *
   * @exception {DeveloperError} The style is not loaded.  Use {@link Cesium3DTileStyle#readyPromise} or wait for {@link Cesium3DTileStyle#ready} to be true.
   *
   * @example
   * var style = new Cesium3DTileStyle({
   *     pointSize : '(${Temperature} > 90) ? 2.0 : 1.0'
   * });
   * style.pointSize.evaluate(feature); // returns a Number
   *
   * @example
   * var style = new Cesium.Cesium3DTileStyle();
   * // Override pointSize expression with a custom function
   * style.pointSize = {
   *     evaluate : function(feature) {
   *         return 1.0;
   *     }
   * };
   *
   * @example
   * var style = new Cesium.Cesium3DTileStyle();
   * // Override pointSize expression with a number
   * style.pointSize = 1.0;
   *
   * @example
   * var style = new Cesium.Cesium3DTileStyle();
   * // Override pointSize expression with a string
   * style.pointSize = '${height} / 10';
   *
   * @example
   * var style = new Cesium.Cesium3DTileStyle();
   * // Override pointSize expression with a condition
   * style.pointSize =  {
   *     conditions : [
   *         ['${height} > 2', '1.0'],
   *         ['true', '2.0']
   *     ]
   * };
   */
  pointSize: {
    get: function () {
      //>>includeStart('debug', pragmas.debug);
      if (!this._ready) {
        throw new DeveloperError(
          "The style is not loaded.  Use Cesium3DTileStyle.readyPromise or wait for Cesium3DTileStyle.ready to be true."
        );
      }
      //>>includeEnd('debug');

      return this._pointSize;
    },
    set: function (value) {
      this._pointSize = getExpression(this, value);
      this._style.pointSize = getJsonFromExpression(this._pointSize);
      this._pointSizeShaderFunctionReady = false;
    },
  },

  /**
   * Gets or sets the {@link StyleExpression} object used to evaluate the style's <code>pointOutlineColor</code> property. Alternatively a string or object defining a color style can be used.
   * The getter will return the internal {@link Expression} or {@link ConditionsExpression}, which may differ from the value provided to the setter.
   * <p>
   * The expression must return a <code>Color</code>.
   * </p>
   * <p>
   * This expression is only applicable to point features in a Vector tile.
   * </p>
   *
   * @memberof Cesium3DTileStyle.prototype
   *
   * @type {StyleExpression}
   *
   * @exception {DeveloperError} The style is not loaded.  Use {@link Cesium3DTileStyle#readyPromise} or wait for {@link Cesium3DTileStyle#ready} to be true.
   *
   * @experimental This feature is using part of the 3D Tiles spec that is not final and is subject to change without Cesium's standard deprecation policy.
   *
   * @example
   * var style = new Cesium.Cesium3DTileStyle();
   * // Override pointOutlineColor expression with a string
   * style.pointOutlineColor = 'color("blue")';
   *
   * @example
   * var style = new Cesium.Cesium3DTileStyle();
   * // Override pointOutlineColor expression with a condition
   * style.pointOutlineColor = {
   *     conditions : [
   *         ['${height} > 2', 'color("cyan")'],
   *         ['true', 'color("blue")']
   *     ]
   * };
   */
  pointOutlineColor: {
    get: function () {
      //>>includeStart('debug', pragmas.debug);
      if (!this._ready) {
        throw new DeveloperError(
          "The style is not loaded.  Use Cesium3DTileStyle.readyPromise or wait for Cesium3DTileStyle.ready to be true."
        );
      }
      //>>includeEnd('debug');

      return this._pointOutlineColor;
    },
    set: function (value) {
      this._pointOutlineColor = getExpression(this, value);
      this._style.pointOutlineColor = getJsonFromExpression(
        this._pointOutlineColor
      );
    },
  },

  /**
   * Gets or sets the {@link StyleExpression} object used to evaluate the style's <code>pointOutlineWidth</code> property. Alternatively a string or object defining a number style can be used.
   * The getter will return the internal {@link Expression} or {@link ConditionsExpression}, which may differ from the value provided to the setter.
   * <p>
   * The expression must return a <code>Number</code>.
   * </p>
   * <p>
   * This expression is only applicable to point features in a Vector tile.
   * </p>
   *
   * @memberof Cesium3DTileStyle.prototype
   *
   * @type {StyleExpression}
   *
   * @exception {DeveloperError} The style is not loaded.  Use {@link Cesium3DTileStyle#readyPromise} or wait for {@link Cesium3DTileStyle#ready} to be true.
   *
   * @experimental This feature is using part of the 3D Tiles spec that is not final and is subject to change without Cesium's standard deprecation policy.
   *
   * @example
   * var style = new Cesium.Cesium3DTileStyle();
   * // Override pointOutlineWidth expression with a string
   * style.pointOutlineWidth = '5';
   *
   * @example
   * var style = new Cesium.Cesium3DTileStyle();
   * // Override pointOutlineWidth expression with a condition
   * style.pointOutlineWidth = {
   *     conditions : [
   *         ['${height} > 2', '5'],
   *         ['true', '0']
   *     ]
   * };
   */
  pointOutlineWidth: {
    get: function () {
      //>>includeStart('debug', pragmas.debug);
      if (!this._ready) {
        throw new DeveloperError(
          "The style is not loaded.  Use Cesium3DTileStyle.readyPromise or wait for Cesium3DTileStyle.ready to be true."
        );
      }
      //>>includeEnd('debug');

      return this._pointOutlineWidth;
    },
    set: function (value) {
      this._pointOutlineWidth = getExpression(this, value);
      this._style.pointOutlineWidth = getJsonFromExpression(
        this._pointOutlineWidth
      );
    },
  },

  /**
   * Gets or sets the {@link StyleExpression} object used to evaluate the style's <code>labelColor</code> property. Alternatively a string or object defining a color style can be used.
   * The getter will return the internal {@link Expression} or {@link ConditionsExpression}, which may differ from the value provided to the setter.
   * <p>
   * The expression must return a <code>Color</code>.
   * </p>
   * <p>
   * This expression is only applicable to point features in a Vector tile.
   * </p>
   *
   * @memberof Cesium3DTileStyle.prototype
   *
   * @type {StyleExpression}
   *
   * @exception {DeveloperError} The style is not loaded.  Use {@link Cesium3DTileStyle#readyPromise} or wait for {@link Cesium3DTileStyle#ready} to be true.
   *
   * @experimental This feature is using part of the 3D Tiles spec that is not final and is subject to change without Cesium's standard deprecation policy.
   *
   * @example
   * var style = new Cesium.Cesium3DTileStyle();
   * // Override labelColor expression with a string
   * style.labelColor = 'color("blue")';
   *
   * @example
   * var style = new Cesium.Cesium3DTileStyle();
   * // Override labelColor expression with a condition
   * style.labelColor = {
   *     conditions : [
   *         ['${height} > 2', 'color("cyan")'],
   *         ['true', 'color("blue")']
   *     ]
   * };
   */
  labelColor: {
    get: function () {
      //>>includeStart('debug', pragmas.debug);
      if (!this._ready) {
        throw new DeveloperError(
          "The style is not loaded.  Use Cesium3DTileStyle.readyPromise or wait for Cesium3DTileStyle.ready to be true."
        );
      }
      //>>includeEnd('debug');

      return this._labelColor;
    },
    set: function (value) {
      this._labelColor = getExpression(this, value);
      this._style.labelColor = getJsonFromExpression(this._labelColor);
    },
  },

  /**
   * Gets or sets the {@link StyleExpression} object used to evaluate the style's <code>labelOutlineColor</code> property. Alternatively a string or object defining a color style can be used.
   * The getter will return the internal {@link Expression} or {@link ConditionsExpression}, which may differ from the value provided to the setter.
   * <p>
   * The expression must return a <code>Color</code>.
   * </p>
   * <p>
   * This expression is only applicable to point features in a Vector tile.
   * </p>
   *
   * @memberof Cesium3DTileStyle.prototype
   *
   * @type {StyleExpression}
   *
   * @exception {DeveloperError} The style is not loaded.  Use {@link Cesium3DTileStyle#readyPromise} or wait for {@link Cesium3DTileStyle#ready} to be true.
   *
   * @experimental This feature is using part of the 3D Tiles spec that is not final and is subject to change without Cesium's standard deprecation policy.
   *
   * @example
   * var style = new Cesium.Cesium3DTileStyle();
   * // Override labelOutlineColor expression with a string
   * style.labelOutlineColor = 'color("blue")';
   *
   * @example
   * var style = new Cesium.Cesium3DTileStyle();
   * // Override labelOutlineColor expression with a condition
   * style.labelOutlineColor = {
   *     conditions : [
   *         ['${height} > 2', 'color("cyan")'],
   *         ['true', 'color("blue")']
   *     ]
   * };
   */
  labelOutlineColor: {
    get: function () {
      //>>includeStart('debug', pragmas.debug);
      if (!this._ready) {
        throw new DeveloperError(
          "The style is not loaded.  Use Cesium3DTileStyle.readyPromise or wait for Cesium3DTileStyle.ready to be true."
        );
      }
      //>>includeEnd('debug');

      return this._labelOutlineColor;
    },
    set: function (value) {
      this._labelOutlineColor = getExpression(this, value);
      this._style.labelOutlineColor = getJsonFromExpression(
        this._labelOutlineColor
      );
    },
  },

  /**
   * Gets or sets the {@link StyleExpression} object used to evaluate the style's <code>labelOutlineWidth</code> property. Alternatively a string or object defining a number style can be used.
   * The getter will return the internal {@link Expression} or {@link ConditionsExpression}, which may differ from the value provided to the setter.
   * <p>
   * The expression must return a <code>Number</code>.
   * </p>
   * <p>
   * This expression is only applicable to point features in a Vector tile.
   * </p>
   *
   * @memberof Cesium3DTileStyle.prototype
   *
   * @type {StyleExpression}
   *
   * @exception {DeveloperError} The style is not loaded.  Use {@link Cesium3DTileStyle#readyPromise} or wait for {@link Cesium3DTileStyle#ready} to be true.
   *
   * @experimental This feature is using part of the 3D Tiles spec that is not final and is subject to change without Cesium's standard deprecation policy.
   *
   * @example
   * var style = new Cesium.Cesium3DTileStyle();
   * // Override labelOutlineWidth expression with a string
   * style.labelOutlineWidth = '5';
   *
   * @example
   * var style = new Cesium.Cesium3DTileStyle();
   * // Override labelOutlineWidth expression with a condition
   * style.labelOutlineWidth = {
   *     conditions : [
   *         ['${height} > 2', '5'],
   *         ['true', '0']
   *     ]
   * };
   */
  labelOutlineWidth: {
    get: function () {
      //>>includeStart('debug', pragmas.debug);
      if (!this._ready) {
        throw new DeveloperError(
          "The style is not loaded.  Use Cesium3DTileStyle.readyPromise or wait for Cesium3DTileStyle.ready to be true."
        );
      }
      //>>includeEnd('debug');

      return this._labelOutlineWidth;
    },
    set: function (value) {
      this._labelOutlineWidth = getExpression(this, value);
      this._style.labelOutlineWidth = getJsonFromExpression(
        this._labelOutlineWidth
      );
    },
  },

  /**
   * Gets or sets the {@link StyleExpression} object used to evaluate the style's <code>font</code> property. Alternatively a string or object defining a string style can be used.
   * The getter will return the internal {@link Expression} or {@link ConditionsExpression}, which may differ from the value provided to the setter.
   * <p>
   * The expression must return a <code>String</code>.
   * </p>
   * <p>
   * This expression is only applicable to point features in a Vector tile.
   * </p>
   *
   * @memberof Cesium3DTileStyle.prototype
   *
   * @type {StyleExpression}
   *
   * @exception {DeveloperError} The style is not loaded.  Use {@link Cesium3DTileStyle#readyPromise} or wait for {@link Cesium3DTileStyle#ready} to be true.
   *
   * @experimental This feature is using part of the 3D Tiles spec that is not final and is subject to change without Cesium's standard deprecation policy.
   *
   * @example
   * var style = new Cesium3DTileStyle({
   *     font : '(${Temperature} > 90) ? "30px Helvetica" : "24px Helvetica"'
   * });
   * style.font.evaluate(feature); // returns a String
   *
   * @example
   * var style = new Cesium.Cesium3DTileStyle();
   * // Override font expression with a custom function
   * style.font = {
   *     evaluate : function(feature) {
   *         return '24px Helvetica';
   *     }
   * };
   */
  font: {
    get: function () {
      //>>includeStart('debug', pragmas.debug);
      if (!this._ready) {
        throw new DeveloperError(
          "The style is not loaded.  Use Cesium3DTileStyle.readyPromise or wait for Cesium3DTileStyle.ready to be true."
        );
      }
      //>>includeEnd('debug');

      return this._font;
    },
    set: function (value) {
      this._font = getExpression(this, value);
      this._style.font = getJsonFromExpression(this._font);
    },
  },

  /**
   * Gets or sets the {@link StyleExpression} object used to evaluate the style's <code>label style</code> property. Alternatively a string or object defining a number style can be used.
   * The getter will return the internal {@link Expression} or {@link ConditionsExpression}, which may differ from the value provided to the setter.
   * <p>
   * The expression must return a <code>LabelStyle</code>.
   * </p>
   * <p>
   * This expression is only applicable to point features in a Vector tile.
   * </p>
   *
   * @memberof Cesium3DTileStyle.prototype
   *
   * @type {StyleExpression}
   *
   * @exception {DeveloperError} The style is not loaded.  Use {@link Cesium3DTileStyle#readyPromise} or wait for {@link Cesium3DTileStyle#ready} to be true.
   *
   * @experimental This feature is using part of the 3D Tiles spec that is not final and is subject to change without Cesium's standard deprecation policy.
   *
   * @example
   * var style = new Cesium3DTileStyle({
   *     labelStyle : '(${Temperature} > 90) ? ' + LabelStyle.FILL_AND_OUTLINE + ' : ' + LabelStyle.FILL
   * });
   * style.labelStyle.evaluate(feature); // returns a LabelStyle
   *
   * @example
   * var style = new Cesium.Cesium3DTileStyle();
   * // Override labelStyle expression with a custom function
   * style.labelStyle = {
   *     evaluate : function(feature) {
   *         return LabelStyle.FILL;
   *     }
   * };
   */
  labelStyle: {
    get: function () {
      //>>includeStart('debug', pragmas.debug);
      if (!this._ready) {
        throw new DeveloperError(
          "The style is not loaded.  Use Cesium3DTileStyle.readyPromise or wait for Cesium3DTileStyle.ready to be true."
        );
      }
      //>>includeEnd('debug');

      return this._labelStyle;
    },
    set: function (value) {
      this._labelStyle = getExpression(this, value);
      this._style.labelStyle = getJsonFromExpression(this._labelStyle);
    },
  },

  /**
   * Gets or sets the {@link StyleExpression} object used to evaluate the style's <code>labelText</code> property. Alternatively a string or object defining a string style can be used.
   * The getter will return the internal {@link Expression} or {@link ConditionsExpression}, which may differ from the value provided to the setter.
   * <p>
   * The expression must return a <code>String</code>.
   * </p>
   * <p>
   * This expression is only applicable to point features in a Vector tile.
   * </p>
   *
   * @memberof Cesium3DTileStyle.prototype
   *
   * @type {StyleExpression}
   *
   * @exception {DeveloperError} The style is not loaded.  Use {@link Cesium3DTileStyle#readyPromise} or wait for {@link Cesium3DTileStyle#ready} to be true.
   *
   * @experimental This feature is using part of the 3D Tiles spec that is not final and is subject to change without Cesium's standard deprecation policy.
   *
   * @example
   * var style = new Cesium3DTileStyle({
   *     labelText : '(${Temperature} > 90) ? ">90" : "<=90"'
   * });
   * style.labelText.evaluate(feature); // returns a String
   *
   * @example
   * var style = new Cesium.Cesium3DTileStyle();
   * // Override labelText expression with a custom function
   * style.labelText = {
   *     evaluate : function(feature) {
   *         return 'Example label text';
   *     }
   * };
   */
  labelText: {
    get: function () {
      //>>includeStart('debug', pragmas.debug);
      if (!this._ready) {
        throw new DeveloperError(
          "The style is not loaded.  Use Cesium3DTileStyle.readyPromise or wait for Cesium3DTileStyle.ready to be true."
        );
      }
      //>>includeEnd('debug');

      return this._labelText;
    },
    set: function (value) {
      this._labelText = getExpression(this, value);
      this._style.labelText = getJsonFromExpression(this._labelText);
    },
  },

  /**
   * Gets or sets the {@link StyleExpression} object used to evaluate the style's <code>backgroundColor</code> property. Alternatively a string or object defining a color style can be used.
   * The getter will return the internal {@link Expression} or {@link ConditionsExpression}, which may differ from the value provided to the setter.
   * <p>
   * The expression must return a <code>Color</code>.
   * </p>
   * <p>
   * This expression is only applicable to point features in a Vector tile.
   * </p>
   *
   * @memberof Cesium3DTileStyle.prototype
   *
   * @type {StyleExpression}
   *
   * @exception {DeveloperError} The style is not loaded.  Use {@link Cesium3DTileStyle#readyPromise} or wait for {@link Cesium3DTileStyle#ready} to be true.
   *
   * @experimental This feature is using part of the 3D Tiles spec that is not final and is subject to change without Cesium's standard deprecation policy.
   *
   * @example
   * var style = new Cesium.Cesium3DTileStyle();
   * // Override backgroundColor expression with a string
   * style.backgroundColor = 'color("blue")';
   *
   * @example
   * var style = new Cesium.Cesium3DTileStyle();
   * // Override backgroundColor expression with a condition
   * style.backgroundColor = {
   *     conditions : [
   *         ['${height} > 2', 'color("cyan")'],
   *         ['true', 'color("blue")']
   *     ]
   * };
   */
  backgroundColor: {
    get: function () {
      //>>includeStart('debug', pragmas.debug);
      if (!this._ready) {
        throw new DeveloperError(
          "The style is not loaded.  Use Cesium3DTileStyle.readyPromise or wait for Cesium3DTileStyle.ready to be true."
        );
      }
      //>>includeEnd('debug');

      return this._backgroundColor;
    },
    set: function (value) {
      this._backgroundColor = getExpression(this, value);
      this._style.backgroundColor = getJsonFromExpression(
        this._backgroundColor
      );
    },
  },

  /**
   * Gets or sets the {@link StyleExpression} object used to evaluate the style's <code>backgroundPadding</code> property. Alternatively a string or object defining a vec2 style can be used.
   * The getter will return the internal {@link Expression} or {@link ConditionsExpression}, which may differ from the value provided to the setter.
   * <p>
   * The expression must return a <code>Cartesian2</code>.
   * </p>
   * <p>
   * This expression is only applicable to point features in a Vector tile.
   * </p>
   *
   * @memberof Cesium3DTileStyle.prototype
   *
   * @type {StyleExpression}
   *
   * @exception {DeveloperError} The style is not loaded.  Use {@link Cesium3DTileStyle#readyPromise} or wait for {@link Cesium3DTileStyle#ready} to be true.
   *
   * @experimental This feature is using part of the 3D Tiles spec that is not final and is subject to change without Cesium's standard deprecation policy.
   *
   * @example
   * var style = new Cesium.Cesium3DTileStyle();
   * // Override backgroundPadding expression with a string
   * style.backgroundPadding = 'vec2(5.0, 7.0)';
   * style.backgroundPadding.evaluate(feature); // returns a Cartesian2
   */
  backgroundPadding: {
    get: function () {
      //>>includeStart('debug', pragmas.debug);
      if (!this._ready) {
        throw new DeveloperError(
          "The style is not loaded.  Use Cesium3DTileStyle.readyPromise or wait for Cesium3DTileStyle.ready to be true."
        );
      }
      //>>includeEnd('debug');

      return this._backgroundPadding;
    },
    set: function (value) {
      this._backgroundPadding = getExpression(this, value);
      this._style.backgroundPadding = getJsonFromExpression(
        this._backgroundPadding
      );
    },
  },

  /**
   * Gets or sets the {@link StyleExpression} object used to evaluate the style's <code>backgroundEnabled</code> property. Alternatively a string or object defining a boolean style can be used.
   * The getter will return the internal {@link Expression} or {@link ConditionsExpression}, which may differ from the value provided to the setter.
   * <p>
   * The expression must return a <code>Boolean</code>.
   * </p>
   * <p>
   * This expression is only applicable to point features in a Vector tile.
   * </p>
   *
   * @memberof Cesium3DTileStyle.prototype
   *
   * @type {StyleExpression}
   *
   * @exception {DeveloperError} The style is not loaded.  Use {@link Cesium3DTileStyle#readyPromise} or wait for {@link Cesium3DTileStyle#ready} to be true.
   *
   * @experimental This feature is using part of the 3D Tiles spec that is not final and is subject to change without Cesium's standard deprecation policy.
   *
   * @example
   * var style = new Cesium.Cesium3DTileStyle();
   * // Override backgroundEnabled expression with a string
   * style.backgroundEnabled = 'true';
   *
   * @example
   * var style = new Cesium.Cesium3DTileStyle();
   * // Override backgroundEnabled expression with a condition
   * style.backgroundEnabled = {
   *     conditions : [
   *         ['${height} > 2', 'true'],
   *         ['true', 'false']
   *     ]
   * };
   */
  backgroundEnabled: {
    get: function () {
      //>>includeStart('debug', pragmas.debug);
      if (!this._ready) {
        throw new DeveloperError(
          "The style is not loaded.  Use Cesium3DTileStyle.readyPromise or wait for Cesium3DTileStyle.ready to be true."
        );
      }
      //>>includeEnd('debug');

      return this._backgroundEnabled;
    },
    set: function (value) {
      this._backgroundEnabled = getExpression(this, value);
      this._style.backgroundEnabled = getJsonFromExpression(
        this._backgroundEnabled
      );
    },
  },

  /**
   * Gets or sets the {@link StyleExpression} object used to evaluate the style's <code>scaleByDistance</code> property. Alternatively a string or object defining a vec4 style can be used.
   * The getter will return the internal {@link Expression} or {@link ConditionsExpression}, which may differ from the value provided to the setter.
   * <p>
   * The expression must return a <code>Cartesian4</code>.
   * </p>
   * <p>
   * This expression is only applicable to point features in a Vector tile.
   * </p>
   *
   * @memberof Cesium3DTileStyle.prototype
   *
   * @type {StyleExpression}
   *
   * @exception {DeveloperError} The style is not loaded.  Use {@link Cesium3DTileStyle#readyPromise} or wait for {@link Cesium3DTileStyle#ready} to be true.
   *
   * @experimental This feature is using part of the 3D Tiles spec that is not final and is subject to change without Cesium's standard deprecation policy.
   *
   * @example
   * var style = new Cesium.Cesium3DTileStyle();
   * // Override scaleByDistance expression with a string
   * style.scaleByDistance = 'vec4(1.5e2, 2.0, 1.5e7, 0.5)';
   * style.scaleByDistance.evaluate(feature); // returns a Cartesian4
   */
  scaleByDistance: {
    get: function () {
      //>>includeStart('debug', pragmas.debug);
      if (!this._ready) {
        throw new DeveloperError(
          "The style is not loaded.  Use Cesium3DTileStyle.readyPromise or wait for Cesium3DTileStyle.ready to be true."
        );
      }
      //>>includeEnd('debug');

      return this._scaleByDistance;
    },
    set: function (value) {
      this._scaleByDistance = getExpression(this, value);
      this._style.scaleByDistance = getJsonFromExpression(
        this._scaleByDistance
      );
    },
  },

  /**
   * Gets or sets the {@link StyleExpression} object used to evaluate the style's <code>translucencyByDistance</code> property. Alternatively a string or object defining a vec4 style can be used.
   * The getter will return the internal {@link Expression} or {@link ConditionsExpression}, which may differ from the value provided to the setter.
   * <p>
   * The expression must return a <code>Cartesian4</code>.
   * </p>
   * <p>
   * This expression is only applicable to point features in a Vector tile.
   * </p>
   *
   * @memberof Cesium3DTileStyle.prototype
   *
   * @type {StyleExpression}
   *
   * @exception {DeveloperError} The style is not loaded.  Use {@link Cesium3DTileStyle#readyPromise} or wait for {@link Cesium3DTileStyle#ready} to be true.
   *
   * @experimental This feature is using part of the 3D Tiles spec that is not final and is subject to change without Cesium's standard deprecation policy.
   *
   * @example
   * var style = new Cesium.Cesium3DTileStyle();
   * // Override translucencyByDistance expression with a string
   * style.translucencyByDistance = 'vec4(1.5e2, 1.0, 1.5e7, 0.2)';
   * style.translucencyByDistance.evaluate(feature); // returns a Cartesian4
   */
  translucencyByDistance: {
    get: function () {
      //>>includeStart('debug', pragmas.debug);
      if (!this._ready) {
        throw new DeveloperError(
          "The style is not loaded.  Use Cesium3DTileStyle.readyPromise or wait for Cesium3DTileStyle.ready to be true."
        );
      }
      //>>includeEnd('debug');

      return this._translucencyByDistance;
    },
    set: function (value) {
      this._translucencyByDistance = getExpression(this, value);
      this._style.translucencyByDistance = getJsonFromExpression(
        this._translucencyByDistance
      );
    },
  },

  /**
   * Gets or sets the {@link StyleExpression} object used to evaluate the style's <code>distanceDisplayCondition</code> property. Alternatively a string or object defining a vec2 style can be used.
   * The getter will return the internal {@link Expression} or {@link ConditionsExpression}, which may differ from the value provided to the setter.
   * <p>
   * The expression must return a <code>Cartesian2</code>.
   * </p>
   * <p>
   * This expression is only applicable to point features in a Vector tile.
   * </p>
   *
   * @memberof Cesium3DTileStyle.prototype
   *
   * @type {StyleExpression}
   *
   * @exception {DeveloperError} The style is not loaded.  Use {@link Cesium3DTileStyle#readyPromise} or wait for {@link Cesium3DTileStyle#ready} to be true.
   *
   * @experimental This feature is using part of the 3D Tiles spec that is not final and is subject to change without Cesium's standard deprecation policy.
   *
   * @example
   * var style = new Cesium.Cesium3DTileStyle();
   * // Override distanceDisplayCondition expression with a string
   * style.distanceDisplayCondition = 'vec2(0.0, 5.5e6)';
   * style.distanceDisplayCondition.evaluate(feature); // returns a Cartesian2
   */
  distanceDisplayCondition: {
    get: function () {
      //>>includeStart('debug', pragmas.debug);
      if (!this._ready) {
        throw new DeveloperError(
          "The style is not loaded.  Use Cesium3DTileStyle.readyPromise or wait for Cesium3DTileStyle.ready to be true."
        );
      }
      //>>includeEnd('debug');

      return this._distanceDisplayCondition;
    },
    set: function (value) {
      this._distanceDisplayCondition = getExpression(this, value);
      this._style.distanceDisplayCondition = getJsonFromExpression(
        this._distanceDisplayCondition
      );
    },
  },

  /**
   * Gets or sets the {@link StyleExpression} object used to evaluate the style's <code>heightOffset</code> property. Alternatively a string or object defining a number style can be used.
   * The getter will return the internal {@link Expression} or {@link ConditionsExpression}, which may differ from the value provided to the setter.
   * <p>
   * The expression must return a <code>Number</code>.
   * </p>
   * <p>
   * This expression is only applicable to point features in a Vector tile.
   * </p>
   *
   * @memberof Cesium3DTileStyle.prototype
   *
   * @type {StyleExpression}
   *
   * @exception {DeveloperError} The style is not loaded.  Use {@link Cesium3DTileStyle#readyPromise} or wait for {@link Cesium3DTileStyle#ready} to be true.
   *
   * @experimental This feature is using part of the 3D Tiles spec that is not final and is subject to change without Cesium's standard deprecation policy.
   *
   * @example
   * var style = new Cesium.Cesium3DTileStyle();
   * // Override heightOffset expression with a string
   * style.heightOffset = '2.0';
   *
   * @example
   * var style = new Cesium.Cesium3DTileStyle();
   * // Override heightOffset expression with a condition
   * style.heightOffset = {
   *     conditions : [
   *         ['${height} > 2', '4.0'],
   *         ['true', '2.0']
   *     ]
   * };
   */
  heightOffset: {
    get: function () {
      //>>includeStart('debug', pragmas.debug);
      if (!this._ready) {
        throw new DeveloperError(
          "The style is not loaded.  Use Cesium3DTileStyle.readyPromise or wait for Cesium3DTileStyle.ready to be true."
        );
      }
      //>>includeEnd('debug');

      return this._heightOffset;
    },
    set: function (value) {
      this._heightOffset = getExpression(this, value);
      this._style.heightOffset = getJsonFromExpression(this._heightOffset);
    },
  },

  /**
   * Gets or sets the {@link StyleExpression} object used to evaluate the style's <code>anchorLineEnabled</code> property. Alternatively a string or object defining a boolean style can be used.
   * The getter will return the internal {@link Expression} or {@link ConditionsExpression}, which may differ from the value provided to the setter.
   * <p>
   * The expression must return a <code>Boolean</code>.
   * </p>
   * <p>
   * This expression is only applicable to point features in a Vector tile.
   * </p>
   *
   * @memberof Cesium3DTileStyle.prototype
   *
   * @type {StyleExpression}
   *
   * @exception {DeveloperError} The style is not loaded.  Use {@link Cesium3DTileStyle#readyPromise} or wait for {@link Cesium3DTileStyle#ready} to be true.
   *
   * @experimental This feature is using part of the 3D Tiles spec that is not final and is subject to change without Cesium's standard deprecation policy.
   *
   * @example
   * var style = new Cesium.Cesium3DTileStyle();
   * // Override anchorLineEnabled expression with a string
   * style.anchorLineEnabled = 'true';
   *
   * @example
   * var style = new Cesium.Cesium3DTileStyle();
   * // Override anchorLineEnabled expression with a condition
   * style.anchorLineEnabled = {
   *     conditions : [
   *         ['${height} > 2', 'true'],
   *         ['true', 'false']
   *     ]
   * };
   */
  anchorLineEnabled: {
    get: function () {
      //>>includeStart('debug', pragmas.debug);
      if (!this._ready) {
        throw new DeveloperError(
          "The style is not loaded.  Use Cesium3DTileStyle.readyPromise or wait for Cesium3DTileStyle.ready to be true."
        );
      }
      //>>includeEnd('debug');

      return this._anchorLineEnabled;
    },
    set: function (value) {
      this._anchorLineEnabled = getExpression(this, value);
      this._style.anchorLineEnabled = getJsonFromExpression(
        this._anchorLineEnabled
      );
    },
  },

  /**
   * Gets or sets the {@link StyleExpression} object used to evaluate the style's <code>anchorLineColor</code> property. Alternatively a string or object defining a color style can be used.
   * The getter will return the internal {@link Expression} or {@link ConditionsExpression}, which may differ from the value provided to the setter.
   * <p>
   * The expression must return a <code>Color</code>.
   * </p>
   * <p>
   * This expression is only applicable to point features in a Vector tile.
   * </p>
   *
   * @memberof Cesium3DTileStyle.prototype
   *
   * @type {StyleExpression}
   *
   * @exception {DeveloperError} The style is not loaded.  Use {@link Cesium3DTileStyle#readyPromise} or wait for {@link Cesium3DTileStyle#ready} to be true.
   *
   * @experimental This feature is using part of the 3D Tiles spec that is not final and is subject to change without Cesium's standard deprecation policy.
   *
   * @example
   * var style = new Cesium.Cesium3DTileStyle();
   * // Override anchorLineColor expression with a string
   * style.anchorLineColor = 'color("blue")';
   *
   * @example
   * var style = new Cesium.Cesium3DTileStyle();
   * // Override anchorLineColor expression with a condition
   * style.anchorLineColor = {
   *     conditions : [
   *         ['${height} > 2', 'color("cyan")'],
   *         ['true', 'color("blue")']
   *     ]
   * };
   */
  anchorLineColor: {
    get: function () {
      //>>includeStart('debug', pragmas.debug);
      if (!this._ready) {
        throw new DeveloperError(
          "The style is not loaded.  Use Cesium3DTileStyle.readyPromise or wait for Cesium3DTileStyle.ready to be true."
        );
      }
      //>>includeEnd('debug');

      return this._anchorLineColor;
    },
    set: function (value) {
      this._anchorLineColor = getExpression(this, value);
      this._style.anchorLineColor = getJsonFromExpression(
        this._anchorLineColor
      );
    },
  },

  /**
   * Gets or sets the {@link StyleExpression} object used to evaluate the style's <code>image</code> property. Alternatively a string or object defining a string style can be used.
   * The getter will return the internal {@link Expression} or {@link ConditionsExpression}, which may differ from the value provided to the setter.
   * <p>
   * The expression must return a <code>String</code>.
   * </p>
   * <p>
   * This expression is only applicable to point features in a Vector tile.
   * </p>
   *
   * @memberof Cesium3DTileStyle.prototype
   *
   * @type {StyleExpression}
   *
   * @exception {DeveloperError} The style is not loaded.  Use {@link Cesium3DTileStyle#readyPromise} or wait for {@link Cesium3DTileStyle#ready} to be true.
   *
   * @experimental This feature is using part of the 3D Tiles spec that is not final and is subject to change without Cesium's standard deprecation policy.
   *
   * @example
   * var style = new Cesium3DTileStyle({
   *     image : '(${Temperature} > 90) ? "/url/to/image1" : "/url/to/image2"'
   * });
   * style.image.evaluate(feature); // returns a String
   *
   * @example
   * var style = new Cesium.Cesium3DTileStyle();
   * // Override image expression with a custom function
   * style.image = {
   *     evaluate : function(feature) {
   *         return '/url/to/image';
   *     }
   * };
   */
  image: {
    get: function () {
      //>>includeStart('debug', pragmas.debug);
      if (!this._ready) {
        throw new DeveloperError(
          "The style is not loaded.  Use Cesium3DTileStyle.readyPromise or wait for Cesium3DTileStyle.ready to be true."
        );
      }
      //>>includeEnd('debug');

      return this._image;
    },
    set: function (value) {
      this._image = getExpression(this, value);
      this._style.image = getJsonFromExpression(this._image);
    },
  },

  /**
   * Gets or sets the {@link StyleExpression} object used to evaluate the style's <code>disableDepthTestDistance</code> property. Alternatively a string or object defining a number style can be used.
   * The getter will return the internal {@link Expression} or {@link ConditionsExpression}, which may differ from the value provided to the setter.
   * <p>
   * The expression must return a <code>Number</code>.
   * </p>
   * <p>
   * This expression is only applicable to point features in a Vector tile.
   * </p>
   *
   * @memberof Cesium3DTileStyle.prototype
   *
   * @type {StyleExpression}
   *
   * @exception {DeveloperError} The style is not loaded.  Use {@link Cesium3DTileStyle#readyPromise} or wait for {@link Cesium3DTileStyle#ready} to be true.
   *
   * @experimental This feature is using part of the 3D Tiles spec that is not final and is subject to change without Cesium's standard deprecation policy.
   *
   * @example
   * var style = new Cesium.Cesium3DTileStyle();
   * // Override disableDepthTestDistance expression with a string
   * style.disableDepthTestDistance = '1000.0';
   * style.disableDepthTestDistance.evaluate(feature); // returns a Number
   */
  disableDepthTestDistance: {
    get: function () {
      //>>includeStart('debug', pragmas.debug);
      if (!this._ready) {
        throw new DeveloperError(
          "The style is not loaded.  Use Cesium3DTileStyle.readyPromise or wait for Cesium3DTileStyle.ready to be true."
        );
      }
      //>>includeEnd('debug');

      return this._disableDepthTestDistance;
    },
    set: function (value) {
      this._disableDepthTestDistance = getExpression(this, value);
      this._style.disableDepthTestDistance = getJsonFromExpression(
        this._disableDepthTestDistance
      );
    },
  },

  /**
   * Gets or sets the {@link StyleExpression} object used to evaluate the style's <code>horizontalOrigin</code> property. Alternatively a string or object defining a number style can be used.
   * The getter will return the internal {@link Expression} or {@link ConditionsExpression}, which may differ from the value provided to the setter.
   * <p>
   * The expression must return a <code>HorizontalOrigin</code>.
   * </p>
   * <p>
   * This expression is only applicable to point features in a Vector tile.
   * </p>
   *
   * @memberof Cesium3DTileStyle.prototype
   *
   * @type {StyleExpression}
   *
   * @exception {DeveloperError} The style is not loaded.  Use {@link Cesium3DTileStyle#readyPromise} or wait for {@link Cesium3DTileStyle#ready} to be true.
   *
   * @experimental This feature is using part of the 3D Tiles spec that is not final and is subject to change without Cesium's standard deprecation policy.
   *
   * @example
   * var style = new Cesium3DTileStyle({
   *     horizontalOrigin : HorizontalOrigin.LEFT
   * });
   * style.horizontalOrigin.evaluate(feature); // returns a HorizontalOrigin
   *
   * @example
   * var style = new Cesium.Cesium3DTileStyle();
   * // Override horizontalOrigin expression with a custom function
   * style.horizontalOrigin = {
   *     evaluate : function(feature) {
   *         return HorizontalOrigin.CENTER;
   *     }
   * };
   */
  horizontalOrigin: {
    get: function () {
      //>>includeStart('debug', pragmas.debug);
      if (!this._ready) {
        throw new DeveloperError(
          "The style is not loaded.  Use Cesium3DTileStyle.readyPromise or wait for Cesium3DTileStyle.ready to be true."
        );
      }
      //>>includeEnd('debug');

      return this._horizontalOrigin;
    },
    set: function (value) {
      this._horizontalOrigin = getExpression(this, value);
      this._style.horizontalOrigin = getJsonFromExpression(
        this._horizontalOrigin
      );
    },
  },

  /**
   * Gets or sets the {@link StyleExpression} object used to evaluate the style's <code>verticalOrigin</code> property. Alternatively a string or object defining a number style can be used.
   * The getter will return the internal {@link Expression} or {@link ConditionsExpression}, which may differ from the value provided to the setter.
   * <p>
   * The expression must return a <code>VerticalOrigin</code>.
   * </p>
   * <p>
   * This expression is only applicable to point features in a Vector tile.
   * </p>
   *
   * @memberof Cesium3DTileStyle.prototype
   *
   * @type {StyleExpression}
   *
   * @exception {DeveloperError} The style is not loaded.  Use {@link Cesium3DTileStyle#readyPromise} or wait for {@link Cesium3DTileStyle#ready} to be true.
   *
   * @experimental This feature is using part of the 3D Tiles spec that is not final and is subject to change without Cesium's standard deprecation policy.
   *
   * @example
   * var style = new Cesium3DTileStyle({
   *     verticalOrigin : VerticalOrigin.TOP
   * });
   * style.verticalOrigin.evaluate(feature); // returns a VerticalOrigin
   *
   * @example
   * var style = new Cesium.Cesium3DTileStyle();
   * // Override verticalOrigin expression with a custom function
   * style.verticalOrigin = {
   *     evaluate : function(feature) {
   *         return VerticalOrigin.CENTER;
   *     }
   * };
   */
  verticalOrigin: {
    get: function () {
      //>>includeStart('debug', pragmas.debug);
      if (!this._ready) {
        throw new DeveloperError(
          "The style is not loaded.  Use Cesium3DTileStyle.readyPromise or wait for Cesium3DTileStyle.ready to be true."
        );
      }
      //>>includeEnd('debug');

      return this._verticalOrigin;
    },
    set: function (value) {
      this._verticalOrigin = getExpression(this, value);
      this._style.verticalOrigin = getJsonFromExpression(this._verticalOrigin);
    },
  },

  /**
>>>>>>> 2fd0e8f7
         Gets or sets the {@link StyleExpression} object used to evaluate the style's <code>labelHorizontalOrigin</code> property. Alternatively a string or object defining a number style can be used.
         * The getter will return the internal {@link Expression} or {@link ConditionsExpression}, which may differ from the value provided to the setter.
         * <p>
         * The expression must return a <code>HorizontalOrigin</code>.
         * </p>
         * <p>
         * This expression is only applicable to point features in a Vector tile.
         * </p>
         *
         * @memberof Cesium3DTileStyle.prototype
         *
         * @type {StyleExpression}
         *
         * @exception {DeveloperError} The style is not loaded.  Use {@link Cesium3DTileStyle#readyPromise} or wait for {@link Cesium3DTileStyle#ready} to be true.
         *
         * @experimental This feature is using part of the 3D Tiles spec that is not final and is subject to change without Cesium's standard deprecation policy.
         *
         * @example
         * var style = new Cesium3DTileStyle({
         *     labelHorizontalOrigin : HorizontalOrigin.LEFT
         * });
         * style.labelHorizontalOrigin.evaluate(feature); // returns a HorizontalOrigin
         *
         * @example
         * var style = new Cesium.Cesium3DTileStyle();
         * // Override labelHorizontalOrigin expression with a custom function
         * style.labelHorizontalOrigin = {
         *     evaluate : function(feature) {
         *         return HorizontalOrigin.CENTER;
         *     }
         * };
         */
<<<<<<< HEAD
        labelHorizontalOrigin : {
            get : function() {
                //>>includeStart('debug', pragmas.debug);
                if (!this._ready) {
                    throw new DeveloperError('The style is not loaded.  Use Cesium3DTileStyle.readyPromise or wait for Cesium3DTileStyle.ready to be true.');
                }
                //>>includeEnd('debug');

                return this._labelHorizontalOrigin;
            },
            set : function(value) {
                this._labelHorizontalOrigin = getExpression(this, value);
                this._style.labelHorizontalOrigin = getJsonFromExpression(this._labelHorizontalOrigin);
            }
        },

        /**
         * Gets or sets the {@link StyleExpression} object used to evaluate the style's <code>labelVerticalOrigin</code> property. Alternatively a string or object defining a number style can be used.
         * The getter will return the internal {@link Expression} or {@link ConditionsExpression}, which may differ from the value provided to the setter.
         * <p>
         * The expression must return a <code>VerticalOrigin</code>.
         * </p>
         * <p>
         * This expression is only applicable to point features in a Vector tile.
         * </p>
         *
         * @memberof Cesium3DTileStyle.prototype
         *
         * @type {StyleExpression}
         *
         * @exception {DeveloperError} The style is not loaded.  Use {@link Cesium3DTileStyle#readyPromise} or wait for {@link Cesium3DTileStyle#ready} to be true.
         *
         * @experimental This feature is using part of the 3D Tiles spec that is not final and is subject to change without Cesium's standard deprecation policy.
         *
         * @example
         * var style = new Cesium3DTileStyle({
         *     labelVerticalOrigin : VerticalOrigin.TOP
         * });
         * style.labelVerticalOrigin.evaluate(feature); // returns a VerticalOrigin
         *
         * @example
         * var style = new Cesium.Cesium3DTileStyle();
         * // Override labelVerticalOrigin expression with a custom function
         * style.labelVerticalOrigin = {
         *     evaluate : function(feature) {
         *         return VerticalOrigin.CENTER;
         *     }
         * };
         */
        labelVerticalOrigin : {
            get : function() {
                //>>includeStart('debug', pragmas.debug);
                if (!this._ready) {
                    throw new DeveloperError('The style is not loaded.  Use Cesium3DTileStyle.readyPromise or wait for Cesium3DTileStyle.ready to be true.');
                }
                //>>includeEnd('debug');

                return this._labelVerticalOrigin;
            },
            set : function(value) {
                this._labelVerticalOrigin = getExpression(this, value);
                this._style.labelVerticalOrigin = getJsonFromExpression(this._labelVerticalOrigin);
            }
        },

        /**
         * Gets or sets the object containing application-specific expression that can be explicitly
         * evaluated, e.g., for display in a UI.
         *
         * @memberof Cesium3DTileStyle.prototype
         *
         * @type {StyleExpression}
         *
         * @exception {DeveloperError} The style is not loaded.  Use {@link Cesium3DTileStyle#readyPromise} or wait for {@link Cesium3DTileStyle#ready} to be true.
         *
         * @example
         * var style = new Cesium3DTileStyle({
         *     meta : {
         *         description : '"Building id ${id} has height ${Height}."'
         *     }
         * });
         * style.meta.description.evaluate(feature); // returns a String with the substituted variables
         */
        meta : {
            get : function() {
                //>>includeStart('debug', pragmas.debug);
                if (!this._ready) {
                    throw new DeveloperError('The style is not loaded.  Use Cesium3DTileStyle.readyPromise or wait for Cesium3DTileStyle.ready to be true.');
                }
                //>>includeEnd('debug');

                return this._meta;
            },
            set : function(value) {
                this._meta = value;
            }
        },

        /**
         * Gets or sets the definition of mutable variables. Mutable variables may be referenced in expressions.
         *
         * @memberof Cesium3DTileStyle.prototype
         *
         * @exception {DeveloperError} The style is not loaded. Use Cesium3DTileStyle.readyPromise or wait for Cesium3DTileStyle.ready to be true.
         *
         * @example
         * var style = new Cesium3DTileStyle({
         *     mutables : {
         *         radius : {
         *             type : 'Number',
         *             value : 50.0
         *         },
         *         position : {
         *             type : 'vec3',
         *             value : new Cesium.Cartesian3()
         *         }
         *         status : {
         *             type : 'Boolean',
         *             value : true
         *         }
         *     }
         * });
         *
         * @see {@link https://github.com/AnalyticalGraphicsInc/3d-tiles/tree/master/Styling|3D Tiles Styling language}
         */
        mutables : {
            get : function() {
                //>>includeStart('debug', pragmas.debug);
                if (!this._ready) {
                    throw new DeveloperError('The style is not loaded. Use Cesium3DTileStyle.readyPromise or wait for Cesium3DTileStyle.ready to be true.');
                }
                //>>includeEnd('debug');

                return this._mutables;
            },
            set : function(value) {
                this._mutables = value;
            }
        }
    });

    /**
     * Gets the color shader function for this style.
     *
     * @param {String} functionName Name to give to the generated function.
     * @param {String} attributePrefix Prefix that is added to any variable names to access vertex attributes.
     * @param {Object} shaderState Stores information about the generated shader function, including whether it is translucent.
     *
     * @returns {String} The shader function.
     *
     * @private
     */
    Cesium3DTileStyle.prototype.getColorShaderFunction = function(functionName, attributePrefix, shaderState) {
        if (this._colorShaderFunctionReady) {
            shaderState.translucent = this._colorShaderTranslucent;
            // Return the cached result, may be undefined
            return this._colorShaderFunction;
        }

        this._colorShaderFunctionReady = true;
        this._colorShaderFunction = defined(this.color) ? this.color.getShaderFunction(functionName, attributePrefix, shaderState, 'vec4') : undefined;
        this._colorShaderTranslucent = shaderState.translucent;
        return this._colorShaderFunction;
    };

    /**
     * Gets the show shader function for this style.
     *
     * @param {String} functionName Name to give to the generated function.
     * @param {String} attributePrefix Prefix that is added to any variable names to access vertex attributes.
     * @param {Object} shaderState Stores information about the generated shader function, including whether it is translucent.
     *
     * @returns {String} The shader function.
     *
     * @private
     */
    Cesium3DTileStyle.prototype.getShowShaderFunction = function(functionName, attributePrefix, shaderState) {
        if (this._showShaderFunctionReady) {
            // Return the cached result, may be undefined
            return this._showShaderFunction;
        }

        this._showShaderFunctionReady = true;
        this._showShaderFunction = defined(this.show) ? this.show.getShaderFunction(functionName, attributePrefix, shaderState, 'bool') : undefined;
        return this._showShaderFunction;
    };

    /**
     * Gets the pointSize shader function for this style.
     *
     * @param {String} functionName Name to give to the generated function.
     * @param {String} attributePrefix Prefix that is added to any variable names to access vertex attributes.
     * @param {Object} shaderState Stores information about the generated shader function, including whether it is translucent.
     *
     * @returns {String} The shader function.
     *
     * @private
     */
    Cesium3DTileStyle.prototype.getPointSizeShaderFunction = function(functionName, attributePrefix, shaderState) {
        if (this._pointSizeShaderFunctionReady) {
            // Return the cached result, may be undefined
            return this._pointSizeShaderFunction;
        }

        this._pointSizeShaderFunctionReady = true;
        this._pointSizeShaderFunction = defined(this.pointSize) ? this.pointSize.getShaderFunction(functionName, attributePrefix, shaderState, 'float') : undefined;
        return this._pointSizeShaderFunction;
    };

    Cesium3DTileStyle.prototype.setMutableValue = function(mutableName, value) {
        var mutables = this._mutables;
        //>>includeStart('debug', pragmas.debug);
        if (!defined(mutables) || !defined(mutables[mutableName])) {
            throw new DeveloperError('Unknown mutable "' + mutableName + '".');
        }
        //>>includeEnd('debug');
        mutables[mutableName].value = value;
    };

=======
  labelHorizontalOrigin: {
    get: function () {
      //>>includeStart('debug', pragmas.debug);
      if (!this._ready) {
        throw new DeveloperError(
          "The style is not loaded.  Use Cesium3DTileStyle.readyPromise or wait for Cesium3DTileStyle.ready to be true."
        );
      }
      //>>includeEnd('debug');

      return this._labelHorizontalOrigin;
    },
    set: function (value) {
      this._labelHorizontalOrigin = getExpression(this, value);
      this._style.labelHorizontalOrigin = getJsonFromExpression(
        this._labelHorizontalOrigin
      );
    },
  },

  /**
   * Gets or sets the {@link StyleExpression} object used to evaluate the style's <code>labelVerticalOrigin</code> property. Alternatively a string or object defining a number style can be used.
   * The getter will return the internal {@link Expression} or {@link ConditionsExpression}, which may differ from the value provided to the setter.
   * <p>
   * The expression must return a <code>VerticalOrigin</code>.
   * </p>
   * <p>
   * This expression is only applicable to point features in a Vector tile.
   * </p>
   *
   * @memberof Cesium3DTileStyle.prototype
   *
   * @type {StyleExpression}
   *
   * @exception {DeveloperError} The style is not loaded.  Use {@link Cesium3DTileStyle#readyPromise} or wait for {@link Cesium3DTileStyle#ready} to be true.
   *
   * @experimental This feature is using part of the 3D Tiles spec that is not final and is subject to change without Cesium's standard deprecation policy.
   *
   * @example
   * var style = new Cesium3DTileStyle({
   *     labelVerticalOrigin : VerticalOrigin.TOP
   * });
   * style.labelVerticalOrigin.evaluate(feature); // returns a VerticalOrigin
   *
   * @example
   * var style = new Cesium.Cesium3DTileStyle();
   * // Override labelVerticalOrigin expression with a custom function
   * style.labelVerticalOrigin = {
   *     evaluate : function(feature) {
   *         return VerticalOrigin.CENTER;
   *     }
   * };
   */
  labelVerticalOrigin: {
    get: function () {
      //>>includeStart('debug', pragmas.debug);
      if (!this._ready) {
        throw new DeveloperError(
          "The style is not loaded.  Use Cesium3DTileStyle.readyPromise or wait for Cesium3DTileStyle.ready to be true."
        );
      }
      //>>includeEnd('debug');

      return this._labelVerticalOrigin;
    },
    set: function (value) {
      this._labelVerticalOrigin = getExpression(this, value);
      this._style.labelVerticalOrigin = getJsonFromExpression(
        this._labelVerticalOrigin
      );
    },
  },

  /**
   * Gets or sets the object containing application-specific expression that can be explicitly
   * evaluated, e.g., for display in a UI.
   *
   * @memberof Cesium3DTileStyle.prototype
   *
   * @type {StyleExpression}
   *
   * @exception {DeveloperError} The style is not loaded.  Use {@link Cesium3DTileStyle#readyPromise} or wait for {@link Cesium3DTileStyle#ready} to be true.
   *
   * @example
   * var style = new Cesium3DTileStyle({
   *     meta : {
   *         description : '"Building id ${id} has height ${Height}."'
   *     }
   * });
   * style.meta.description.evaluate(feature); // returns a String with the substituted variables
   */
  meta: {
    get: function () {
      //>>includeStart('debug', pragmas.debug);
      if (!this._ready) {
        throw new DeveloperError(
          "The style is not loaded.  Use Cesium3DTileStyle.readyPromise or wait for Cesium3DTileStyle.ready to be true."
        );
      }
      //>>includeEnd('debug');

      return this._meta;
    },
    set: function (value) {
      this._meta = value;
    },
  },
});

/**
 * Gets the color shader function for this style.
 *
 * @param {String} functionName Name to give to the generated function.
 * @param {String} attributePrefix Prefix that is added to any variable names to access vertex attributes.
 * @param {Object} shaderState Stores information about the generated shader function, including whether it is translucent.
 *
 * @returns {String} The shader function.
 *
 * @private
 */
Cesium3DTileStyle.prototype.getColorShaderFunction = function (
  functionName,
  attributePrefix,
  shaderState
) {
  if (this._colorShaderFunctionReady) {
    shaderState.translucent = this._colorShaderTranslucent;
    // Return the cached result, may be undefined
    return this._colorShaderFunction;
  }

  this._colorShaderFunctionReady = true;
  this._colorShaderFunction = defined(this.color)
    ? this.color.getShaderFunction(
        functionName,
        attributePrefix,
        shaderState,
        "vec4"
      )
    : undefined;
  this._colorShaderTranslucent = shaderState.translucent;
  return this._colorShaderFunction;
};

/**
 * Gets the show shader function for this style.
 *
 * @param {String} functionName Name to give to the generated function.
 * @param {String} attributePrefix Prefix that is added to any variable names to access vertex attributes.
 * @param {Object} shaderState Stores information about the generated shader function, including whether it is translucent.
 *
 * @returns {String} The shader function.
 *
 * @private
 */
Cesium3DTileStyle.prototype.getShowShaderFunction = function (
  functionName,
  attributePrefix,
  shaderState
) {
  if (this._showShaderFunctionReady) {
    // Return the cached result, may be undefined
    return this._showShaderFunction;
  }

  this._showShaderFunctionReady = true;
  this._showShaderFunction = defined(this.show)
    ? this.show.getShaderFunction(
        functionName,
        attributePrefix,
        shaderState,
        "bool"
      )
    : undefined;
  return this._showShaderFunction;
};

/**
 * Gets the pointSize shader function for this style.
 *
 * @param {String} functionName Name to give to the generated function.
 * @param {String} attributePrefix Prefix that is added to any variable names to access vertex attributes.
 * @param {Object} shaderState Stores information about the generated shader function, including whether it is translucent.
 *
 * @returns {String} The shader function.
 *
 * @private
 */
Cesium3DTileStyle.prototype.getPointSizeShaderFunction = function (
  functionName,
  attributePrefix,
  shaderState
) {
  if (this._pointSizeShaderFunctionReady) {
    // Return the cached result, may be undefined
    return this._pointSizeShaderFunction;
  }

  this._pointSizeShaderFunctionReady = true;
  this._pointSizeShaderFunction = defined(this.pointSize)
    ? this.pointSize.getShaderFunction(
        functionName,
        attributePrefix,
        shaderState,
        "float"
      )
    : undefined;
  return this._pointSizeShaderFunction;
};
>>>>>>> 2fd0e8f7
export default Cesium3DTileStyle;<|MERGE_RESOLUTION|>--- conflicted
+++ resolved
@@ -1,1424 +1,3 @@
-<<<<<<< HEAD
-import clone from '../Core/clone.js';
-import defaultValue from '../Core/defaultValue.js';
-import defined from '../Core/defined.js';
-import DeveloperError from '../Core/DeveloperError.js';
-import Resource from '../Core/Resource.js';
-import when from '../ThirdParty/when.js';
-import ConditionsExpression from './ConditionsExpression.js';
-import Expression from './Expression.js';
-
-    /**
-     * A style that is applied to a {@link Cesium3DTileset}.
-     * <p>
-     * Evaluates an expression defined using the
-     * {@link https://github.com/CesiumGS/3d-tiles/tree/master/specification/Styling|3D Tiles Styling language}.
-     * </p>
-     *
-     * @alias Cesium3DTileStyle
-     * @constructor
-     *
-     * @param {Resource|String|Object} [style] The url of a style or an object defining a style.
-     *
-     * @example
-     * tileset.style = new Cesium.Cesium3DTileStyle({
-     *     color : {
-     *         conditions : [
-     *             ['${Height} >= 100', 'color("purple", 0.5)'],
-     *             ['${Height} >= 50', 'color("red")'],
-     *             ['true', 'color("blue")']
-     *         ]
-     *     },
-     *     show : '${Height} > 0',
-     *     meta : {
-     *         description : '"Building id ${id} has height ${Height}."'
-     *     }
-     * });
-     *
-     * @example
-     * tileset.style = new Cesium.Cesium3DTileStyle({
-     *     color : 'vec4(${Temperature})',
-     *     pointSize : '${Temperature} * 2.0'
-     * });
-     *
-     * @see {@link https://github.com/CesiumGS/3d-tiles/tree/master/specification/Styling|3D Tiles Styling language}
-     */
-    function Cesium3DTileStyle(style) {
-        this._style = {};
-        this._ready = false;
-
-        this._show = undefined;
-        this._color = undefined;
-        this._pointSize = undefined;
-        this._pointOutlineColor = undefined;
-        this._pointOutlineWidth = undefined;
-        this._labelColor = undefined;
-        this._labelOutlineColor = undefined;
-        this._labelOutlineWidth = undefined;
-        this._font = undefined;
-        this._labelStyle = undefined;
-        this._labelText = undefined;
-        this._backgroundColor = undefined;
-        this._backgroundPadding = undefined;
-        this._backgroundEnabled = undefined;
-        this._scaleByDistance = undefined;
-        this._translucencyByDistance = undefined;
-        this._distanceDisplayCondition = undefined;
-        this._heightOffset = undefined;
-        this._anchorLineEnabled = undefined;
-        this._anchorLineColor = undefined;
-        this._image = undefined;
-        this._disableDepthTestDistance = undefined;
-        this._horizontalOrigin = undefined;
-        this._verticalOrigin = undefined;
-        this._labelHorizontalOrigin = undefined;
-        this._labelVerticalOrigin = undefined;
-        this._meta = undefined;
-        this._mutables = undefined;
-
-        this._colorShaderFunction = undefined;
-        this._showShaderFunction = undefined;
-        this._pointSizeShaderFunction = undefined;
-        this._colorShaderFunctionReady = false;
-        this._showShaderFunctionReady = false;
-        this._pointSizeShaderFunctionReady = false;
-
-        this._colorShaderTranslucent = false;
-
-        var promise;
-        if (typeof style === 'string' || style instanceof Resource) {
-            var resource = Resource.createIfNeeded(style);
-            promise = resource.fetchJson(style);
-        } else {
-            promise = when.resolve(style);
-        }
-
-        var that = this;
-        this._readyPromise = promise.then(function(styleJson) {
-            setup(that, styleJson);
-            return that;
-        });
-    }
-
-    function setup(that, styleJson) {
-        styleJson = defaultValue(clone(styleJson, true), that._style);
-        that._style = styleJson;
-
-        that.show = styleJson.show;
-        that.color = styleJson.color;
-        that.pointSize = styleJson.pointSize;
-        that.pointOutlineColor = styleJson.pointOutlineColor;
-        that.pointOutlineWidth = styleJson.pointOutlineWidth;
-        that.labelColor = styleJson.labelColor;
-        that.labelOutlineColor = styleJson.labelOutlineColor;
-        that.labelOutlineWidth = styleJson.labelOutlineWidth;
-        that.labelStyle = styleJson.labelStyle;
-        that.font = styleJson.font;
-        that.labelText = styleJson.labelText;
-        that.backgroundColor = styleJson.backgroundColor;
-        that.backgroundPadding = styleJson.backgroundPadding;
-        that.backgroundEnabled = styleJson.backgroundEnabled;
-        that.scaleByDistance = styleJson.scaleByDistance;
-        that.translucencyByDistance = styleJson.translucencyByDistance;
-        that.distanceDisplayCondition = styleJson.distanceDisplayCondition;
-        that.heightOffset = styleJson.heightOffset;
-        that.anchorLineEnabled = styleJson.anchorLineEnabled;
-        that.anchorLineColor = styleJson.anchorLineColor;
-        that.image = styleJson.image;
-        that.disableDepthTestDistance = styleJson.disableDepthTestDistance;
-        that.horizontalOrigin = styleJson.horizontalOrigin;
-        that.verticalOrigin = styleJson.verticalOrigin;
-        that.labelHorizontalOrigin = styleJson.labelHorizontalOrigin;
-        that.labelVerticalOrigin = styleJson.labelVerticalOrigin;
-
-        var meta = {};
-        if (defined(styleJson.meta)) {
-            var defines = styleJson.defines;
-            var metaJson = defaultValue(styleJson.meta, defaultValue.EMPTY_OBJECT);
-            for (var property in metaJson) {
-                if (metaJson.hasOwnProperty(property)) {
-                    meta[property] = new Expression(metaJson[property], defines);
-                }
-            }
-        }
-
-        that._meta = meta;
-
-        that._mutables = defaultValue(styleJson.mutables, defaultValue.EMPTY_OBJECT);
-
-        that._ready = true;
-    }
-
-    function getExpression(tileStyle, value) {
-        var defines = defaultValue(tileStyle._style, defaultValue.EMPTY_OBJECT).defines;
-
-        if (!defined(value)) {
-            return undefined;
-        } else if (typeof value === 'boolean' || typeof value === 'number') {
-            return new Expression(String(value));
-        } else if (typeof value === 'string') {
-            return new Expression(value, defines);
-        } else if (defined(value.conditions)) {
-            return new ConditionsExpression(value, defines);
-        }
-        return value;
-    }
-
-    function getJsonFromExpression(expression) {
-        if (!defined(expression)) {
-            return undefined;
-        } else if (defined(expression.expression)) {
-            return expression.expression;
-        } else if (defined(expression.conditionsExpression)) {
-            return clone(expression.conditionsExpression, true);
-        }
-        return expression;
-    }
-
-    Object.defineProperties(Cesium3DTileStyle.prototype, {
-        /**
-         * Gets the object defining the style using the
-         * {@link https://github.com/CesiumGS/3d-tiles/tree/master/specification/Styling|3D Tiles Styling language}.
-         *
-         * @memberof Cesium3DTileStyle.prototype
-         *
-         * @type {Object}
-         * @readonly
-         *
-         * @default {}
-         *
-         * @exception {DeveloperError} The style is not loaded.  Use Cesium3DTileStyle.readyPromise or wait for Cesium3DTileStyle.ready to be true.
-         */
-        style : {
-            get : function() {
-                //>>includeStart('debug', pragmas.debug);
-                if (!this._ready) {
-                    throw new DeveloperError('The style is not loaded.  Use Cesium3DTileStyle.readyPromise or wait for Cesium3DTileStyle.ready to be true.');
-                }
-                //>>includeEnd('debug');
-
-                return this._style;
-            }
-        },
-
-        /**
-         * When <code>true</code>, the style is ready and its expressions can be evaluated.  When
-         * a style is constructed with an object, as opposed to a url, this is <code>true</code> immediately.
-         *
-         * @memberof Cesium3DTileStyle.prototype
-         *
-         * @type {Boolean}
-         * @readonly
-         *
-         * @default false
-         */
-        ready : {
-            get : function() {
-                return this._ready;
-            }
-        },
-
-        /**
-         * Gets the promise that will be resolved when the the style is ready and its expressions can be evaluated.
-         *
-         * @memberof Cesium3DTileStyle.prototype
-         *
-         * @type {Promise.<Cesium3DTileStyle>}
-         * @readonly
-         */
-        readyPromise : {
-            get : function() {
-                return this._readyPromise;
-            }
-        },
-
-        /**
-         * Gets or sets the {@link StyleExpression} object used to evaluate the style's <code>show</code> property. Alternatively a boolean, string, or object defining a show style can be used.
-         * The getter will return the internal {@link Expression} or {@link ConditionsExpression}, which may differ from the value provided to the setter.
-         * <p>
-         * The expression must return or convert to a <code>Boolean</code>.
-         * </p>
-         * <p>
-         * This expression is applicable to all tile formats.
-         * </p>
-         *
-         * @memberof Cesium3DTileStyle.prototype
-         *
-         * @type {StyleExpression}
-         *
-         * @exception {DeveloperError} The style is not loaded.  Use {@link Cesium3DTileStyle#readyPromise} or wait for {@link Cesium3DTileStyle#ready} to be true.
-         *
-         * @example
-         * var style = new Cesium3DTileStyle({
-         *     show : '(regExp("^Chest").test(${County})) && (${YearBuilt} >= 1970)'
-         * });
-         * style.show.evaluate(feature); // returns true or false depending on the feature's properties
-         *
-         * @example
-         * var style = new Cesium.Cesium3DTileStyle();
-         * // Override show expression with a custom function
-         * style.show = {
-         *     evaluate : function(feature) {
-         *         return true;
-         *     }
-         * };
-         *
-         * @example
-         * var style = new Cesium.Cesium3DTileStyle();
-         * // Override show expression with a boolean
-         * style.show = true;
-         * };
-         *
-         * @example
-         * var style = new Cesium.Cesium3DTileStyle();
-         * // Override show expression with a string
-         * style.show = '${Height} > 0';
-         * };
-         *
-         * @example
-         * var style = new Cesium.Cesium3DTileStyle();
-         * // Override show expression with a condition
-         * style.show = {
-         *     conditions: [
-         *         ['${height} > 2', 'false'],
-         *         ['true', 'true']
-         *     ];
-         * };
-         */
-        show : {
-            get : function() {
-                //>>includeStart('debug', pragmas.debug);
-                if (!this._ready) {
-                    throw new DeveloperError('The style is not loaded.  Use Cesium3DTileStyle.readyPromise or wait for Cesium3DTileStyle.ready to be true.');
-                }
-                //>>includeEnd('debug');
-
-                return this._show;
-            },
-            set : function(value) {
-                this._show = getExpression(this, value);
-                this._style.show = getJsonFromExpression(this._show);
-                this._showShaderFunctionReady = false;
-            }
-        },
-
-        /**
-         * Gets or sets the {@link StyleExpression} object used to evaluate the style's <code>color</code> property. Alternatively a string or object defining a color style can be used.
-         * The getter will return the internal {@link Expression} or {@link ConditionsExpression}, which may differ from the value provided to the setter.
-         * <p>
-         * The expression must return a <code>Color</code>.
-         * </p>
-         * <p>
-         * This expression is applicable to all tile formats.
-         * </p>
-         *
-         * @memberof Cesium3DTileStyle.prototype
-         *
-         * @type {StyleExpression}
-         *
-         * @exception {DeveloperError} The style is not loaded.  Use {@link Cesium3DTileStyle#readyPromise} or wait for {@link Cesium3DTileStyle#ready} to be true.
-         *
-         * @example
-         * var style = new Cesium3DTileStyle({
-         *     color : '(${Temperature} > 90) ? color("red") : color("white")'
-         * });
-         * style.color.evaluateColor(feature, result); // returns a Cesium.Color object
-         *
-         * @example
-         * var style = new Cesium.Cesium3DTileStyle();
-         * // Override color expression with a custom function
-         * style.color = {
-         *     evaluateColor : function(feature, result) {
-         *         return Cesium.Color.clone(Cesium.Color.WHITE, result);
-         *     }
-         * };
-         *
-         * @example
-         * var style = new Cesium.Cesium3DTileStyle();
-         * // Override color expression with a string
-         * style.color = 'color("blue")';
-         *
-         * @example
-         * var style = new Cesium.Cesium3DTileStyle();
-         * // Override color expression with a condition
-         * style.color = {
-         *     conditions : [
-         *         ['${height} > 2', 'color("cyan")'],
-         *         ['true', 'color("blue")']
-         *     ]
-         * };
-         */
-        color : {
-            get : function() {
-                //>>includeStart('debug', pragmas.debug);
-                if (!this._ready) {
-                    throw new DeveloperError('The style is not loaded.  Use Cesium3DTileStyle.readyPromise or wait for Cesium3DTileStyle.ready to be true.');
-                }
-                //>>includeEnd('debug');
-
-                return this._color;
-            },
-            set : function(value) {
-                this._color = getExpression(this, value);
-                this._style.color = getJsonFromExpression(this._color);
-                this._colorShaderFunctionReady = false;
-            }
-        },
-
-        /**
-         * Gets or sets the {@link StyleExpression} object used to evaluate the style's <code>pointSize</code> property. Alternatively a string or object defining a point size style can be used.
-         * The getter will return the internal {@link Expression} or {@link ConditionsExpression}, which may differ from the value provided to the setter.
-         * <p>
-         * The expression must return a <code>Number</code>.
-         * </p>
-         * <p>
-         * This expression is only applicable to point features in a Vector tile or a Point Cloud tile.
-         * </p>
-         *
-         * @memberof Cesium3DTileStyle.prototype
-         *
-         * @type {StyleExpression}
-         *
-         * @exception {DeveloperError} The style is not loaded.  Use {@link Cesium3DTileStyle#readyPromise} or wait for {@link Cesium3DTileStyle#ready} to be true.
-         *
-         * @example
-         * var style = new Cesium3DTileStyle({
-         *     pointSize : '(${Temperature} > 90) ? 2.0 : 1.0'
-         * });
-         * style.pointSize.evaluate(feature); // returns a Number
-         *
-         * @example
-         * var style = new Cesium.Cesium3DTileStyle();
-         * // Override pointSize expression with a custom function
-         * style.pointSize = {
-         *     evaluate : function(feature) {
-         *         return 1.0;
-         *     }
-         * };
-         *
-         * @example
-         * var style = new Cesium.Cesium3DTileStyle();
-         * // Override pointSize expression with a number
-         * style.pointSize = 1.0;
-         *
-         * @example
-         * var style = new Cesium.Cesium3DTileStyle();
-         * // Override pointSize expression with a string
-         * style.pointSize = '${height} / 10';
-         *
-         * @example
-         * var style = new Cesium.Cesium3DTileStyle();
-         * // Override pointSize expression with a condition
-         * style.pointSize =  {
-         *     conditions : [
-         *         ['${height} > 2', '1.0'],
-         *         ['true', '2.0']
-         *     ]
-         * };
-         */
-        pointSize : {
-            get : function() {
-                //>>includeStart('debug', pragmas.debug);
-                if (!this._ready) {
-                    throw new DeveloperError('The style is not loaded.  Use Cesium3DTileStyle.readyPromise or wait for Cesium3DTileStyle.ready to be true.');
-                }
-                //>>includeEnd('debug');
-
-                return this._pointSize;
-            },
-            set : function(value) {
-                this._pointSize = getExpression(this, value);
-                this._style.pointSize = getJsonFromExpression(this._pointSize);
-                this._pointSizeShaderFunctionReady = false;
-            }
-        },
-
-        /**
-         * Gets or sets the {@link StyleExpression} object used to evaluate the style's <code>pointOutlineColor</code> property. Alternatively a string or object defining a color style can be used.
-         * The getter will return the internal {@link Expression} or {@link ConditionsExpression}, which may differ from the value provided to the setter.
-         * <p>
-         * The expression must return a <code>Color</code>.
-         * </p>
-         * <p>
-         * This expression is only applicable to point features in a Vector tile.
-         * </p>
-         *
-         * @memberof Cesium3DTileStyle.prototype
-         *
-         * @type {StyleExpression}
-         *
-         * @exception {DeveloperError} The style is not loaded.  Use {@link Cesium3DTileStyle#readyPromise} or wait for {@link Cesium3DTileStyle#ready} to be true.
-         *
-         * @experimental This feature is using part of the 3D Tiles spec that is not final and is subject to change without Cesium's standard deprecation policy.
-         *
-         * @example
-         * var style = new Cesium.Cesium3DTileStyle();
-         * // Override pointOutlineColor expression with a string
-         * style.pointOutlineColor = 'color("blue")';
-         *
-         * @example
-         * var style = new Cesium.Cesium3DTileStyle();
-         * // Override pointOutlineColor expression with a condition
-         * style.pointOutlineColor = {
-         *     conditions : [
-         *         ['${height} > 2', 'color("cyan")'],
-         *         ['true', 'color("blue")']
-         *     ]
-         * };
-         */
-        pointOutlineColor : {
-            get : function() {
-                //>>includeStart('debug', pragmas.debug);
-                if (!this._ready) {
-                    throw new DeveloperError('The style is not loaded.  Use Cesium3DTileStyle.readyPromise or wait for Cesium3DTileStyle.ready to be true.');
-                }
-                //>>includeEnd('debug');
-
-                return this._pointOutlineColor;
-            },
-            set : function(value) {
-                this._pointOutlineColor = getExpression(this, value);
-                this._style.pointOutlineColor = getJsonFromExpression(this._pointOutlineColor);
-            }
-        },
-
-        /**
-         * Gets or sets the {@link StyleExpression} object used to evaluate the style's <code>pointOutlineWidth</code> property. Alternatively a string or object defining a number style can be used.
-         * The getter will return the internal {@link Expression} or {@link ConditionsExpression}, which may differ from the value provided to the setter.
-         * <p>
-         * The expression must return a <code>Number</code>.
-         * </p>
-         * <p>
-         * This expression is only applicable to point features in a Vector tile.
-         * </p>
-         *
-         * @memberof Cesium3DTileStyle.prototype
-         *
-         * @type {StyleExpression}
-         *
-         * @exception {DeveloperError} The style is not loaded.  Use {@link Cesium3DTileStyle#readyPromise} or wait for {@link Cesium3DTileStyle#ready} to be true.
-         *
-         * @experimental This feature is using part of the 3D Tiles spec that is not final and is subject to change without Cesium's standard deprecation policy.
-         *
-         * @example
-         * var style = new Cesium.Cesium3DTileStyle();
-         * // Override pointOutlineWidth expression with a string
-         * style.pointOutlineWidth = '5';
-         *
-         * @example
-         * var style = new Cesium.Cesium3DTileStyle();
-         * // Override pointOutlineWidth expression with a condition
-         * style.pointOutlineWidth = {
-         *     conditions : [
-         *         ['${height} > 2', '5'],
-         *         ['true', '0']
-         *     ]
-         * };
-         */
-        pointOutlineWidth : {
-            get : function() {
-                //>>includeStart('debug', pragmas.debug);
-                if (!this._ready) {
-                    throw new DeveloperError('The style is not loaded.  Use Cesium3DTileStyle.readyPromise or wait for Cesium3DTileStyle.ready to be true.');
-                }
-                //>>includeEnd('debug');
-
-                return this._pointOutlineWidth;
-            },
-            set : function(value) {
-                this._pointOutlineWidth = getExpression(this, value);
-                this._style.pointOutlineWidth = getJsonFromExpression(this._pointOutlineWidth);
-            }
-        },
-
-        /**
-         * Gets or sets the {@link StyleExpression} object used to evaluate the style's <code>labelColor</code> property. Alternatively a string or object defining a color style can be used.
-         * The getter will return the internal {@link Expression} or {@link ConditionsExpression}, which may differ from the value provided to the setter.
-         * <p>
-         * The expression must return a <code>Color</code>.
-         * </p>
-         * <p>
-         * This expression is only applicable to point features in a Vector tile.
-         * </p>
-         *
-         * @memberof Cesium3DTileStyle.prototype
-         *
-         * @type {StyleExpression}
-         *
-         * @exception {DeveloperError} The style is not loaded.  Use {@link Cesium3DTileStyle#readyPromise} or wait for {@link Cesium3DTileStyle#ready} to be true.
-         *
-         * @experimental This feature is using part of the 3D Tiles spec that is not final and is subject to change without Cesium's standard deprecation policy.
-         *
-         * @example
-         * var style = new Cesium.Cesium3DTileStyle();
-         * // Override labelColor expression with a string
-         * style.labelColor = 'color("blue")';
-         *
-         * @example
-         * var style = new Cesium.Cesium3DTileStyle();
-         * // Override labelColor expression with a condition
-         * style.labelColor = {
-         *     conditions : [
-         *         ['${height} > 2', 'color("cyan")'],
-         *         ['true', 'color("blue")']
-         *     ]
-         * };
-         */
-        labelColor : {
-            get : function() {
-                //>>includeStart('debug', pragmas.debug);
-                if (!this._ready) {
-                    throw new DeveloperError('The style is not loaded.  Use Cesium3DTileStyle.readyPromise or wait for Cesium3DTileStyle.ready to be true.');
-                }
-                //>>includeEnd('debug');
-
-                return this._labelColor;
-            },
-            set : function(value) {
-                this._labelColor = getExpression(this, value);
-                this._style.labelColor = getJsonFromExpression(this._labelColor);
-            }
-        },
-
-        /**
-         * Gets or sets the {@link StyleExpression} object used to evaluate the style's <code>labelOutlineColor</code> property. Alternatively a string or object defining a color style can be used.
-         * The getter will return the internal {@link Expression} or {@link ConditionsExpression}, which may differ from the value provided to the setter.
-         * <p>
-         * The expression must return a <code>Color</code>.
-         * </p>
-         * <p>
-         * This expression is only applicable to point features in a Vector tile.
-         * </p>
-         *
-         * @memberof Cesium3DTileStyle.prototype
-         *
-         * @type {StyleExpression}
-         *
-         * @exception {DeveloperError} The style is not loaded.  Use {@link Cesium3DTileStyle#readyPromise} or wait for {@link Cesium3DTileStyle#ready} to be true.
-         *
-         * @experimental This feature is using part of the 3D Tiles spec that is not final and is subject to change without Cesium's standard deprecation policy.
-         *
-         * @example
-         * var style = new Cesium.Cesium3DTileStyle();
-         * // Override labelOutlineColor expression with a string
-         * style.labelOutlineColor = 'color("blue")';
-         *
-         * @example
-         * var style = new Cesium.Cesium3DTileStyle();
-         * // Override labelOutlineColor expression with a condition
-         * style.labelOutlineColor = {
-         *     conditions : [
-         *         ['${height} > 2', 'color("cyan")'],
-         *         ['true', 'color("blue")']
-         *     ]
-         * };
-         */
-        labelOutlineColor : {
-            get : function() {
-                //>>includeStart('debug', pragmas.debug);
-                if (!this._ready) {
-                    throw new DeveloperError('The style is not loaded.  Use Cesium3DTileStyle.readyPromise or wait for Cesium3DTileStyle.ready to be true.');
-                }
-                //>>includeEnd('debug');
-
-                return this._labelOutlineColor;
-            },
-            set : function(value) {
-                this._labelOutlineColor = getExpression(this, value);
-                this._style.labelOutlineColor = getJsonFromExpression(this._labelOutlineColor);
-            }
-        },
-
-        /**
-         * Gets or sets the {@link StyleExpression} object used to evaluate the style's <code>labelOutlineWidth</code> property. Alternatively a string or object defining a number style can be used.
-         * The getter will return the internal {@link Expression} or {@link ConditionsExpression}, which may differ from the value provided to the setter.
-         * <p>
-         * The expression must return a <code>Number</code>.
-         * </p>
-         * <p>
-         * This expression is only applicable to point features in a Vector tile.
-         * </p>
-         *
-         * @memberof Cesium3DTileStyle.prototype
-         *
-         * @type {StyleExpression}
-         *
-         * @exception {DeveloperError} The style is not loaded.  Use {@link Cesium3DTileStyle#readyPromise} or wait for {@link Cesium3DTileStyle#ready} to be true.
-         *
-         * @experimental This feature is using part of the 3D Tiles spec that is not final and is subject to change without Cesium's standard deprecation policy.
-         *
-         * @example
-         * var style = new Cesium.Cesium3DTileStyle();
-         * // Override labelOutlineWidth expression with a string
-         * style.labelOutlineWidth = '5';
-         *
-         * @example
-         * var style = new Cesium.Cesium3DTileStyle();
-         * // Override labelOutlineWidth expression with a condition
-         * style.labelOutlineWidth = {
-         *     conditions : [
-         *         ['${height} > 2', '5'],
-         *         ['true', '0']
-         *     ]
-         * };
-         */
-        labelOutlineWidth : {
-            get : function() {
-                //>>includeStart('debug', pragmas.debug);
-                if (!this._ready) {
-                    throw new DeveloperError('The style is not loaded.  Use Cesium3DTileStyle.readyPromise or wait for Cesium3DTileStyle.ready to be true.');
-                }
-                //>>includeEnd('debug');
-
-                return this._labelOutlineWidth;
-            },
-            set : function(value) {
-                this._labelOutlineWidth = getExpression(this, value);
-                this._style.labelOutlineWidth = getJsonFromExpression(this._labelOutlineWidth);
-            }
-        },
-
-        /**
-         * Gets or sets the {@link StyleExpression} object used to evaluate the style's <code>font</code> property. Alternatively a string or object defining a string style can be used.
-         * The getter will return the internal {@link Expression} or {@link ConditionsExpression}, which may differ from the value provided to the setter.
-         * <p>
-         * The expression must return a <code>String</code>.
-         * </p>
-         * <p>
-         * This expression is only applicable to point features in a Vector tile.
-         * </p>
-         *
-         * @memberof Cesium3DTileStyle.prototype
-         *
-         * @type {StyleExpression}
-         *
-         * @exception {DeveloperError} The style is not loaded.  Use {@link Cesium3DTileStyle#readyPromise} or wait for {@link Cesium3DTileStyle#ready} to be true.
-         *
-         * @experimental This feature is using part of the 3D Tiles spec that is not final and is subject to change without Cesium's standard deprecation policy.
-         *
-         * @example
-         * var style = new Cesium3DTileStyle({
-         *     font : '(${Temperature} > 90) ? "30px Helvetica" : "24px Helvetica"'
-         * });
-         * style.font.evaluate(feature); // returns a String
-         *
-         * @example
-         * var style = new Cesium.Cesium3DTileStyle();
-         * // Override font expression with a custom function
-         * style.font = {
-         *     evaluate : function(feature) {
-         *         return '24px Helvetica';
-         *     }
-         * };
-         */
-        font : {
-            get : function() {
-                //>>includeStart('debug', pragmas.debug);
-                if (!this._ready) {
-                    throw new DeveloperError('The style is not loaded.  Use Cesium3DTileStyle.readyPromise or wait for Cesium3DTileStyle.ready to be true.');
-                }
-                //>>includeEnd('debug');
-
-                return this._font;
-            },
-            set : function(value) {
-                this._font = getExpression(this, value);
-                this._style.font = getJsonFromExpression(this._font);
-            }
-        },
-
-        /**
-         * Gets or sets the {@link StyleExpression} object used to evaluate the style's <code>label style</code> property. Alternatively a string or object defining a number style can be used.
-         * The getter will return the internal {@link Expression} or {@link ConditionsExpression}, which may differ from the value provided to the setter.
-         * <p>
-         * The expression must return a <code>LabelStyle</code>.
-         * </p>
-         * <p>
-         * This expression is only applicable to point features in a Vector tile.
-         * </p>
-         *
-         * @memberof Cesium3DTileStyle.prototype
-         *
-         * @type {StyleExpression}
-         *
-         * @exception {DeveloperError} The style is not loaded.  Use {@link Cesium3DTileStyle#readyPromise} or wait for {@link Cesium3DTileStyle#ready} to be true.
-         *
-         * @experimental This feature is using part of the 3D Tiles spec that is not final and is subject to change without Cesium's standard deprecation policy.
-         *
-         * @example
-         * var style = new Cesium3DTileStyle({
-         *     labelStyle : '(${Temperature} > 90) ? ' + LabelStyle.FILL_AND_OUTLINE + ' : ' + LabelStyle.FILL
-         * });
-         * style.labelStyle.evaluate(feature); // returns a LabelStyle
-         *
-         * @example
-         * var style = new Cesium.Cesium3DTileStyle();
-         * // Override labelStyle expression with a custom function
-         * style.labelStyle = {
-         *     evaluate : function(feature) {
-         *         return LabelStyle.FILL;
-         *     }
-         * };
-         */
-        labelStyle : {
-            get : function() {
-                //>>includeStart('debug', pragmas.debug);
-                if (!this._ready) {
-                    throw new DeveloperError('The style is not loaded.  Use Cesium3DTileStyle.readyPromise or wait for Cesium3DTileStyle.ready to be true.');
-                }
-                //>>includeEnd('debug');
-
-                return this._labelStyle;
-            },
-            set : function(value) {
-                this._labelStyle = getExpression(this, value);
-                this._style.labelStyle = getJsonFromExpression(this._labelStyle);
-            }
-        },
-
-        /**
-         * Gets or sets the {@link StyleExpression} object used to evaluate the style's <code>labelText</code> property. Alternatively a string or object defining a string style can be used.
-         * The getter will return the internal {@link Expression} or {@link ConditionsExpression}, which may differ from the value provided to the setter.
-         * <p>
-         * The expression must return a <code>String</code>.
-         * </p>
-         * <p>
-         * This expression is only applicable to point features in a Vector tile.
-         * </p>
-         *
-         * @memberof Cesium3DTileStyle.prototype
-         *
-         * @type {StyleExpression}
-         *
-         * @exception {DeveloperError} The style is not loaded.  Use {@link Cesium3DTileStyle#readyPromise} or wait for {@link Cesium3DTileStyle#ready} to be true.
-         *
-         * @experimental This feature is using part of the 3D Tiles spec that is not final and is subject to change without Cesium's standard deprecation policy.
-         *
-         * @example
-         * var style = new Cesium3DTileStyle({
-         *     labelText : '(${Temperature} > 90) ? ">90" : "<=90"'
-         * });
-         * style.labelText.evaluate(feature); // returns a String
-         *
-         * @example
-         * var style = new Cesium.Cesium3DTileStyle();
-         * // Override labelText expression with a custom function
-         * style.labelText = {
-         *     evaluate : function(feature) {
-         *         return 'Example label text';
-         *     }
-         * };
-         */
-        labelText : {
-            get : function() {
-                //>>includeStart('debug', pragmas.debug);
-                if (!this._ready) {
-                    throw new DeveloperError('The style is not loaded.  Use Cesium3DTileStyle.readyPromise or wait for Cesium3DTileStyle.ready to be true.');
-                }
-                //>>includeEnd('debug');
-
-                return this._labelText;
-            },
-            set : function(value) {
-                this._labelText = getExpression(this, value);
-                this._style.labelText = getJsonFromExpression(this._labelText);
-            }
-        },
-
-        /**
-         * Gets or sets the {@link StyleExpression} object used to evaluate the style's <code>backgroundColor</code> property. Alternatively a string or object defining a color style can be used.
-         * The getter will return the internal {@link Expression} or {@link ConditionsExpression}, which may differ from the value provided to the setter.
-         * <p>
-         * The expression must return a <code>Color</code>.
-         * </p>
-         * <p>
-         * This expression is only applicable to point features in a Vector tile.
-         * </p>
-         *
-         * @memberof Cesium3DTileStyle.prototype
-         *
-         * @type {StyleExpression}
-         *
-         * @exception {DeveloperError} The style is not loaded.  Use {@link Cesium3DTileStyle#readyPromise} or wait for {@link Cesium3DTileStyle#ready} to be true.
-         *
-         * @experimental This feature is using part of the 3D Tiles spec that is not final and is subject to change without Cesium's standard deprecation policy.
-         *
-         * @example
-         * var style = new Cesium.Cesium3DTileStyle();
-         * // Override backgroundColor expression with a string
-         * style.backgroundColor = 'color("blue")';
-         *
-         * @example
-         * var style = new Cesium.Cesium3DTileStyle();
-         * // Override backgroundColor expression with a condition
-         * style.backgroundColor = {
-         *     conditions : [
-         *         ['${height} > 2', 'color("cyan")'],
-         *         ['true', 'color("blue")']
-         *     ]
-         * };
-         */
-        backgroundColor : {
-            get : function() {
-                //>>includeStart('debug', pragmas.debug);
-                if (!this._ready) {
-                    throw new DeveloperError('The style is not loaded.  Use Cesium3DTileStyle.readyPromise or wait for Cesium3DTileStyle.ready to be true.');
-                }
-                //>>includeEnd('debug');
-
-                return this._backgroundColor;
-            },
-            set : function(value) {
-                this._backgroundColor = getExpression(this, value);
-                this._style.backgroundColor = getJsonFromExpression(this._backgroundColor);
-            }
-        },
-
-        /**
-         * Gets or sets the {@link StyleExpression} object used to evaluate the style's <code>backgroundPadding</code> property. Alternatively a string or object defining a vec2 style can be used.
-         * The getter will return the internal {@link Expression} or {@link ConditionsExpression}, which may differ from the value provided to the setter.
-         * <p>
-         * The expression must return a <code>Cartesian2</code>.
-         * </p>
-         * <p>
-         * This expression is only applicable to point features in a Vector tile.
-         * </p>
-         *
-         * @memberof Cesium3DTileStyle.prototype
-         *
-         * @type {StyleExpression}
-         *
-         * @exception {DeveloperError} The style is not loaded.  Use {@link Cesium3DTileStyle#readyPromise} or wait for {@link Cesium3DTileStyle#ready} to be true.
-         *
-         * @experimental This feature is using part of the 3D Tiles spec that is not final and is subject to change without Cesium's standard deprecation policy.
-         *
-         * @example
-         * var style = new Cesium.Cesium3DTileStyle();
-         * // Override backgroundPadding expression with a string
-         * style.backgroundPadding = 'vec2(5.0, 7.0)';
-         * style.backgroundPadding.evaluate(feature); // returns a Cartesian2
-         */
-        backgroundPadding : {
-            get : function() {
-                //>>includeStart('debug', pragmas.debug);
-                if (!this._ready) {
-                    throw new DeveloperError('The style is not loaded.  Use Cesium3DTileStyle.readyPromise or wait for Cesium3DTileStyle.ready to be true.');
-                }
-                //>>includeEnd('debug');
-
-                return this._backgroundPadding;
-            },
-            set : function(value) {
-                this._backgroundPadding = getExpression(this, value);
-                this._style.backgroundPadding = getJsonFromExpression(this._backgroundPadding);
-            }
-        },
-
-        /**
-         * Gets or sets the {@link StyleExpression} object used to evaluate the style's <code>backgroundEnabled</code> property. Alternatively a string or object defining a boolean style can be used.
-         * The getter will return the internal {@link Expression} or {@link ConditionsExpression}, which may differ from the value provided to the setter.
-         * <p>
-         * The expression must return a <code>Boolean</code>.
-         * </p>
-         * <p>
-         * This expression is only applicable to point features in a Vector tile.
-         * </p>
-         *
-         * @memberof Cesium3DTileStyle.prototype
-         *
-         * @type {StyleExpression}
-         *
-         * @exception {DeveloperError} The style is not loaded.  Use {@link Cesium3DTileStyle#readyPromise} or wait for {@link Cesium3DTileStyle#ready} to be true.
-         *
-         * @experimental This feature is using part of the 3D Tiles spec that is not final and is subject to change without Cesium's standard deprecation policy.
-         *
-         * @example
-         * var style = new Cesium.Cesium3DTileStyle();
-         * // Override backgroundEnabled expression with a string
-         * style.backgroundEnabled = 'true';
-         *
-         * @example
-         * var style = new Cesium.Cesium3DTileStyle();
-         * // Override backgroundEnabled expression with a condition
-         * style.backgroundEnabled = {
-         *     conditions : [
-         *         ['${height} > 2', 'true'],
-         *         ['true', 'false']
-         *     ]
-         * };
-         */
-        backgroundEnabled : {
-            get : function() {
-                //>>includeStart('debug', pragmas.debug);
-                if (!this._ready) {
-                    throw new DeveloperError('The style is not loaded.  Use Cesium3DTileStyle.readyPromise or wait for Cesium3DTileStyle.ready to be true.');
-                }
-                //>>includeEnd('debug');
-
-                return this._backgroundEnabled;
-            },
-            set : function(value) {
-                this._backgroundEnabled = getExpression(this, value);
-                this._style.backgroundEnabled = getJsonFromExpression(this._backgroundEnabled);
-            }
-        },
-
-        /**
-         * Gets or sets the {@link StyleExpression} object used to evaluate the style's <code>scaleByDistance</code> property. Alternatively a string or object defining a vec4 style can be used.
-         * The getter will return the internal {@link Expression} or {@link ConditionsExpression}, which may differ from the value provided to the setter.
-         * <p>
-         * The expression must return a <code>Cartesian4</code>.
-         * </p>
-         * <p>
-         * This expression is only applicable to point features in a Vector tile.
-         * </p>
-         *
-         * @memberof Cesium3DTileStyle.prototype
-         *
-         * @type {StyleExpression}
-         *
-         * @exception {DeveloperError} The style is not loaded.  Use {@link Cesium3DTileStyle#readyPromise} or wait for {@link Cesium3DTileStyle#ready} to be true.
-         *
-         * @experimental This feature is using part of the 3D Tiles spec that is not final and is subject to change without Cesium's standard deprecation policy.
-         *
-         * @example
-         * var style = new Cesium.Cesium3DTileStyle();
-         * // Override scaleByDistance expression with a string
-         * style.scaleByDistance = 'vec4(1.5e2, 2.0, 1.5e7, 0.5)';
-         * style.scaleByDistance.evaluate(feature); // returns a Cartesian4
-         */
-        scaleByDistance : {
-            get : function() {
-                //>>includeStart('debug', pragmas.debug);
-                if (!this._ready) {
-                    throw new DeveloperError('The style is not loaded.  Use Cesium3DTileStyle.readyPromise or wait for Cesium3DTileStyle.ready to be true.');
-                }
-                //>>includeEnd('debug');
-
-                return this._scaleByDistance;
-            },
-            set : function(value) {
-                this._scaleByDistance = getExpression(this, value);
-                this._style.scaleByDistance = getJsonFromExpression(this._scaleByDistance);
-            }
-        },
-
-        /**
-         * Gets or sets the {@link StyleExpression} object used to evaluate the style's <code>translucencyByDistance</code> property. Alternatively a string or object defining a vec4 style can be used.
-         * The getter will return the internal {@link Expression} or {@link ConditionsExpression}, which may differ from the value provided to the setter.
-         * <p>
-         * The expression must return a <code>Cartesian4</code>.
-         * </p>
-         * <p>
-         * This expression is only applicable to point features in a Vector tile.
-         * </p>
-         *
-         * @memberof Cesium3DTileStyle.prototype
-         *
-         * @type {StyleExpression}
-         *
-         * @exception {DeveloperError} The style is not loaded.  Use {@link Cesium3DTileStyle#readyPromise} or wait for {@link Cesium3DTileStyle#ready} to be true.
-         *
-         * @experimental This feature is using part of the 3D Tiles spec that is not final and is subject to change without Cesium's standard deprecation policy.
-         *
-         * @example
-         * var style = new Cesium.Cesium3DTileStyle();
-         * // Override translucencyByDistance expression with a string
-         * style.translucencyByDistance = 'vec4(1.5e2, 1.0, 1.5e7, 0.2)';
-         * style.translucencyByDistance.evaluate(feature); // returns a Cartesian4
-         */
-        translucencyByDistance : {
-            get : function() {
-                //>>includeStart('debug', pragmas.debug);
-                if (!this._ready) {
-                    throw new DeveloperError('The style is not loaded.  Use Cesium3DTileStyle.readyPromise or wait for Cesium3DTileStyle.ready to be true.');
-                }
-                //>>includeEnd('debug');
-
-                return this._translucencyByDistance;
-            },
-            set : function(value) {
-                this._translucencyByDistance = getExpression(this, value);
-                this._style.translucencyByDistance = getJsonFromExpression(this._translucencyByDistance);
-            }
-        },
-
-        /**
-         * Gets or sets the {@link StyleExpression} object used to evaluate the style's <code>distanceDisplayCondition</code> property. Alternatively a string or object defining a vec2 style can be used.
-         * The getter will return the internal {@link Expression} or {@link ConditionsExpression}, which may differ from the value provided to the setter.
-         * <p>
-         * The expression must return a <code>Cartesian2</code>.
-         * </p>
-         * <p>
-         * This expression is only applicable to point features in a Vector tile.
-         * </p>
-         *
-         * @memberof Cesium3DTileStyle.prototype
-         *
-         * @type {StyleExpression}
-         *
-         * @exception {DeveloperError} The style is not loaded.  Use {@link Cesium3DTileStyle#readyPromise} or wait for {@link Cesium3DTileStyle#ready} to be true.
-         *
-         * @experimental This feature is using part of the 3D Tiles spec that is not final and is subject to change without Cesium's standard deprecation policy.
-         *
-         * @example
-         * var style = new Cesium.Cesium3DTileStyle();
-         * // Override distanceDisplayCondition expression with a string
-         * style.distanceDisplayCondition = 'vec2(0.0, 5.5e6)';
-         * style.distanceDisplayCondition.evaluate(feature); // returns a Cartesian2
-         */
-        distanceDisplayCondition : {
-            get : function() {
-                //>>includeStart('debug', pragmas.debug);
-                if (!this._ready) {
-                    throw new DeveloperError('The style is not loaded.  Use Cesium3DTileStyle.readyPromise or wait for Cesium3DTileStyle.ready to be true.');
-                }
-                //>>includeEnd('debug');
-
-                return this._distanceDisplayCondition;
-            },
-            set : function(value) {
-                this._distanceDisplayCondition = getExpression(this, value);
-                this._style.distanceDisplayCondition = getJsonFromExpression(this._distanceDisplayCondition);
-            }
-        },
-
-        /**
-         * Gets or sets the {@link StyleExpression} object used to evaluate the style's <code>heightOffset</code> property. Alternatively a string or object defining a number style can be used.
-         * The getter will return the internal {@link Expression} or {@link ConditionsExpression}, which may differ from the value provided to the setter.
-         * <p>
-         * The expression must return a <code>Number</code>.
-         * </p>
-         * <p>
-         * This expression is only applicable to point features in a Vector tile.
-         * </p>
-         *
-         * @memberof Cesium3DTileStyle.prototype
-         *
-         * @type {StyleExpression}
-         *
-         * @exception {DeveloperError} The style is not loaded.  Use {@link Cesium3DTileStyle#readyPromise} or wait for {@link Cesium3DTileStyle#ready} to be true.
-         *
-         * @experimental This feature is using part of the 3D Tiles spec that is not final and is subject to change without Cesium's standard deprecation policy.
-         *
-         * @example
-         * var style = new Cesium.Cesium3DTileStyle();
-         * // Override heightOffset expression with a string
-         * style.heightOffset = '2.0';
-         *
-         * @example
-         * var style = new Cesium.Cesium3DTileStyle();
-         * // Override heightOffset expression with a condition
-         * style.heightOffset = {
-         *     conditions : [
-         *         ['${height} > 2', '4.0'],
-         *         ['true', '2.0']
-         *     ]
-         * };
-         */
-        heightOffset : {
-            get : function() {
-                //>>includeStart('debug', pragmas.debug);
-                if (!this._ready) {
-                    throw new DeveloperError('The style is not loaded.  Use Cesium3DTileStyle.readyPromise or wait for Cesium3DTileStyle.ready to be true.');
-                }
-                //>>includeEnd('debug');
-
-                return this._heightOffset;
-            },
-            set : function(value) {
-                this._heightOffset = getExpression(this, value);
-                this._style.heightOffset = getJsonFromExpression(this._heightOffset);
-            }
-        },
-
-        /**
-         * Gets or sets the {@link StyleExpression} object used to evaluate the style's <code>anchorLineEnabled</code> property. Alternatively a string or object defining a boolean style can be used.
-         * The getter will return the internal {@link Expression} or {@link ConditionsExpression}, which may differ from the value provided to the setter.
-         * <p>
-         * The expression must return a <code>Boolean</code>.
-         * </p>
-         * <p>
-         * This expression is only applicable to point features in a Vector tile.
-         * </p>
-         *
-         * @memberof Cesium3DTileStyle.prototype
-         *
-         * @type {StyleExpression}
-         *
-         * @exception {DeveloperError} The style is not loaded.  Use {@link Cesium3DTileStyle#readyPromise} or wait for {@link Cesium3DTileStyle#ready} to be true.
-         *
-         * @experimental This feature is using part of the 3D Tiles spec that is not final and is subject to change without Cesium's standard deprecation policy.
-         *
-         * @example
-         * var style = new Cesium.Cesium3DTileStyle();
-         * // Override anchorLineEnabled expression with a string
-         * style.anchorLineEnabled = 'true';
-         *
-         * @example
-         * var style = new Cesium.Cesium3DTileStyle();
-         * // Override anchorLineEnabled expression with a condition
-         * style.anchorLineEnabled = {
-         *     conditions : [
-         *         ['${height} > 2', 'true'],
-         *         ['true', 'false']
-         *     ]
-         * };
-         */
-        anchorLineEnabled : {
-            get : function() {
-                //>>includeStart('debug', pragmas.debug);
-                if (!this._ready) {
-                    throw new DeveloperError('The style is not loaded.  Use Cesium3DTileStyle.readyPromise or wait for Cesium3DTileStyle.ready to be true.');
-                }
-                //>>includeEnd('debug');
-
-                return this._anchorLineEnabled;
-            },
-            set : function(value) {
-                this._anchorLineEnabled = getExpression(this, value);
-                this._style.anchorLineEnabled = getJsonFromExpression(this._anchorLineEnabled);
-            }
-        },
-
-        /**
-         * Gets or sets the {@link StyleExpression} object used to evaluate the style's <code>anchorLineColor</code> property. Alternatively a string or object defining a color style can be used.
-         * The getter will return the internal {@link Expression} or {@link ConditionsExpression}, which may differ from the value provided to the setter.
-         * <p>
-         * The expression must return a <code>Color</code>.
-         * </p>
-         * <p>
-         * This expression is only applicable to point features in a Vector tile.
-         * </p>
-         *
-         * @memberof Cesium3DTileStyle.prototype
-         *
-         * @type {StyleExpression}
-         *
-         * @exception {DeveloperError} The style is not loaded.  Use {@link Cesium3DTileStyle#readyPromise} or wait for {@link Cesium3DTileStyle#ready} to be true.
-         *
-         * @experimental This feature is using part of the 3D Tiles spec that is not final and is subject to change without Cesium's standard deprecation policy.
-         *
-         * @example
-         * var style = new Cesium.Cesium3DTileStyle();
-         * // Override anchorLineColor expression with a string
-         * style.anchorLineColor = 'color("blue")';
-         *
-         * @example
-         * var style = new Cesium.Cesium3DTileStyle();
-         * // Override anchorLineColor expression with a condition
-         * style.anchorLineColor = {
-         *     conditions : [
-         *         ['${height} > 2', 'color("cyan")'],
-         *         ['true', 'color("blue")']
-         *     ]
-         * };
-         */
-        anchorLineColor : {
-            get : function() {
-                //>>includeStart('debug', pragmas.debug);
-                if (!this._ready) {
-                    throw new DeveloperError('The style is not loaded.  Use Cesium3DTileStyle.readyPromise or wait for Cesium3DTileStyle.ready to be true.');
-                }
-                //>>includeEnd('debug');
-
-                return this._anchorLineColor;
-            },
-            set : function(value) {
-                this._anchorLineColor = getExpression(this, value);
-                this._style.anchorLineColor = getJsonFromExpression(this._anchorLineColor);
-            }
-        },
-
-        /**
-         * Gets or sets the {@link StyleExpression} object used to evaluate the style's <code>image</code> property. Alternatively a string or object defining a string style can be used.
-         * The getter will return the internal {@link Expression} or {@link ConditionsExpression}, which may differ from the value provided to the setter.
-         * <p>
-         * The expression must return a <code>String</code>.
-         * </p>
-         * <p>
-         * This expression is only applicable to point features in a Vector tile.
-         * </p>
-         *
-         * @memberof Cesium3DTileStyle.prototype
-         *
-         * @type {StyleExpression}
-         *
-         * @exception {DeveloperError} The style is not loaded.  Use {@link Cesium3DTileStyle#readyPromise} or wait for {@link Cesium3DTileStyle#ready} to be true.
-         *
-         * @experimental This feature is using part of the 3D Tiles spec that is not final and is subject to change without Cesium's standard deprecation policy.
-         *
-         * @example
-         * var style = new Cesium3DTileStyle({
-         *     image : '(${Temperature} > 90) ? "/url/to/image1" : "/url/to/image2"'
-         * });
-         * style.image.evaluate(feature); // returns a String
-         *
-         * @example
-         * var style = new Cesium.Cesium3DTileStyle();
-         * // Override image expression with a custom function
-         * style.image = {
-         *     evaluate : function(feature) {
-         *         return '/url/to/image';
-         *     }
-         * };
-         */
-        image : {
-            get : function() {
-                //>>includeStart('debug', pragmas.debug);
-                if (!this._ready) {
-                    throw new DeveloperError('The style is not loaded.  Use Cesium3DTileStyle.readyPromise or wait for Cesium3DTileStyle.ready to be true.');
-                }
-                //>>includeEnd('debug');
-
-                return this._image;
-            },
-            set : function(value) {
-                this._image = getExpression(this, value);
-                this._style.image = getJsonFromExpression(this._image);
-            }
-        },
-
-        /**
-         * Gets or sets the {@link StyleExpression} object used to evaluate the style's <code>disableDepthTestDistance</code> property. Alternatively a string or object defining a number style can be used.
-         * The getter will return the internal {@link Expression} or {@link ConditionsExpression}, which may differ from the value provided to the setter.
-         * <p>
-         * The expression must return a <code>Number</code>.
-         * </p>
-         * <p>
-         * This expression is only applicable to point features in a Vector tile.
-         * </p>
-         *
-         * @memberof Cesium3DTileStyle.prototype
-         *
-         * @type {StyleExpression}
-         *
-         * @exception {DeveloperError} The style is not loaded.  Use {@link Cesium3DTileStyle#readyPromise} or wait for {@link Cesium3DTileStyle#ready} to be true.
-         *
-         * @experimental This feature is using part of the 3D Tiles spec that is not final and is subject to change without Cesium's standard deprecation policy.
-         *
-         * @example
-         * var style = new Cesium.Cesium3DTileStyle();
-         * // Override disableDepthTestDistance expression with a string
-         * style.disableDepthTestDistance = '1000.0';
-         * style.disableDepthTestDistance.evaluate(feature); // returns a Number
-         */
-        disableDepthTestDistance : {
-            get : function() {
-                //>>includeStart('debug', pragmas.debug);
-                if (!this._ready) {
-                    throw new DeveloperError('The style is not loaded.  Use Cesium3DTileStyle.readyPromise or wait for Cesium3DTileStyle.ready to be true.');
-                }
-                //>>includeEnd('debug');
-
-                return this._disableDepthTestDistance;
-            },
-            set : function(value) {
-                this._disableDepthTestDistance = getExpression(this, value);
-                this._style.disableDepthTestDistance = getJsonFromExpression(this._disableDepthTestDistance);
-            }
-        },
-
-        /**
-         * Gets or sets the {@link StyleExpression} object used to evaluate the style's <code>horizontalOrigin</code> property. Alternatively a string or object defining a number style can be used.
-         * The getter will return the internal {@link Expression} or {@link ConditionsExpression}, which may differ from the value provided to the setter.
-         * <p>
-         * The expression must return a <code>HorizontalOrigin</code>.
-         * </p>
-         * <p>
-         * This expression is only applicable to point features in a Vector tile.
-         * </p>
-         *
-         * @memberof Cesium3DTileStyle.prototype
-         *
-         * @type {StyleExpression}
-         *
-         * @exception {DeveloperError} The style is not loaded.  Use {@link Cesium3DTileStyle#readyPromise} or wait for {@link Cesium3DTileStyle#ready} to be true.
-         *
-         * @experimental This feature is using part of the 3D Tiles spec that is not final and is subject to change without Cesium's standard deprecation policy.
-         *
-         * @example
-         * var style = new Cesium3DTileStyle({
-         *     horizontalOrigin : HorizontalOrigin.LEFT
-         * });
-         * style.horizontalOrigin.evaluate(feature); // returns a HorizontalOrigin
-         *
-         * @example
-         * var style = new Cesium.Cesium3DTileStyle();
-         * // Override horizontalOrigin expression with a custom function
-         * style.horizontalOrigin = {
-         *     evaluate : function(feature) {
-         *         return HorizontalOrigin.CENTER;
-         *     }
-         * };
-         */
-        horizontalOrigin : {
-            get : function() {
-                //>>includeStart('debug', pragmas.debug);
-                if (!this._ready) {
-                    throw new DeveloperError('The style is not loaded.  Use Cesium3DTileStyle.readyPromise or wait for Cesium3DTileStyle.ready to be true.');
-                }
-                //>>includeEnd('debug');
-
-                return this._horizontalOrigin;
-            },
-            set : function(value) {
-                this._horizontalOrigin = getExpression(this, value);
-                this._style.horizontalOrigin = getJsonFromExpression(this._horizontalOrigin);
-            }
-        },
-
-        /**
-         * Gets or sets the {@link StyleExpression} object used to evaluate the style's <code>verticalOrigin</code> property. Alternatively a string or object defining a number style can be used.
-         * The getter will return the internal {@link Expression} or {@link ConditionsExpression}, which may differ from the value provided to the setter.
-         * <p>
-         * The expression must return a <code>VerticalOrigin</code>.
-         * </p>
-         * <p>
-         * This expression is only applicable to point features in a Vector tile.
-         * </p>
-         *
-         * @memberof Cesium3DTileStyle.prototype
-         *
-         * @type {StyleExpression}
-         *
-         * @exception {DeveloperError} The style is not loaded.  Use {@link Cesium3DTileStyle#readyPromise} or wait for {@link Cesium3DTileStyle#ready} to be true.
-         *
-         * @experimental This feature is using part of the 3D Tiles spec that is not final and is subject to change without Cesium's standard deprecation policy.
-         *
-         * @example
-         * var style = new Cesium3DTileStyle({
-         *     verticalOrigin : VerticalOrigin.TOP
-         * });
-         * style.verticalOrigin.evaluate(feature); // returns a VerticalOrigin
-         *
-         * @example
-         * var style = new Cesium.Cesium3DTileStyle();
-         * // Override verticalOrigin expression with a custom function
-         * style.verticalOrigin = {
-         *     evaluate : function(feature) {
-         *         return VerticalOrigin.CENTER;
-         *     }
-         * };
-         */
-        verticalOrigin : {
-            get : function() {
-                //>>includeStart('debug', pragmas.debug);
-                if (!this._ready) {
-                    throw new DeveloperError('The style is not loaded.  Use Cesium3DTileStyle.readyPromise or wait for Cesium3DTileStyle.ready to be true.');
-                }
-                //>>includeEnd('debug');
-
-                return this._verticalOrigin;
-            },
-            set : function(value) {
-                this._verticalOrigin = getExpression(this, value);
-                this._style.verticalOrigin = getJsonFromExpression(this._verticalOrigin);
-            }
-        },
-
-        /**
-=======
 import clone from "../Core/clone.js";
 import defaultValue from "../Core/defaultValue.js";
 import defined from "../Core/defined.js";
@@ -1494,6 +73,7 @@
   this._labelHorizontalOrigin = undefined;
   this._labelVerticalOrigin = undefined;
   this._meta = undefined;
+  this._mutables = undefined;
 
   this._colorShaderFunction = undefined;
   this._showShaderFunction = undefined;
@@ -1563,6 +143,8 @@
 
   that._meta = meta;
 
+  that._mutables = defaultValue(styleJson.mutables, defaultValue.EMPTY_OBJECT);
+
   that._ready = true;
 }
 
@@ -2914,7 +1496,6 @@
   },
 
   /**
->>>>>>> 2fd0e8f7
          Gets or sets the {@link StyleExpression} object used to evaluate the style's <code>labelHorizontalOrigin</code> property. Alternatively a string or object defining a number style can be used.
          * The getter will return the internal {@link Expression} or {@link ConditionsExpression}, which may differ from the value provided to the setter.
          * <p>
@@ -2947,227 +1528,6 @@
          *     }
          * };
          */
-<<<<<<< HEAD
-        labelHorizontalOrigin : {
-            get : function() {
-                //>>includeStart('debug', pragmas.debug);
-                if (!this._ready) {
-                    throw new DeveloperError('The style is not loaded.  Use Cesium3DTileStyle.readyPromise or wait for Cesium3DTileStyle.ready to be true.');
-                }
-                //>>includeEnd('debug');
-
-                return this._labelHorizontalOrigin;
-            },
-            set : function(value) {
-                this._labelHorizontalOrigin = getExpression(this, value);
-                this._style.labelHorizontalOrigin = getJsonFromExpression(this._labelHorizontalOrigin);
-            }
-        },
-
-        /**
-         * Gets or sets the {@link StyleExpression} object used to evaluate the style's <code>labelVerticalOrigin</code> property. Alternatively a string or object defining a number style can be used.
-         * The getter will return the internal {@link Expression} or {@link ConditionsExpression}, which may differ from the value provided to the setter.
-         * <p>
-         * The expression must return a <code>VerticalOrigin</code>.
-         * </p>
-         * <p>
-         * This expression is only applicable to point features in a Vector tile.
-         * </p>
-         *
-         * @memberof Cesium3DTileStyle.prototype
-         *
-         * @type {StyleExpression}
-         *
-         * @exception {DeveloperError} The style is not loaded.  Use {@link Cesium3DTileStyle#readyPromise} or wait for {@link Cesium3DTileStyle#ready} to be true.
-         *
-         * @experimental This feature is using part of the 3D Tiles spec that is not final and is subject to change without Cesium's standard deprecation policy.
-         *
-         * @example
-         * var style = new Cesium3DTileStyle({
-         *     labelVerticalOrigin : VerticalOrigin.TOP
-         * });
-         * style.labelVerticalOrigin.evaluate(feature); // returns a VerticalOrigin
-         *
-         * @example
-         * var style = new Cesium.Cesium3DTileStyle();
-         * // Override labelVerticalOrigin expression with a custom function
-         * style.labelVerticalOrigin = {
-         *     evaluate : function(feature) {
-         *         return VerticalOrigin.CENTER;
-         *     }
-         * };
-         */
-        labelVerticalOrigin : {
-            get : function() {
-                //>>includeStart('debug', pragmas.debug);
-                if (!this._ready) {
-                    throw new DeveloperError('The style is not loaded.  Use Cesium3DTileStyle.readyPromise or wait for Cesium3DTileStyle.ready to be true.');
-                }
-                //>>includeEnd('debug');
-
-                return this._labelVerticalOrigin;
-            },
-            set : function(value) {
-                this._labelVerticalOrigin = getExpression(this, value);
-                this._style.labelVerticalOrigin = getJsonFromExpression(this._labelVerticalOrigin);
-            }
-        },
-
-        /**
-         * Gets or sets the object containing application-specific expression that can be explicitly
-         * evaluated, e.g., for display in a UI.
-         *
-         * @memberof Cesium3DTileStyle.prototype
-         *
-         * @type {StyleExpression}
-         *
-         * @exception {DeveloperError} The style is not loaded.  Use {@link Cesium3DTileStyle#readyPromise} or wait for {@link Cesium3DTileStyle#ready} to be true.
-         *
-         * @example
-         * var style = new Cesium3DTileStyle({
-         *     meta : {
-         *         description : '"Building id ${id} has height ${Height}."'
-         *     }
-         * });
-         * style.meta.description.evaluate(feature); // returns a String with the substituted variables
-         */
-        meta : {
-            get : function() {
-                //>>includeStart('debug', pragmas.debug);
-                if (!this._ready) {
-                    throw new DeveloperError('The style is not loaded.  Use Cesium3DTileStyle.readyPromise or wait for Cesium3DTileStyle.ready to be true.');
-                }
-                //>>includeEnd('debug');
-
-                return this._meta;
-            },
-            set : function(value) {
-                this._meta = value;
-            }
-        },
-
-        /**
-         * Gets or sets the definition of mutable variables. Mutable variables may be referenced in expressions.
-         *
-         * @memberof Cesium3DTileStyle.prototype
-         *
-         * @exception {DeveloperError} The style is not loaded. Use Cesium3DTileStyle.readyPromise or wait for Cesium3DTileStyle.ready to be true.
-         *
-         * @example
-         * var style = new Cesium3DTileStyle({
-         *     mutables : {
-         *         radius : {
-         *             type : 'Number',
-         *             value : 50.0
-         *         },
-         *         position : {
-         *             type : 'vec3',
-         *             value : new Cesium.Cartesian3()
-         *         }
-         *         status : {
-         *             type : 'Boolean',
-         *             value : true
-         *         }
-         *     }
-         * });
-         *
-         * @see {@link https://github.com/AnalyticalGraphicsInc/3d-tiles/tree/master/Styling|3D Tiles Styling language}
-         */
-        mutables : {
-            get : function() {
-                //>>includeStart('debug', pragmas.debug);
-                if (!this._ready) {
-                    throw new DeveloperError('The style is not loaded. Use Cesium3DTileStyle.readyPromise or wait for Cesium3DTileStyle.ready to be true.');
-                }
-                //>>includeEnd('debug');
-
-                return this._mutables;
-            },
-            set : function(value) {
-                this._mutables = value;
-            }
-        }
-    });
-
-    /**
-     * Gets the color shader function for this style.
-     *
-     * @param {String} functionName Name to give to the generated function.
-     * @param {String} attributePrefix Prefix that is added to any variable names to access vertex attributes.
-     * @param {Object} shaderState Stores information about the generated shader function, including whether it is translucent.
-     *
-     * @returns {String} The shader function.
-     *
-     * @private
-     */
-    Cesium3DTileStyle.prototype.getColorShaderFunction = function(functionName, attributePrefix, shaderState) {
-        if (this._colorShaderFunctionReady) {
-            shaderState.translucent = this._colorShaderTranslucent;
-            // Return the cached result, may be undefined
-            return this._colorShaderFunction;
-        }
-
-        this._colorShaderFunctionReady = true;
-        this._colorShaderFunction = defined(this.color) ? this.color.getShaderFunction(functionName, attributePrefix, shaderState, 'vec4') : undefined;
-        this._colorShaderTranslucent = shaderState.translucent;
-        return this._colorShaderFunction;
-    };
-
-    /**
-     * Gets the show shader function for this style.
-     *
-     * @param {String} functionName Name to give to the generated function.
-     * @param {String} attributePrefix Prefix that is added to any variable names to access vertex attributes.
-     * @param {Object} shaderState Stores information about the generated shader function, including whether it is translucent.
-     *
-     * @returns {String} The shader function.
-     *
-     * @private
-     */
-    Cesium3DTileStyle.prototype.getShowShaderFunction = function(functionName, attributePrefix, shaderState) {
-        if (this._showShaderFunctionReady) {
-            // Return the cached result, may be undefined
-            return this._showShaderFunction;
-        }
-
-        this._showShaderFunctionReady = true;
-        this._showShaderFunction = defined(this.show) ? this.show.getShaderFunction(functionName, attributePrefix, shaderState, 'bool') : undefined;
-        return this._showShaderFunction;
-    };
-
-    /**
-     * Gets the pointSize shader function for this style.
-     *
-     * @param {String} functionName Name to give to the generated function.
-     * @param {String} attributePrefix Prefix that is added to any variable names to access vertex attributes.
-     * @param {Object} shaderState Stores information about the generated shader function, including whether it is translucent.
-     *
-     * @returns {String} The shader function.
-     *
-     * @private
-     */
-    Cesium3DTileStyle.prototype.getPointSizeShaderFunction = function(functionName, attributePrefix, shaderState) {
-        if (this._pointSizeShaderFunctionReady) {
-            // Return the cached result, may be undefined
-            return this._pointSizeShaderFunction;
-        }
-
-        this._pointSizeShaderFunctionReady = true;
-        this._pointSizeShaderFunction = defined(this.pointSize) ? this.pointSize.getShaderFunction(functionName, attributePrefix, shaderState, 'float') : undefined;
-        return this._pointSizeShaderFunction;
-    };
-
-    Cesium3DTileStyle.prototype.setMutableValue = function(mutableName, value) {
-        var mutables = this._mutables;
-        //>>includeStart('debug', pragmas.debug);
-        if (!defined(mutables) || !defined(mutables[mutableName])) {
-            throw new DeveloperError('Unknown mutable "' + mutableName + '".');
-        }
-        //>>includeEnd('debug');
-        mutables[mutableName].value = value;
-    };
-
-=======
   labelHorizontalOrigin: {
     get: function () {
       //>>includeStart('debug', pragmas.debug);
@@ -3273,6 +1633,50 @@
     },
     set: function (value) {
       this._meta = value;
+    },
+  },
+
+  /**
+   * Gets or sets the definition of mutable variables. Mutable variables may be referenced in expressions.
+   *
+   * @memberof Cesium3DTileStyle.prototype
+   *
+   * @exception {DeveloperError} The style is not loaded. Use Cesium3DTileStyle.readyPromise or wait for Cesium3DTileStyle.ready to be true.
+   *
+   * @example
+   * var style = new Cesium3DTileStyle({
+   *     mutables : {
+   *         radius : {
+   *             type : 'Number',
+   *             value : 50.0
+   *         },
+   *         position : {
+   *             type : 'vec3',
+   *             value : new Cesium.Cartesian3()
+   *         }
+   *         status : {
+   *             type : 'Boolean',
+   *             value : true
+   *         }
+   *     }
+   * });
+   *
+   * @see {@link https://github.com/AnalyticalGraphicsInc/3d-tiles/tree/master/Styling|3D Tiles Styling language}
+   */
+  mutables: {
+    get: function () {
+      //>>includeStart('debug', pragmas.debug);
+      if (!this._ready) {
+        throw new DeveloperError(
+          "The style is not loaded. Use Cesium3DTileStyle.readyPromise or wait for Cesium3DTileStyle.ready to be true."
+        );
+      }
+      //>>includeEnd('debug');
+
+      return this._mutables;
+    },
+    set: function (value) {
+      this._mutables = value;
     },
   },
 });
@@ -3377,5 +1781,15 @@
     : undefined;
   return this._pointSizeShaderFunction;
 };
->>>>>>> 2fd0e8f7
+
+Cesium3DTileStyle.prototype.setMutableValue = function (mutableName, value) {
+  var mutables = this._mutables;
+  //>>includeStart('debug', pragmas.debug);
+  if (!defined(mutables) || !defined(mutables[mutableName])) {
+    throw new DeveloperError('Unknown mutable "' + mutableName + '".');
+  }
+  //>>includeEnd('debug');
+  mutables[mutableName].value = value;
+};
+
 export default Cesium3DTileStyle;