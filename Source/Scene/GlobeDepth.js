<<<<<<< HEAD
define([
        '../Core/BoundingRectangle',
        '../Core/Color',
        '../Core/defined',
        '../Core/defineProperties',
        '../Core/destroyObject',
        '../Core/PixelFormat',
        '../Renderer/ClearCommand',
        '../Renderer/Framebuffer',
        '../Renderer/PixelDatatype',
        '../Renderer/RenderState',
        '../Renderer/Sampler',
        '../Renderer/ShaderSource',
        '../Renderer/Texture',
        '../Renderer/TextureMagnificationFilter',
        '../Renderer/TextureMinificationFilter',
        '../Renderer/TextureWrap',
        '../Shaders/PostProcessStages/DepthViewPacked',
        '../Shaders/PostProcessStages/PassThrough',
        '../Shaders/PostProcessStages/PassThroughDepth',
        './BlendingState',
        './StencilConstants',
        './StencilFunction',
        './StencilOperation'
    ], function(
        BoundingRectangle,
        Color,
        defined,
        defineProperties,
        destroyObject,
        PixelFormat,
        ClearCommand,
        Framebuffer,
        PixelDatatype,
        RenderState,
        Sampler,
        ShaderSource,
        Texture,
        TextureMagnificationFilter,
        TextureMinificationFilter,
        TextureWrap,
        DepthViewPacked,
        PassThrough,
        PassThroughDepth,
        BlendingState,
        StencilConstants,
        StencilFunction,
        StencilOperation) {
    'use strict';
=======
import BoundingRectangle from '../Core/BoundingRectangle.js';
import Color from '../Core/Color.js';
import defined from '../Core/defined.js';
import destroyObject from '../Core/destroyObject.js';
import PixelFormat from '../Core/PixelFormat.js';
import ClearCommand from '../Renderer/ClearCommand.js';
import Framebuffer from '../Renderer/Framebuffer.js';
import PixelDatatype from '../Renderer/PixelDatatype.js';
import RenderState from '../Renderer/RenderState.js';
import Sampler from '../Renderer/Sampler.js';
import ShaderSource from '../Renderer/ShaderSource.js';
import Texture from '../Renderer/Texture.js';
import TextureMagnificationFilter from '../Renderer/TextureMagnificationFilter.js';
import TextureMinificationFilter from '../Renderer/TextureMinificationFilter.js';
import TextureWrap from '../Renderer/TextureWrap.js';
import PassThrough from '../Shaders/PostProcessStages/PassThrough.js';
import PassThroughDepth from '../Shaders/PostProcessStages/PassThroughDepth.js';
import StencilConstants from './StencilConstants.js';
import StencilFunction from './StencilFunction.js';
import StencilOperation from './StencilOperation.js';
>>>>>>> 870df7df

    /**
     * @private
     */
    function GlobeDepth() {
        this._globeColorTexture = undefined;
        this._primitiveColorTexture = undefined;
        this._depthStencilTexture = undefined;
        this._globeDepthTexture = undefined;
        this._tempGlobeDepthTexture = undefined;
        this._tempCopyDepthTexture = undefined;

        this._globeColorFramebuffer = undefined;
        this._primitiveColorFramebuffer = undefined;
        this._copyDepthFramebuffer = undefined;
        this._tempCopyDepthFramebuffer = undefined;
        this._updateDepthFramebuffer = undefined;

        this._clearGlobeColorCommand = undefined;
        this._clearPrimitiveColorCommand = undefined;
        this._copyColorCommand = undefined;
        this._copyDepthCommand = undefined;
        this._tempCopyDepthCommand = undefined;
        this._updateDepthCommand = undefined;
        this._mergeColorCommand = undefined;

        this._viewport = new BoundingRectangle();
        this._rs = undefined;
        this._rsBlend = undefined;
        this._rsUpdate = undefined;

        this._useScissorTest = false;
        this._scissorRectangle = undefined;

        this._useLogDepth = undefined;
        this._useHdr = undefined;
        this._clearGlobeDepth = undefined;

        this._debugGlobeDepthViewportCommand = undefined;
    }

    defineProperties(GlobeDepth.prototype, {
        framebuffer : {
            get : function() {
                return this._globeColorFramebuffer;
            }
        },
        primitiveFramebuffer : {
            get : function() {
                return this._primitiveColorFramebuffer;
            }
        }
    });

    function executeDebugGlobeDepth(globeDepth, context, passState, useLogDepth) {
        if (!defined(globeDepth._debugGlobeDepthViewportCommand) || useLogDepth !== globeDepth._useLogDepth) {
            var fsSource =
                'uniform sampler2D u_depthTexture;\n' +
                'varying vec2 v_textureCoordinates;\n' +
                'void main()\n' +
                '{\n' +
                '    float z_window = czm_unpackDepth(texture2D(u_depthTexture, v_textureCoordinates));\n' +
                '    z_window = czm_reverseLogDepth(z_window); \n' +
                '    float n_range = czm_depthRange.near;\n' +
                '    float f_range = czm_depthRange.far;\n' +
                '    float z_ndc = (2.0 * z_window - n_range - f_range) / (f_range - n_range);\n' +
                '    float scale = pow(z_ndc * 0.5 + 0.5, 8.0);\n' +
                '    gl_FragColor = vec4(mix(vec3(0.0), vec3(1.0), scale), 1.0);\n' +
                '}\n';
            var fs = new ShaderSource({
                defines : [useLogDepth ? 'LOG_DEPTH' : ''],
                sources : [fsSource]
            });

            globeDepth._debugGlobeDepthViewportCommand = context.createViewportQuadCommand(fs, {
                uniformMap : {
                    u_depthTexture : function() {
                        return globeDepth._globeDepthTexture;
                    }
                },
                owner : globeDepth
            });

            globeDepth._useLogDepth = useLogDepth;
        }

        globeDepth._debugGlobeDepthViewportCommand.execute(context, passState);
    }

    function destroyTextures(globeDepth) {
        globeDepth._globeColorTexture = globeDepth._globeColorTexture && !globeDepth._globeColorTexture.isDestroyed() && globeDepth._globeColorTexture.destroy();
        globeDepth._primitiveColorTexture = globeDepth._primitiveColorTexture && !globeDepth._primitiveColorTexture.isDestroyed() && globeDepth._primitiveColorTexture.destroy();
        globeDepth._depthStencilTexture = globeDepth._depthStencilTexture && !globeDepth._depthStencilTexture.isDestroyed() && globeDepth._depthStencilTexture.destroy();
        globeDepth._globeDepthTexture = globeDepth._globeDepthTexture && !globeDepth._globeDepthTexture.isDestroyed() && globeDepth._globeDepthTexture.destroy();
    }

    function destroyFramebuffers(globeDepth) {
        globeDepth._globeColorFramebuffer = globeDepth._globeColorFramebuffer && !globeDepth._globeColorFramebuffer.isDestroyed() && globeDepth._globeColorFramebuffer.destroy();
        globeDepth._primitiveColorFramebuffer = globeDepth._primitiveColorFramebuffer && !globeDepth._primitiveColorFramebuffer.isDestroyed() && globeDepth._primitiveColorFramebuffer.destroy();
        globeDepth._copyDepthFramebuffer = globeDepth._copyDepthFramebuffer && !globeDepth._copyDepthFramebuffer.isDestroyed() && globeDepth._copyDepthFramebuffer.destroy();
    }

    function destroyUpdateDepthResources(globeDepth) {
        globeDepth._tempCopyDepthFramebuffer = globeDepth._tempCopyDepthFramebuffer && !globeDepth._tempCopyDepthFramebuffer.isDestroyed() && globeDepth._tempCopyDepthFramebuffer.destroy();
        globeDepth._updateDepthFramebuffer = globeDepth._updateDepthFramebuffer && !globeDepth._updateDepthFramebuffer.isDestroyed() && globeDepth._updateDepthFramebuffer.destroy();
        globeDepth._tempGlobeDepthTexture = globeDepth._tempGlobeDepthTexture && !globeDepth._tempGlobeDepthTexture.isDestroyed() && globeDepth._tempGlobeDepthTexture.destroy();
    }

    function createUpdateDepthResources(globeDepth, context, width, height, passState) {
        globeDepth._tempGlobeDepthTexture = new Texture({
            context : context,
            width : width,
            height : height,
            pixelFormat : PixelFormat.RGBA,
            pixelDatatype : PixelDatatype.UNSIGNED_BYTE,
            sampler : new Sampler({
                wrapS : TextureWrap.CLAMP_TO_EDGE,
                wrapT : TextureWrap.CLAMP_TO_EDGE,
                minificationFilter : TextureMinificationFilter.NEAREST,
                magnificationFilter : TextureMagnificationFilter.NEAREST
            })
        });
        globeDepth._tempCopyDepthFramebuffer = new Framebuffer({
            context : context,
            colorTextures : [globeDepth._tempGlobeDepthTexture],
            destroyAttachments : false
        });
        globeDepth._updateDepthFramebuffer = new Framebuffer({
            context : context,
            colorTextures : [globeDepth._globeDepthTexture],
            depthStencilTexture : passState.framebuffer.depthStencilTexture,
            destroyAttachments : false
        });
    }

    function createTextures(globeDepth, context, width, height, hdr, clearGlobeDepth) {
        var pixelDatatype = hdr ? (context.halfFloatingPointTexture ? PixelDatatype.HALF_FLOAT : PixelDatatype.FLOAT) : PixelDatatype.UNSIGNED_BYTE;
        globeDepth._globeColorTexture = new Texture({
            context : context,
            width : width,
            height : height,
            pixelFormat : PixelFormat.RGBA,
            pixelDatatype : pixelDatatype,
            sampler : new Sampler({
                wrapS : TextureWrap.CLAMP_TO_EDGE,
                wrapT : TextureWrap.CLAMP_TO_EDGE,
                minificationFilter : TextureMinificationFilter.NEAREST,
                magnificationFilter : TextureMagnificationFilter.NEAREST
            })
        });

        globeDepth._depthStencilTexture = new Texture({
            context : context,
            width : width,
            height : height,
            pixelFormat : PixelFormat.DEPTH_STENCIL,
            pixelDatatype : PixelDatatype.UNSIGNED_INT_24_8
        });

        globeDepth._globeDepthTexture = new Texture({
            context : context,
            width : width,
            height : height,
            pixelFormat : PixelFormat.RGBA,
            pixelDatatype : PixelDatatype.UNSIGNED_BYTE,
            sampler : new Sampler({
                wrapS : TextureWrap.CLAMP_TO_EDGE,
                wrapT : TextureWrap.CLAMP_TO_EDGE,
                minificationFilter : TextureMinificationFilter.NEAREST,
                magnificationFilter : TextureMagnificationFilter.NEAREST
            })
        });

        if (clearGlobeDepth) {
            globeDepth._primitiveColorTexture = new Texture({
                context : context,
                width : width,
                height : height,
                pixelFormat : PixelFormat.RGBA,
                pixelDatatype : pixelDatatype,
                sampler : new Sampler({
                    wrapS : TextureWrap.CLAMP_TO_EDGE,
                    wrapT : TextureWrap.CLAMP_TO_EDGE,
                    minificationFilter : TextureMinificationFilter.NEAREST,
                    magnificationFilter : TextureMagnificationFilter.NEAREST
                })
            });
        }
    }

    function createFramebuffers(globeDepth, context, clearGlobeDepth) {
        globeDepth._globeColorFramebuffer = new Framebuffer({
            context : context,
            colorTextures : [globeDepth._globeColorTexture],
            depthStencilTexture : globeDepth._depthStencilTexture,
            destroyAttachments : false
        });

        globeDepth._copyDepthFramebuffer = new Framebuffer({
            context : context,
            colorTextures : [globeDepth._globeDepthTexture],
            destroyAttachments : false
        });

        if (clearGlobeDepth) {
            globeDepth._primitiveColorFramebuffer = new Framebuffer({
                context : context,
                colorTextures : [globeDepth._primitiveColorTexture],
                depthStencilTexture : globeDepth._depthStencilTexture,
                destroyAttachments : false
            });
        }
    }

    function updateFramebuffers(globeDepth, context, width, height, hdr, clearGlobeDepth) {
        var colorTexture = globeDepth._globeColorTexture;
        var textureChanged = !defined(colorTexture) || colorTexture.width !== width || colorTexture.height !== height ||
            hdr !== globeDepth._useHdr || clearGlobeDepth !== globeDepth._clearGlobeDepth;
        if (!defined(globeDepth._globeColorFramebuffer) || textureChanged) {
            destroyTextures(globeDepth);
            destroyFramebuffers(globeDepth);
            createTextures(globeDepth, context, width, height, hdr, clearGlobeDepth);
            createFramebuffers(globeDepth, context, clearGlobeDepth);
        }
    }

    function updateCopyCommands(globeDepth, context, width, height, passState) {
        globeDepth._viewport.width = width;
        globeDepth._viewport.height = height;

        var useScissorTest = !BoundingRectangle.equals(globeDepth._viewport, passState.viewport);
        var updateScissor = useScissorTest !== globeDepth._useScissorTest;
        globeDepth._useScissorTest = useScissorTest;

        if (!BoundingRectangle.equals(globeDepth._scissorRectangle, passState.viewport)) {
            globeDepth._scissorRectangle = BoundingRectangle.clone(passState.viewport, globeDepth._scissorRectangle);
            updateScissor = true;
        }

        if (!defined(globeDepth._rs) || !BoundingRectangle.equals(globeDepth._viewport, globeDepth._rs.viewport) || updateScissor) {
            globeDepth._rs = RenderState.fromCache({
                viewport : globeDepth._viewport,
                scissorTest : {
                    enabled : globeDepth._useScissorTest,
                    rectangle : globeDepth._scissorRectangle
                }
            });
            globeDepth._rsBlend = RenderState.fromCache({
                viewport : globeDepth._viewport,
                scissorTest : {
                    enabled : globeDepth._useScissorTest,
                    rectangle : globeDepth._scissorRectangle
                },
                blending: BlendingState.ALPHA_BLEND
            });

            // Copy packed depth only if the 3D Tiles bit is set
            globeDepth._rsUpdate = RenderState.fromCache({
                viewport : globeDepth._viewport,
                scissorTest : {
                    enabled : globeDepth._useScissorTest,
                    rectangle : globeDepth._scissorRectangle
                },
                stencilTest : {
                    enabled : true,
                    frontFunction : StencilFunction.EQUAL,
                    frontOperation : {
                        fail : StencilOperation.KEEP,
                        zFail : StencilOperation.KEEP,
                        zPass : StencilOperation.KEEP
                    },
                    backFunction : StencilFunction.NEVER,
                    reference : StencilConstants.CESIUM_3D_TILE_MASK,
                    mask : StencilConstants.CESIUM_3D_TILE_MASK
                }
            });
        }

        if (!defined(globeDepth._copyDepthCommand)) {
            globeDepth._copyDepthCommand = context.createViewportQuadCommand(PassThroughDepth, {
                uniformMap : {
                    u_depthTexture : function() {
                        return globeDepth._depthStencilTexture;
                    }
                },
                owner : globeDepth
            });
        }

        globeDepth._copyDepthCommand.framebuffer = globeDepth._copyDepthFramebuffer;
        globeDepth._copyDepthCommand.renderState = globeDepth._rs;

        if (!defined(globeDepth._copyColorCommand)) {
            globeDepth._copyColorCommand = context.createViewportQuadCommand(PassThrough, {
                uniformMap : {
                    colorTexture : function() {
                        return globeDepth._globeColorTexture;
                    }
                },
                owner : globeDepth
            });
        }

        globeDepth._copyColorCommand.renderState = globeDepth._rs;

        if (!defined(globeDepth._tempCopyDepthCommand)) {
            globeDepth._tempCopyDepthCommand = context.createViewportQuadCommand(PassThroughDepth, {
                uniformMap : {
                    u_depthTexture : function() {
                        return globeDepth._tempCopyDepthTexture;
                    }
                },
                owner : globeDepth
            });
        }

        globeDepth._tempCopyDepthCommand.framebuffer = globeDepth._tempCopyDepthFramebuffer;
        globeDepth._tempCopyDepthCommand.renderState = globeDepth._rs;

        if (!defined(globeDepth._updateDepthCommand)) {
            globeDepth._updateDepthCommand = context.createViewportQuadCommand(PassThrough, {
                uniformMap : {
                    colorTexture : function() {
                        return globeDepth._tempGlobeDepthTexture;
                    }
                },
                owner : globeDepth
            });
        }

        globeDepth._updateDepthCommand.framebuffer = globeDepth._updateDepthFramebuffer;
        globeDepth._updateDepthCommand.renderState = globeDepth._rsUpdate;

        if (!defined(globeDepth._clearGlobeColorCommand)) {
            globeDepth._clearGlobeColorCommand = new ClearCommand({
                color : new Color(0.0, 0.0, 0.0, 0.0),
                stencil : 0.0,
                owner : globeDepth
            });
        }

        globeDepth._clearGlobeColorCommand.framebuffer = globeDepth._globeColorFramebuffer;

        if (!defined(globeDepth._clearPrimitiveColorCommand)) {
            globeDepth._clearPrimitiveColorCommand = new ClearCommand({
                color : new Color(0.0, 0.0, 0.0, 0.0),
                stencil : 0.0,
                owner : globeDepth
            });
        }

        globeDepth._clearPrimitiveColorCommand.framebuffer = globeDepth._primitiveColorFramebuffer;

        if (!defined(globeDepth._mergeColorCommand)) {
            globeDepth._mergeColorCommand = context.createViewportQuadCommand(PassThrough, {
                uniformMap : {
                    colorTexture : function() {
                        return globeDepth._primitiveColorTexture;
                    }
                },
                owner : globeDepth
            });
        }

        globeDepth._mergeColorCommand.framebuffer = globeDepth._globeColorFramebuffer;
        globeDepth._mergeColorCommand.renderState = globeDepth._rsBlend;
    }

    GlobeDepth.prototype.executeDebugGlobeDepth = function(context, passState, useLogDepth) {
        executeDebugGlobeDepth(this, context, passState, useLogDepth);
    };

    GlobeDepth.prototype.update = function(context, passState, viewport, hdr, clearGlobeDepth) {
        var width = viewport.width;
        var height = viewport.height;

        updateFramebuffers(this, context, width, height, hdr, clearGlobeDepth);
        updateCopyCommands(this, context, width, height, passState);
        context.uniformState.globeDepthTexture = undefined;

        this._useHdr = hdr;
        this._clearGlobeDepth = clearGlobeDepth;
    };

    GlobeDepth.prototype.executeCopyDepth = function(context, passState) {
        if (defined(this._copyDepthCommand)) {
            this._copyDepthCommand.execute(context, passState);
            context.uniformState.globeDepthTexture = this._globeDepthTexture;
        }
    };

    GlobeDepth.prototype.executeUpdateDepth = function(context, passState, clearGlobeDepth) {
        var depthTextureToCopy = passState.framebuffer.depthStencilTexture;
        if (clearGlobeDepth || (depthTextureToCopy !== this._depthStencilTexture)) {
            // First copy the depth to a temporary globe depth texture, then update the
            // main globe depth texture where the stencil bit for 3D Tiles is set.
            // This preserves the original globe depth except where 3D Tiles is rendered.
            // The additional texture and framebuffer resources are created on demand.
            if (defined(this._updateDepthCommand)) {
                if (!defined(this._updateDepthFramebuffer) ||
                    (this._updateDepthFramebuffer.depthStencilTexture !== depthTextureToCopy) ||
                    (this._updateDepthFramebuffer.getColorTexture(0) !== this._globeDepthTexture)) {
                    var width = this._globeDepthTexture.width;
                    var height = this._globeDepthTexture.height;
                    destroyUpdateDepthResources(this);
                    createUpdateDepthResources(this, context, width, height, passState);
                    updateCopyCommands(this, context, width, height, passState);
                }
                this._tempCopyDepthTexture = depthTextureToCopy;
                this._tempCopyDepthCommand.execute(context, passState);
                this._updateDepthCommand.execute(context, passState);
            }
            return;
        }

        // Fast path - the depth texture can be copied normally.
        if (defined(this._copyDepthCommand)) {
            this._copyDepthCommand.execute(context, passState);
        }
    };

    GlobeDepth.prototype.executeCopyColor = function(context, passState) {
        if (defined(this._copyColorCommand)) {
            this._copyColorCommand.execute(context, passState);
        }
    };

    GlobeDepth.prototype.executeMergeColor = function(context, passState) {
        if (defined(this._mergeColorCommand)) {
            this._mergeColorCommand.execute(context, passState);
        }
    };

    GlobeDepth.prototype.clear = function(context, passState, clearColor) {
        var clear = this._clearGlobeColorCommand;
        if (defined(clear)) {
            Color.clone(clearColor, clear.color);
            clear.execute(context, passState);
        }
        clear = this._clearPrimitiveColorCommand;
        if (defined(clear) && defined(this._primitiveColorFramebuffer)) {
            clear.execute(context, passState);
        }
    };

    GlobeDepth.prototype.isDestroyed = function() {
        return false;
    };

    GlobeDepth.prototype.destroy = function() {
        destroyTextures(this);
        destroyFramebuffers(this);
        destroyUpdateDepthResources(this);

        if (defined(this._copyColorCommand)) {
            this._copyColorCommand.shaderProgram = this._copyColorCommand.shaderProgram.destroy();
        }

        if (defined(this._copyDepthCommand)) {
            this._copyDepthCommand.shaderProgram = this._copyDepthCommand.shaderProgram.destroy();
        }

        if (defined(this._tempCopyDepthCommand)) {
            this._tempCopyDepthCommand.shaderProgram = this._tempCopyDepthCommand.shaderProgram.destroy();
        }

        if (defined(this._updateDepthCommand)) {
            this._updateDepthCommand.shaderProgram = this._updateDepthCommand.shaderProgram.destroy();
        }

        if (defined(this._mergeColorCommand)) {
            this._mergeColorCommand.shaderProgram = this._mergeColorCommand.shaderProgram.destroy();
        }

        if (defined(this._debugGlobeDepthViewportCommand)) {
            this._debugGlobeDepthViewportCommand.shaderProgram = this._debugGlobeDepthViewportCommand.shaderProgram.destroy();
        }

        return destroyObject(this);
    };
export default GlobeDepth;<|MERGE_RESOLUTION|>--- conflicted
+++ resolved
@@ -1,54 +1,3 @@
-<<<<<<< HEAD
-define([
-        '../Core/BoundingRectangle',
-        '../Core/Color',
-        '../Core/defined',
-        '../Core/defineProperties',
-        '../Core/destroyObject',
-        '../Core/PixelFormat',
-        '../Renderer/ClearCommand',
-        '../Renderer/Framebuffer',
-        '../Renderer/PixelDatatype',
-        '../Renderer/RenderState',
-        '../Renderer/Sampler',
-        '../Renderer/ShaderSource',
-        '../Renderer/Texture',
-        '../Renderer/TextureMagnificationFilter',
-        '../Renderer/TextureMinificationFilter',
-        '../Renderer/TextureWrap',
-        '../Shaders/PostProcessStages/DepthViewPacked',
-        '../Shaders/PostProcessStages/PassThrough',
-        '../Shaders/PostProcessStages/PassThroughDepth',
-        './BlendingState',
-        './StencilConstants',
-        './StencilFunction',
-        './StencilOperation'
-    ], function(
-        BoundingRectangle,
-        Color,
-        defined,
-        defineProperties,
-        destroyObject,
-        PixelFormat,
-        ClearCommand,
-        Framebuffer,
-        PixelDatatype,
-        RenderState,
-        Sampler,
-        ShaderSource,
-        Texture,
-        TextureMagnificationFilter,
-        TextureMinificationFilter,
-        TextureWrap,
-        DepthViewPacked,
-        PassThrough,
-        PassThroughDepth,
-        BlendingState,
-        StencilConstants,
-        StencilFunction,
-        StencilOperation) {
-    'use strict';
-=======
 import BoundingRectangle from '../Core/BoundingRectangle.js';
 import Color from '../Core/Color.js';
 import defined from '../Core/defined.js';
@@ -69,7 +18,6 @@
 import StencilConstants from './StencilConstants.js';
 import StencilFunction from './StencilFunction.js';
 import StencilOperation from './StencilOperation.js';
->>>>>>> 870df7df
 
     /**
      * @private
