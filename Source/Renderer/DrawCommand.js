/*global define*/
define([
        '../Core/defaultValue',
        '../Core/defined',
<<<<<<< HEAD
=======
        '../Core/defineProperties',
>>>>>>> f95567d4
        '../Core/PrimitiveType'
    ], function(
        defaultValue,
        defined,
<<<<<<< HEAD
=======
        defineProperties,
>>>>>>> f95567d4
        PrimitiveType) {
    'use strict';

    /**
     * Represents a command to the renderer for drawing.
     *
     * @private
     */
    function DrawCommand(options) {
        options = defaultValue(options, defaultValue.EMPTY_OBJECT);

        this._boundingVolume = options.boundingVolume;
        this._orientedBoundingBox = options.orientedBoundingBox;
        this._cull = defaultValue(options.cull, true);
        this._modelMatrix = options.modelMatrix;
        this._primitiveType = defaultValue(options.primitiveType, PrimitiveType.TRIANGLES);
        this._vertexArray = options.vertexArray;
        this._count = options.count;
        this._offset = defaultValue(options.offset, 0);
        this._instanceCount = defaultValue(options.instanceCount, 0);
        this._shaderProgram = options.shaderProgram;
        this._uniformMap = options.uniformMap;
        this._renderState = options.renderState;
        this._framebuffer = options.framebuffer;
        this._pass = options.pass;
        this._executeInClosestFrustum = defaultValue(options.executeInClosestFrustum, false);
        this._owner = options.owner;
        this._debugShowBoundingVolume = defaultValue(options.debugShowBoundingVolume, false);
        this._debugOverlappingFrustums = 0;
        this._dirty = true;

        /**
         * @private
         */
        this.derivedCommands = {};
    }

    defineProperties(DrawCommand.prototype, {
        /**
         * The bounding volume of the geometry in world space.  This is used for culling and frustum selection.
         * <p>
         * For best rendering performance, use the tightest possible bounding volume.  Although
         * <code>undefined</code> is allowed, always try to provide a bounding volume to
         * allow the tightest possible near and far planes to be computed for the scene, and
         * minimize the number of frustums needed.
         * </p>
         *
         * @type {Object}
         * @default undefined
         *
         * @see DrawCommand#debugShowBoundingVolume
         */
        boundingVolume : {
            get : function() {
                return this._boundingVolume;
            },
            set : function(value) {
                if (this._boundingVolume !== value) {
                    this._boundingVolume = value;
                    this._dirty = true;
                }
            }
        },

        /**
         * The oriented bounding box of the geometry in world space. If this is defined, it is used instead of
         * {@link DrawCommand#boundingVolume} for plane intersection testing.
         *
         * @type {OrientedBoundingBox}
         * @default undefined
         *
         * @see DrawCommand#debugShowBoundingVolume
         */
        orientedBoundingBox : {
            get : function() {
                return this._orientedBoundingVolume;
            },
            set : function(value) {
                if (this._orientedBoundingVolume !== value) {
                    this._orientedBoundingVolume = value;
                    this._dirty = true;
                }
            }
        },

        /**
         * When <code>true</code>, the renderer frustum and horizon culls the command based on its {@link DrawCommand#boundingVolume}.
         * If the command was already culled, set this to <code>false</code> for a performance improvement.
         *
         * @type {Boolean}
         * @default true
         */
        cull : {
            get : function() {
                return this._cull;
            },
            set : function(value) {
                if (this._cull !== value) {
                    this._cull = value;
                    this._dirty = true;
                }
            }
        },

        /**
         * The transformation from the geometry in model space to world space.
         * <p>
         * When <code>undefined</code>, the geometry is assumed to be defined in world space.
         * </p>
         *
         * @type {Matrix4}
         * @default undefined
         */
        modelMatrix : {
            get : function() {
                return this._modelMatrix;
            },
            set : function(value) {
                if (this._modelMatrix !== value) {
                    this._modelMatrix = value;
                    this._dirty = true;
                }
            }
        },

        /**
         * The type of geometry in the vertex array.
         *
         * @type {PrimitiveType}
         * @default PrimitiveType.TRIANGLES
         */
        primitiveType : {
            get : function() {
                return this._primitiveType;
            },
            set : function(value) {
                if (this._primitiveType !== value) {
                    this._primitiveType = value;
                    this._dirty = true;
                }
            }
        },

        /**
         * The vertex array.
         *
         * @type {VertexArray}
         * @default undefined
         */
        vertexArray : {
            get : function() {
                return this._vertexArray;
            },
            set : function(value) {
                if (this._vertexArray !== value) {
                    this._vertexArray = value;
                    this._dirty = true;
                }
            }
        },

        /**
         * The number of vertices to draw in the vertex array.
         *
         * @type {Number}
         * @default undefined
         */
        count : {
            get : function() {
                return this._count;
            },
            set : function(value) {
                if (this._count !== value) {
                    this._count = value;
                    this._dirty = true;
                }
            }
        },

        /**
         * The offset to start drawing in the vertex array.
         *
         * @type {Number}
         * @default 0
         */
        offset : {
            get : function() {
                return this._offset;
            },
            set : function(value) {
                if (this._offset !== value) {
                    this._offset = value;
                    this._dirty = true;
                }
            }
        },

        /**
         * The number of instances to draw.
         *
         * @type {Number}
         * @default 1
         */
        instanceCount : {
            get : function() {
                return this._instanceCount;
            },
            set : function(value) {
                if (this._instanceCount !== value) {
                    this._instanceCount = value;
                    this._dirty = true;
                }
            }
        },

        /**
         * The shader program to apply.
         *
         * @type {ShaderProgram}
         * @default undefined
         */
        shaderProgram : {
            get : function() {
                return this._shaderProgram;
            },
            set : function(value) {
                if (this._shaderProgram !== value) {
                    this._shaderProgram = value;
                    this._dirty = true;
                }
            }
        },

        /**
         * An object with functions whose names match the uniforms in the shader program
         * and return values to set those uniforms.
         *
         * @type {Object}
         * @default undefined
         */
        uniformMap : {
            get : function() {
                return this._uniformMap;
            },
            set : function(value) {
                if (this._uniformMap !== value) {
                    this._uniformMap = value;
                    this._dirty = true;
                }
            }
        },

        /**
         * The render state.
         *
         * @type {RenderState}
         * @default undefined
         */
        renderState : {
            get : function() {
                return this._renderState;
            },
            set : function(value) {
                if (this._renderState !== value) {
                    this._renderState = value;
                    this._dirty = true;
                }
            }
        },

        /**
         * The framebuffer to draw to.
         *
         * @type {Framebuffer}
         * @default undefined
         */
        framebuffer : {
            get : function() {
                return this._framebuffer;
            },
            set : function(value) {
                if (this._framebuffer !== value) {
                    this._framebuffer = value;
                    this._dirty = true;
                }
            }
        },

        /**
         * The pass when to render.
         *
         * @type {Pass}
         * @default undefined
         */
        pass : {
            get : function() {
                return this._pass;
            },
            set : function(value) {
                if (this._pass !== value) {
                    this._pass = value;
                    this._dirty = true;
                }
            }
        },

        /**
         * Specifies if this command is only to be executed in the frustum closest
         * to the eye containing the bounding volume. Defaults to <code>false</code>.
         *
         * @type {Boolean}
         * @default false
         */
        executeInClosestFrustum : {
            get : function() {
                return this._executeInClosestFrustum;
            },
            set : function(value) {
                if (this._executeInClosestFrustum !== value) {
                    this._executeInClosestFrustum = value;
                    this._dirty = true;
                }
            }
        },

        /**
         * The object who created this command.  This is useful for debugging command
         * execution; it allows us to see who created a command when we only have a
         * reference to the command, and can be used to selectively execute commands
         * with {@link Scene#debugCommandFilter}.
         *
         * @type {Object}
         * @default undefined
         *
         * @see Scene#debugCommandFilter
         */
        owner : {
            get : function() {
                return this._owner;
            },
            set : function(value) {
                if (this._owner !== value) {
                    this._owner = value;
                    this._dirty = true;
                }
            }
        },

        /**
         * This property is for debugging only; it is not for production use nor is it optimized.
         * <p>
         * Draws the {@link DrawCommand#boundingVolume} for this command, assuming it is a sphere, when the command executes.
         * </p>
         *
         * @type {Boolean}
         * @default false
         *
         * @see DrawCommand#boundingVolume
         */
        debugShowBoundingVolume : {
            get : function() {
                return this._debugShowBoundingVolume;
            },
            set : function(value) {
                if (this._debugShowBoundingVolume !== value) {
                    this._debugShowBoundingVolume = value;
                    this._dirty = true;
                }
            }
        },

        /**
         * Used to implement Scene.debugShowFrustums.
         * @private
         */
        debugOverlappingFrustums : {
            get : function() {
                return this._debugOverlappingFrustums;
            },
            set : function(value) {
                if (this._debugOverlappingFrustums !== value) {
                    this._debugOverlappingFrustums = value;
                    this._dirty = true;
                }
            }
        },
    });

<<<<<<< HEAD
        /**
         * @private
         */
        this.oit = undefined;

// TODO: how to invalidate this?  Get/set for properties above?  Make some of them (e.g., vertex array) readonly?
        /**
         * @private
         */
        this.derivedCommands = {};
    }
=======
    /**
     * @private
     */
    DrawCommand.shallowClone = function(command, result) {
        if (!defined(command)) {
            return undefined;
        }
        if (!defined(result)) {
            result = new DrawCommand();
        }

        result._boundingVolume = command._boundingVolume;
        result._orientedBoundingBox = command._orientedBoundingBox;
        result._cull = command._cull;
        result._modelMatrix = command._modelMatrix;
        result._primitiveType = command._primitiveType;
        result._vertexArray = command._vertexArray;
        result._count = command._count;
        result._offset = command._offset;
        result._instanceCount = command._instanceCount;
        result._shaderProgram = command._shaderProgram;
        result._uniformMap = command._uniformMap;
        result._renderState = command._renderState;
        result._framebuffer = command._framebuffer;
        result._pass = command._pass;
        result._executeInClosestFrustum = command._executeInClosestFrustum;
        result._owner = command._owner;
        result._debugShowBoundingVolume = command._debugShowBoundingVolume;
        result._debugOverlappingFrustums = command._debugOverlappingFrustums;
        result._dirty = true;

        return result;
    };
>>>>>>> f95567d4

    /**
     * DOC_TBA
     */
    DrawCommand.shallowClone = function(command, result) {
        if (!defined(command)) {
            return undefined;
        }
        if (!defined(result)) {
            result = new DrawCommand();
        }

        result.boundingVolume = command.boundingVolume;
        result.orientedBoundingBox = command.orientedBoundingBox;
        result.cull = command.cull;
        result.modelMatrix = command.modelMatrix;
        result.primitiveType = command.primitiveType;
        result.vertexArray = command.vertexArray;
        result.count = command.count;
        result.offset = command.offset;
        result.instanceCount = command.instanceCount;
        result.shaderProgram = command.shaderProgram;
        result.uniformMap = command.uniformMap;
        result.renderState = command.renderState;
        result.framebuffer = command.framebuffer;
        result.pass = command.pass;
        result.executeInClosestFrustum = command.executeInClosestFrustum;
        result.owner = command.owner;
        result.debugShowBoundingVolume = command.debugShowBoundingVolume;
        result.debugOverlappingFrustums = command.debugOverlappingFrustums;
        result.oit = command.oit;

        return result;
    };

    /**
     * Executes the draw command.
     *
     * @param {Context} context The renderer context in which to draw.
     * @param {PassState} [passState] The state for the current render pass.
     */
    DrawCommand.prototype.execute = function(context, passState) {
        context.draw(this, passState);
    };

    return DrawCommand;
});<|MERGE_RESOLUTION|>--- conflicted
+++ resolved
@@ -2,18 +2,12 @@
 define([
         '../Core/defaultValue',
         '../Core/defined',
-<<<<<<< HEAD
-=======
         '../Core/defineProperties',
->>>>>>> f95567d4
         '../Core/PrimitiveType'
     ], function(
         defaultValue,
         defined,
-<<<<<<< HEAD
-=======
         defineProperties,
->>>>>>> f95567d4
         PrimitiveType) {
     'use strict';
 
@@ -402,19 +396,6 @@
         },
     });
 
-<<<<<<< HEAD
-        /**
-         * @private
-         */
-        this.oit = undefined;
-
-// TODO: how to invalidate this?  Get/set for properties above?  Make some of them (e.g., vertex array) readonly?
-        /**
-         * @private
-         */
-        this.derivedCommands = {};
-    }
-=======
     /**
      * @private
      */
@@ -448,41 +429,6 @@
 
         return result;
     };
->>>>>>> f95567d4
-
-    /**
-     * DOC_TBA
-     */
-    DrawCommand.shallowClone = function(command, result) {
-        if (!defined(command)) {
-            return undefined;
-        }
-        if (!defined(result)) {
-            result = new DrawCommand();
-        }
-
-        result.boundingVolume = command.boundingVolume;
-        result.orientedBoundingBox = command.orientedBoundingBox;
-        result.cull = command.cull;
-        result.modelMatrix = command.modelMatrix;
-        result.primitiveType = command.primitiveType;
-        result.vertexArray = command.vertexArray;
-        result.count = command.count;
-        result.offset = command.offset;
-        result.instanceCount = command.instanceCount;
-        result.shaderProgram = command.shaderProgram;
-        result.uniformMap = command.uniformMap;
-        result.renderState = command.renderState;
-        result.framebuffer = command.framebuffer;
-        result.pass = command.pass;
-        result.executeInClosestFrustum = command.executeInClosestFrustum;
-        result.owner = command.owner;
-        result.debugShowBoundingVolume = command.debugShowBoundingVolume;
-        result.debugOverlappingFrustums = command.debugOverlappingFrustums;
-        result.oit = command.oit;
-
-        return result;
-    };
 
     /**
      * Executes the draw command.
