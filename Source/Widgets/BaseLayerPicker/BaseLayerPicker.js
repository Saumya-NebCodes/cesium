/*global define*/
define(['./BaseLayerPickerViewModel',
        '../../Core/DeveloperError',
        '../../Core/destroyObject',
        '../../ThirdParty/knockout'
        ], function(
            BaseLayerPickerViewModel,
            DeveloperError,
            destroyObject,
            knockout) {
    "use strict";

    /**
     * <span style="display: block; text-align: center;">
     * <img src="images/BaseLayerPicker.png" style="border: none; border-radius: 5px;" />
     * <br />BaseLayerPicker with its drop-panel open.
     * </span>
     * <br /><br />
     * The BaseLayerPicker is a single button widget that displays a panel of available imagery
     * providers.  When an item is selected, the corresponding imagery layer is created and inserted
     * as the base layer of the imagery collection; removing the existing base.  Each item in the
     * available providers list contains a name, a representative icon, and a tooltip to display more
     * information when hovered. The list is initially empty, and must be configured before use, as
     * illustrated in the below example.
     *
     * @alias BaseLayerPicker
     * @constructor
     *
     * @param {Element} container The parent HTML container node for this widget.
     * @param {ImageryLayerCollection} imageryLayers The imagery layer collection to use.
     *
     * @exception {DeveloperError} container is required.
     * @exception {DeveloperError} Element with id "container" does not exist in the document.
     * @exception {DeveloperError} imageryLayers is required.
     *
     * @see ImageryProvider
     * @see ImageryProviderViewModel
     * @see ImageryLayerCollection
     *
     * @example
     * // In HTML head, include a link to the BaseLayerPicker.css stylesheet,
     * // and in the body, include: &lt;div id="baseLayerPickerContainer"&gt;&lt;/div&gt;
     *
     * //Create the list of available providers we would like the user to select from.
     * //This example uses 3, OpenStreetMap, The Black Marble, and a single, non-streaming world image.
     * var providerViewModels = [];
     * providerViewModels.push(ImageryProviderViewModel.fromConstants({
     *      name : 'Open\u00adStreet\u00adMap',
     *      iconUrl : require.toUrl('../Images/ImageryProviders/openStreetMap.png'),
     *      tooltip : 'OpenStreetMap (OSM) is a collaborative project to create a free editable \
     *map of the world.\nhttp://www.openstreetmap.org',
     *      creationFunction : function() {
     *          return new OpenStreetMapImageryProvider({
     *              url : 'http://tile.openstreetmap.org/',
     *          });
     *      }
     *  }));
     *
     *  providerViewModels.push(ImageryProviderViewModel.fromConstants({
     *      name : 'Black Marble',
     *      iconUrl : require.toUrl('../Images/ImageryProviders/blackMarble.png'),
     *      tooltip : 'The lights of cities and villages trace the outlines of civilization \
     *in this global view of the Earth at night as seen by NASA/NOAA\'s Suomi NPP satellite.',
     *      creationFunction : function() {
     *          return new TileMapServiceImageryProvider({
     *              url : 'http://cesium.agi.com/blackmarble',
     *              maximumLevel : 8,
     *              credit : 'Black Marble imagery courtesy NASA Earth Observatory',
     *          });
     *      }
     *  }));
     *
     *  providerViewModels.push(ImageryProviderViewModel.fromConstants({
     *      name : 'Disable Streaming Imagery',
     *      iconUrl : require.toUrl('../Images/ImageryProviders/singleTile.png'),
     *      tooltip : 'Uses a single image for the entire world.',
     *      creationFunction : function() {
     *          return new SingleTileImageryProvider({
     *              url : 'NE2_LR_LC_SR_W_DR_2048.jpg',
     *          });
     *      }
     *  }));
     *
     * //Finally, create the actual widget using our view models.
     * var layers = centralBody.getImageryLayers();
     * var baseLayerPicker = new BaseLayerPicker('baseLayerPickerContainer', layers, providerViewModels);
     *
     * //Use the first item in the list as the current selection.
<<<<<<< HEAD
     * baseLayerPicker.getviewModel().selectedItem(providerViewModels[0]);
=======
     * baseLayerPicker.getViewModel().selectedItem(providerViewModels[0]);
>>>>>>> de79af91
     */
    var BaseLayerPicker = function(container, imageryLayers, imageryProviderViewModels) {
        if (typeof container === 'undefined') {
            throw new DeveloperError('container is required.');
        }

        if (typeof container === 'string') {
            var tmp = document.getElementById(container);
            if (tmp === null) {
                throw new DeveloperError('Element with id "' + container + '" does not exist in the document.');
            }
            container = tmp;
        }

        if (typeof imageryLayers === 'undefined') {
            throw new DeveloperError('imageryLayers is required.');
        }

        var viewModel = new BaseLayerPickerViewModel(imageryLayers, imageryProviderViewModels);
        this._viewModel = viewModel;
        this._container = container;
        this._element = document.createElement('img');

        var element = this._element;
        element.setAttribute('draggable', 'false');
        element.className = 'cesium-baseLayerPicker-selected';
        element.setAttribute('data-bind', '\
                attr: {title: selectedName, src: selectedIconUrl},\
                click: toggleDropDown');
        container.appendChild(element);

        var choices = document.createElement('div');
        this._choices = choices;
        choices.className = 'cesium-baseLayerPicker-dropDown';
        choices.setAttribute('data-bind', '\
                css: { "cesium-baseLayerPicker-visible" : dropDownVisible(),\
                       "cesium-baseLayerPicker-hidden" : !dropDownVisible() },\
                foreach: imageryProviderViewModels');
        container.appendChild(choices);

        var provider = document.createElement('div');
        provider.className = 'cesium-baseLayerPicker-item';
        provider.setAttribute('data-bind', '\
                css: {"cesium-baseLayerPicker-selectedItem" : $data === $parent.selectedItem()},\
                attr: {title: tooltip},\
                visible: creationCommand.canExecute(),\
                click: $parent.selectedItem');
        choices.appendChild(provider);

        var providerIcon = document.createElement('img');
        providerIcon.className = 'cesium-baseLayerPicker-itemIcon';
        providerIcon.setAttribute('data-bind', 'attr: { src: iconUrl }');
        providerIcon.setAttribute('draggable', 'false');
        provider.appendChild(providerIcon);

        var providerLabel = document.createElement('div');
        providerLabel.className = 'cesium-baseLayerPicker-itemLabel';
        providerLabel.setAttribute('data-bind', 'text: name');
        provider.appendChild(providerLabel);

        knockout.applyBindings(viewModel, container);

        this._closeDropDown = function(e) {
            if (!container.contains(e.target)) {
                viewModel.dropDownVisible(false);
            }
        };

        document.addEventListener('mousedown', this._closeDropDown);
        document.addEventListener('touchstart', this._closeDropDown);
    };

    /**
     * Gets the parent container.
     * @memberof BaseLayerPicker
     * @return {Element} The parent container.
     */
    BaseLayerPicker.prototype.getContainer = function() {
        return this._container;
    };

    /**
     * Gets the view model being used.
     * @memberof BaseLayerPicker
     * @return {BaseLayerPickerViewModel} The view model being used.
     */
    BaseLayerPicker.prototype.getViewModel = function() {
        return this._viewModel;
    };

    /**
     * @memberof BaseLayerPicker
     * @returns {Boolean} true if the object has been destroyed, false otherwise.
     */
    BaseLayerPicker.prototype.isDestroyed = function() {
        return false;
    };

    /**
     * Destroys the  widget.  Should be called if permanently
     * removing the widget from layout.
     * @memberof BaseLayerPicker
     */
    BaseLayerPicker.prototype.destroy = function() {
        document.removeEventListener('mousedown', this._closeDropDown);
        document.removeEventListener('touchstart', this._closeDropDown);
        var container = this._container;
        knockout.cleanNode(container);
        container.removeChild(this._element);
        container.removeChild(this._choices);
        return destroyObject(this);
    };

    return BaseLayerPicker;
});<|MERGE_RESOLUTION|>--- conflicted
+++ resolved
@@ -86,11 +86,7 @@
      * var baseLayerPicker = new BaseLayerPicker('baseLayerPickerContainer', layers, providerViewModels);
      *
      * //Use the first item in the list as the current selection.
-<<<<<<< HEAD
-     * baseLayerPicker.getviewModel().selectedItem(providerViewModels[0]);
-=======
      * baseLayerPicker.getViewModel().selectedItem(providerViewModels[0]);
->>>>>>> de79af91
      */
     var BaseLayerPicker = function(container, imageryLayers, imageryProviderViewModels) {
         if (typeof container === 'undefined') {
