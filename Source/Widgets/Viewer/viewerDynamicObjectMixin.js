/*global define*/
define(['../../Core/BoundingSphere',
<<<<<<< HEAD
        '../../Core/Cartesian2',
=======
>>>>>>> d8fe83b4
        '../../Core/defaultValue',
        '../../Core/defined',
        '../../Core/DeveloperError',
        '../../Core/EventHelper',
        '../../Core/ScreenSpaceEventType',
        '../../Core/wrapFunction',
        '../../Scene/SceneMode',
        '../subscribeAndEvaluate',
        '../../DynamicScene/DynamicObjectView',
        '../../ThirdParty/knockout'
    ], function(
        BoundingSphere,
<<<<<<< HEAD
        Cartesian2,
=======
>>>>>>> d8fe83b4
        defaultValue,
        defined,
        DeveloperError,
        EventHelper,
        ScreenSpaceEventType,
        wrapFunction,
        SceneMode,
        subscribeAndEvaluate,
        DynamicObjectView,
        knockout) {
    "use strict";

    /**
     * A mixin which adds behavior to the Viewer widget for dealing with DynamicObject instances.
     * This allows for DynamicObjects to be tracked with the camera, either by the viewer clicking
     * on them, or by setting the trackedObject property.
     * Rather than being called directly, this function is normally passed as
     * a parameter to {@link Viewer#extend}, as shown in the example below.
     * @exports viewerDynamicObjectMixin
     *
     * @param {Viewer} viewer The viewer instance.
     *
     * @exception {DeveloperError} viewer is required.
     * @exception {DeveloperError} trackedObject is already defined by another mixin.
     * @exception {DeveloperError} selectedObject is already defined by another mixin.
     *
     * @example
     * // Add support for working with DynamicObject instances to the Viewer.
     * var dynamicObject = ... //A Cesium.DynamicObject instance
     * var viewer = new Cesium.Viewer('cesiumContainer');
     * viewer.extend(Cesium.viewerDynamicObjectMixin);
     * viewer.trackedObject = dynamicObject; //Camera will now track dynamicObject
     * viewer.selectedObject = object; //Selection will now appear over object
     */

    var viewerDynamicObjectMixin = function(viewer) {
        //>>includeStart('debug', pragmas.debug);
        if (!defined(viewer)) {
            throw new DeveloperError('viewer is required.');
        }
        if (viewer.hasOwnProperty('trackedObject')) {
            throw new DeveloperError('trackedObject is already defined by another mixin.');
        }
        if (viewer.hasOwnProperty('selectedObject')) {
            throw new DeveloperError('selectedObject is already defined by another mixin.');
        }
        //>>includeEnd('debug');

        var infoBox = viewer.infoBox;
        var infoBoxViewModel = defined(infoBox) ? infoBox.viewModel : undefined;

        var selectionIndicator = viewer.selectionIndicator;
        var selectionIndicatorViewModel = defined(selectionIndicator) ? selectionIndicator.viewModel : undefined;

        var enableInfoOrSelection = defined(infoBox) || defined(selectionIndicator);

        var eventHelper = new EventHelper();
        var dynamicObjectView;

<<<<<<< HEAD
        var scratchVertexPositions;
        var scratchBoundingSphere;

        //Subscribe to onTick so that we can update the view each update.
        function onTick(clock) {
            var time = clock.currentTime;
            if (defined(dynamicObjectView) && viewer.trackedObject.uiShow) {
                dynamicObjectView.update(time);
            }
        }
        eventHelper.add(viewer.clock.onTick, onTick);

        function trackObject(dynamicObject) {
            if (defined(dynamicObject) && defined(dynamicObject.position)) {
                viewer.trackedObject = dynamicObject;
            }
        }

        function pickAndTrackObject(e) {
            var picked = viewer.scene.pick(e.position);
            if (defined(picked) &&
                defined(picked.primitive) &&
                defined(picked.primitive.dynamicObject)) {
                trackObject(picked.primitive.dynamicObject);
            }
        }

        function clearObjects() {
            viewer.trackedObject = undefined;
        }

        //Subscribe to the home button beforeExecute event if it exists,
=======
        function trackSelectedObject() {
            viewer.trackedObject = viewer.selectedObject;
        }

        function clearTrackedObject() {
            viewer.trackedObject = undefined;
        }

        function clearSelectedObject() {
            viewer.selectedObject = undefined;
        }

        function clearObjects() {
            viewer.trackedObject = undefined;
            viewer.selectedObject = undefined;
        }

        if (defined(infoBoxViewModel)) {
            eventHelper.add(infoBoxViewModel.cameraClicked, trackSelectedObject);
            eventHelper.add(infoBoxViewModel.closeClicked, clearSelectedObject);
        }

        var scratchVertexPositions;
        var scratchBoundingSphere;

        // Subscribe to onTick so that we can update the view each update.
        function onTick(clock) {
            var time = clock.currentTime;
            if (defined(dynamicObjectView)) {
                dynamicObjectView.update(time);
            }

            var selectedObject = viewer.selectedObject;
            var showSelection = defined(selectedObject) && enableInfoOrSelection;
            if (showSelection) {
                var oldPosition = defined(selectionIndicatorViewModel) ? selectionIndicatorViewModel.position : undefined;
                var position;
                var enableCamera = false;

                if (selectedObject.isAvailable(time)) {
                    if (defined(selectedObject.position)) {
                        position = selectedObject.position.getValue(time, oldPosition);
                        enableCamera = defined(position) && (viewer.trackedObject !== viewer.selectedObject);
                    } else if (defined(selectedObject.vertexPositions)) {
                        scratchVertexPositions = selectedObject.vertexPositions.getValue(time, scratchVertexPositions);
                        scratchBoundingSphere = BoundingSphere.fromPoints(scratchVertexPositions, scratchBoundingSphere);
                        position = scratchBoundingSphere.center;
                        // Can't track scratch positions: "enableCamera" is false.
                    }
                    // else "position" is undefined and "enableCamera" is false.
                }
                // else "position" is undefined and "enableCamera" is false.

                if (defined(selectionIndicatorViewModel)) {
                    selectionIndicatorViewModel.position = position;
                }

                if (defined(infoBoxViewModel)) {
                    infoBoxViewModel.enableCamera = enableCamera;
                    infoBoxViewModel.isCameraTracking = (viewer.trackedObject === viewer.selectedObject);

                    if (defined(selectedObject.description)) {
                        infoBoxViewModel.descriptionRawHtml = defaultValue(selectedObject.description.getValue(time), '');
                    } else {
                        infoBoxViewModel.descriptionRawHtml = '';
                    }
                }
            }

            if (defined(selectionIndicatorViewModel)) {
                selectionIndicatorViewModel.showSelection = showSelection;
                selectionIndicatorViewModel.update();
            }

            if (defined(infoBoxViewModel)) {
                infoBoxViewModel.showInfo = showSelection;
            }
        }
        eventHelper.add(viewer.clock.onTick, onTick);

        function pickAndTrackObject(e) {
            var picked = viewer.scene.pick(e.position);
            if (defined(picked) && defined(picked.primitive) && defined(picked.primitive.dynamicObject)) {
                viewer.trackedObject = picked.primitive.dynamicObject;
            }
        }

        function pickAndSelectObject(e) {
            var picked = viewer.scene.pick(e.position);
            if (defined(picked) && defined(picked.primitive) && defined(picked.primitive.dynamicObject)) {
                viewer.selectedObject = picked.primitive.dynamicObject;
            } else {
                viewer.selectedObject = undefined;
            }
        }

        // Subscribe to the home button beforeExecute event if it exists,
>>>>>>> d8fe83b4
        // so that we can clear the trackedObject.
        if (defined(viewer.homeButton)) {
            eventHelper.add(viewer.homeButton.viewModel.command.beforeExecute, clearObjects);
        }

        // Subscribe to the geocoder search if it exists, so that we can
        // clear the trackedObject when it is clicked.
        if (defined(viewer.geocoder)) {
            eventHelper.add(viewer.geocoder.viewModel.search.beforeExecute, clearObjects);
        }

        // We need to subscribe to the data sources and collections so that we can clear the
        // tracked object when it is removed from the scene.
        function onDynamicCollectionChanged(collection, added, removed) {
            var length = removed.length;
            for (var i = 0; i < length; i++) {
                var removedObject = removed[i];
                if (viewer.trackedObject === removedObject) {
                    viewer.homeButton.viewModel.command();
<<<<<<< HEAD
=======
                }
                if (viewer.selectedObject === removedObject) {
                    viewer.selectedObject = undefined;
>>>>>>> d8fe83b4
                }
            }
        }

        function dataSourceAdded(dataSourceCollection, dataSource) {
            var dynamicObjectCollection = dataSource.getDynamicObjectCollection();
            dynamicObjectCollection.collectionChanged.addEventListener(onDynamicCollectionChanged);
        }

        function dataSourceRemoved(dataSourceCollection, dataSource) {
            var dynamicObjectCollection = dataSource.getDynamicObjectCollection();
            dynamicObjectCollection.collectionChanged.removeEventListener(onDynamicCollectionChanged);

            if (defined(viewer.trackedObject)) {
                if (dynamicObjectCollection.getById(viewer.trackedObject.id) === viewer.trackedObject) {
                    viewer.homeButton.viewModel.command();
                }
            }

            if (defined(viewer.selectedObject)) {
                if (dynamicObjectCollection.getById(viewer.selectedObject.id) === viewer.selectedObject) {
                    viewer.selectedObject = undefined;
                }
            }
        }

        // Subscribe to current data sources
        var dataSources = viewer.dataSources;
        var dataSourceLength = dataSources.getLength();
        for (var i = 0; i < dataSourceLength; i++) {
            dataSourceAdded(dataSources, dataSources.get(i));
        }

        // Hook up events so that we can subscribe to future sources.
        eventHelper.add(viewer.dataSources.dataSourceAdded, dataSourceAdded);
        eventHelper.add(viewer.dataSources.dataSourceRemoved, dataSourceRemoved);

        // Subscribe to left clicks and zoom to the picked object.
        viewer.screenSpaceEventHandler.setInputAction(pickAndSelectObject, ScreenSpaceEventType.LEFT_CLICK);
        viewer.screenSpaceEventHandler.setInputAction(pickAndTrackObject, ScreenSpaceEventType.LEFT_DOUBLE_CLICK);

        if (defined(viewer.dataSourceBrowser)) {
            eventHelper.add(viewer.dataSourceBrowser.viewModel.onObjectDoubleClick, trackObject);
        }

        /**
         * Gets or sets the DynamicObject instance currently being tracked by the camera.
         * @memberof viewerDynamicObjectMixin.prototype
         * @type {DynamicObject}
         */
        viewer.trackedObject = undefined;

        /**
         * Gets or sets the object instance for which to display a selection indicator.
         * @memberof viewerDynamicObjectMixin.prototype
         * @type {DynamicObject}
         */
        viewer.selectedObject = undefined;

        knockout.track(viewer, ['trackedObject', 'selectedObject']);

        var trackedObjectSubscription = subscribeAndEvaluate(viewer, 'trackedObject', function(value) {
            var scene = viewer.scene;
            var sceneMode = scene.getFrameState().mode;
            var isTracking = defined(value);

            if (sceneMode === SceneMode.COLUMBUS_VIEW || sceneMode === SceneMode.SCENE2D) {
                scene.getScreenSpaceCameraController().enableTranslate = !isTracking;
            }

            if (sceneMode === SceneMode.COLUMBUS_VIEW || sceneMode === SceneMode.SCENE3D) {
                scene.getScreenSpaceCameraController().enableTilt = !isTracking;
            }

            if (isTracking && defined(value.position)) {
                dynamicObjectView = new DynamicObjectView(value, scene, viewer.centralBody.getEllipsoid());
            } else {
                dynamicObjectView = undefined;
            }
        });

        var selectedObjectSubscription = subscribeAndEvaluate(viewer, 'selectedObject', function(value) {
            if (defined(value)) {
                if (defined(infoBoxViewModel)) {
                    infoBoxViewModel.titleText = defined(value.name) ? value.name : value.id;
                }
                if (defined(selectionIndicatorViewModel)) {
                    selectionIndicatorViewModel.animateAppear();
                }
            } else {
                // Leave the info text in place here, it is needed during the exit animation.
                if (defined(selectionIndicatorViewModel)) {
                    selectionIndicatorViewModel.animateDepart();
                }
            }
        });

        // Wrap destroy to clean up event subscriptions.
        viewer.destroy = wrapFunction(viewer, viewer.destroy, function() {
            eventHelper.removeAll();
<<<<<<< HEAD
=======
            trackedObjectSubscription.dispose();
            selectedObjectSubscription.dispose();
>>>>>>> d8fe83b4
            viewer.screenSpaceEventHandler.removeInputAction(ScreenSpaceEventType.LEFT_CLICK);
            viewer.screenSpaceEventHandler.removeInputAction(ScreenSpaceEventType.LEFT_DOUBLE_CLICK);

            // Unsubscribe from data sources
            var dataSources = viewer.dataSources;
            var dataSourceLength = dataSources.getLength();
            for (var i = 0; i < dataSourceLength; i++) {
                dataSourceRemoved(dataSources, dataSources.get(i));
            }
        });
    };

    return viewerDynamicObjectMixin;
});<|MERGE_RESOLUTION|>--- conflicted
+++ resolved
@@ -1,9 +1,5 @@
 /*global define*/
 define(['../../Core/BoundingSphere',
-<<<<<<< HEAD
-        '../../Core/Cartesian2',
-=======
->>>>>>> d8fe83b4
         '../../Core/defaultValue',
         '../../Core/defined',
         '../../Core/DeveloperError',
@@ -16,10 +12,6 @@
         '../../ThirdParty/knockout'
     ], function(
         BoundingSphere,
-<<<<<<< HEAD
-        Cartesian2,
-=======
->>>>>>> d8fe83b4
         defaultValue,
         defined,
         DeveloperError,
@@ -73,75 +65,43 @@
 
         var selectionIndicator = viewer.selectionIndicator;
         var selectionIndicatorViewModel = defined(selectionIndicator) ? selectionIndicator.viewModel : undefined;
+        var dataSourceBrowser = viewer.dataSourceBrowser;
+        var dataSourceBrowserViewModel = defined(dataSourceBrowser) ? dataSourceBrowser.viewModel : undefined;
 
         var enableInfoOrSelection = defined(infoBox) || defined(selectionIndicator);
 
         var eventHelper = new EventHelper();
         var dynamicObjectView;
 
-<<<<<<< HEAD
+        function trackSelectedObject() {
+            viewer.trackedObject = viewer.selectedObject;
+        }
+
+        function clearTrackedObject() {
+            viewer.trackedObject = undefined;
+        }
+
+        function clearSelectedObject() {
+            viewer.selectedObject = undefined;
+        }
+
+        function clearObjects() {
+            viewer.trackedObject = undefined;
+            viewer.selectedObject = undefined;
+        }
+
+        if (defined(infoBoxViewModel)) {
+            eventHelper.add(infoBoxViewModel.cameraClicked, trackSelectedObject);
+            eventHelper.add(infoBoxViewModel.closeClicked, clearSelectedObject);
+        }
+
         var scratchVertexPositions;
         var scratchBoundingSphere;
 
-        //Subscribe to onTick so that we can update the view each update.
+        // Subscribe to onTick so that we can update the view each update.
         function onTick(clock) {
             var time = clock.currentTime;
             if (defined(dynamicObjectView) && viewer.trackedObject.uiShow) {
-                dynamicObjectView.update(time);
-            }
-        }
-        eventHelper.add(viewer.clock.onTick, onTick);
-
-        function trackObject(dynamicObject) {
-            if (defined(dynamicObject) && defined(dynamicObject.position)) {
-                viewer.trackedObject = dynamicObject;
-            }
-        }
-
-        function pickAndTrackObject(e) {
-            var picked = viewer.scene.pick(e.position);
-            if (defined(picked) &&
-                defined(picked.primitive) &&
-                defined(picked.primitive.dynamicObject)) {
-                trackObject(picked.primitive.dynamicObject);
-            }
-        }
-
-        function clearObjects() {
-            viewer.trackedObject = undefined;
-        }
-
-        //Subscribe to the home button beforeExecute event if it exists,
-=======
-        function trackSelectedObject() {
-            viewer.trackedObject = viewer.selectedObject;
-        }
-
-        function clearTrackedObject() {
-            viewer.trackedObject = undefined;
-        }
-
-        function clearSelectedObject() {
-            viewer.selectedObject = undefined;
-        }
-
-        function clearObjects() {
-            viewer.trackedObject = undefined;
-            viewer.selectedObject = undefined;
-        }
-
-        if (defined(infoBoxViewModel)) {
-            eventHelper.add(infoBoxViewModel.cameraClicked, trackSelectedObject);
-            eventHelper.add(infoBoxViewModel.closeClicked, clearSelectedObject);
-        }
-
-        var scratchVertexPositions;
-        var scratchBoundingSphere;
-
-        // Subscribe to onTick so that we can update the view each update.
-        function onTick(clock) {
-            var time = clock.currentTime;
-            if (defined(dynamicObjectView)) {
                 dynamicObjectView.update(time);
             }
 
@@ -193,10 +153,16 @@
         }
         eventHelper.add(viewer.clock.onTick, onTick);
 
+        function trackObject(dynamicObject) {
+            if (defined(dynamicObject) && defined(dynamicObject.position)) {
+                viewer.trackedObject = dynamicObject;
+            }
+        }
+
         function pickAndTrackObject(e) {
             var picked = viewer.scene.pick(e.position);
-            if (defined(picked) && defined(picked.primitive) && defined(picked.primitive.dynamicObject)) {
-                viewer.trackedObject = picked.primitive.dynamicObject;
+            if (defined(picked) && defined(picked.primitive)) {
+                trackObject(picked.primitive.dynamicObject);
             }
         }
 
@@ -210,10 +176,9 @@
         }
 
         // Subscribe to the home button beforeExecute event if it exists,
->>>>>>> d8fe83b4
         // so that we can clear the trackedObject.
         if (defined(viewer.homeButton)) {
-            eventHelper.add(viewer.homeButton.viewModel.command.beforeExecute, clearObjects);
+            eventHelper.add(viewer.homeButton.viewModel.command.beforeExecute, clearTrackedObject);
         }
 
         // Subscribe to the geocoder search if it exists, so that we can
@@ -230,12 +195,9 @@
                 var removedObject = removed[i];
                 if (viewer.trackedObject === removedObject) {
                     viewer.homeButton.viewModel.command();
-<<<<<<< HEAD
-=======
                 }
                 if (viewer.selectedObject === removedObject) {
                     viewer.selectedObject = undefined;
->>>>>>> d8fe83b4
                 }
             }
         }
@@ -276,10 +238,6 @@
         // Subscribe to left clicks and zoom to the picked object.
         viewer.screenSpaceEventHandler.setInputAction(pickAndSelectObject, ScreenSpaceEventType.LEFT_CLICK);
         viewer.screenSpaceEventHandler.setInputAction(pickAndTrackObject, ScreenSpaceEventType.LEFT_DOUBLE_CLICK);
-
-        if (defined(viewer.dataSourceBrowser)) {
-            eventHelper.add(viewer.dataSourceBrowser.viewModel.onObjectDoubleClick, trackObject);
-        }
 
         /**
          * Gets or sets the DynamicObject instance currently being tracked by the camera.
@@ -297,7 +255,9 @@
 
         knockout.track(viewer, ['trackedObject', 'selectedObject']);
 
-        var trackedObjectSubscription = subscribeAndEvaluate(viewer, 'trackedObject', function(value) {
+        var knockoutSubscriptions = [];
+
+        knockoutSubscriptions.push(subscribeAndEvaluate(viewer, 'trackedObject', function(value) {
             var scene = viewer.scene;
             var sceneMode = scene.getFrameState().mode;
             var isTracking = defined(value);
@@ -315,39 +275,61 @@
             } else {
                 dynamicObjectView = undefined;
             }
-        });
-
-        var selectedObjectSubscription = subscribeAndEvaluate(viewer, 'selectedObject', function(value) {
+        }));
+
+        knockoutSubscriptions.push(subscribeAndEvaluate(viewer, 'selectedObject', function(value) {
             if (defined(value)) {
                 if (defined(infoBoxViewModel)) {
                     infoBoxViewModel.titleText = defined(value.name) ? value.name : value.id;
                 }
+
                 if (defined(selectionIndicatorViewModel)) {
                     selectionIndicatorViewModel.animateAppear();
+                }
+
+                if (defined(dataSourceBrowserViewModel)) {
+                    dataSourceBrowserViewModel.selectViewModelById(value.id);
                 }
             } else {
                 // Leave the info text in place here, it is needed during the exit animation.
                 if (defined(selectionIndicatorViewModel)) {
                     selectionIndicatorViewModel.animateDepart();
                 }
-            }
-        });
+
+                if (defined(dataSourceBrowserViewModel)) {
+                    dataSourceBrowserViewModel.selectedViewModel = undefined;
+                }
+            }
+        }));
+
+        if (defined(viewer.dataSourceBrowser)) {
+            eventHelper.add(dataSourceBrowserViewModel.onObjectDoubleClick, trackObject);
+
+            knockoutSubscriptions.push(subscribeAndEvaluate(dataSourceBrowserViewModel, 'selectedViewModel', function(value) {
+                if (defined(value) && defined(value.dynamicObject)) {
+                    viewer.selectedObject = value.dynamicObject;
+                } else {
+                    viewer.selectedObject = undefined;
+                }
+            }));
+        }
 
         // Wrap destroy to clean up event subscriptions.
         viewer.destroy = wrapFunction(viewer, viewer.destroy, function() {
             eventHelper.removeAll();
-<<<<<<< HEAD
-=======
-            trackedObjectSubscription.dispose();
-            selectedObjectSubscription.dispose();
->>>>>>> d8fe83b4
+
+            var i;
+            for (i = 0; i < knockoutSubscriptions.length; i++) {
+                knockoutSubscriptions[i].dispose();
+            }
+
             viewer.screenSpaceEventHandler.removeInputAction(ScreenSpaceEventType.LEFT_CLICK);
             viewer.screenSpaceEventHandler.removeInputAction(ScreenSpaceEventType.LEFT_DOUBLE_CLICK);
 
             // Unsubscribe from data sources
             var dataSources = viewer.dataSources;
             var dataSourceLength = dataSources.getLength();
-            for (var i = 0; i < dataSourceLength; i++) {
+            for (i = 0; i < dataSourceLength; i++) {
                 dataSourceRemoved(dataSources, dataSources.get(i));
             }
         });
