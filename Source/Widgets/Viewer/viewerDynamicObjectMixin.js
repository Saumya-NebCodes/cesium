--- conflicted
+++ resolved
@@ -92,18 +92,12 @@
         eventHelper.add(viewer.clock.onTick, onTick);
 
         function pickAndTrackObject(e) {
-<<<<<<< HEAD
-            var pickedPrimitive = viewer.scene.pick(e.position);
-            if (defined(pickedPrimitive) && defined(pickedPrimitive.dynamicObject) && defined(pickedPrimitive.dynamicObject.position)) {
-                viewer.trackedObject = pickedPrimitive.dynamicObject;
-=======
             var p = viewer.scene.pick(e.position);
             if (defined(p) &&
                 defined(p.primitive) &&
                 defined(p.primitive.dynamicObject) &&
                 defined(p.primitive.dynamicObject.position)) {
                 viewer.trackedObject = p.primitive.dynamicObject;
->>>>>>> 94c923c6
             }
         }
 
