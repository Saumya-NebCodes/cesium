--- conflicted
+++ resolved
@@ -1,13 +1,4 @@
-<<<<<<< HEAD
-import deserializeMapProjection from '../Core/deserializeMapProjection.js';
-import Ellipsoid from '../Core/Ellipsoid.js';
-import HeightmapEncoding from '../Core/HeightmapEncoding.js';
-import HeightmapTessellator from '../Core/HeightmapTessellator.js';
-import Rectangle from '../Core/Rectangle.js';
-import RuntimeError from '../Core/RuntimeError.js';
-import Lerc from '../ThirdParty/LercDecode.js';
-import createTaskProcessorWorker from './createTaskProcessorWorker.js';
-=======
+import deserializeMapProjection from "../Core/deserializeMapProjection.js";
 import Ellipsoid from "../Core/Ellipsoid.js";
 import HeightmapEncoding from "../Core/HeightmapEncoding.js";
 import HeightmapTessellator from "../Core/HeightmapTessellator.js";
@@ -15,7 +6,6 @@
 import RuntimeError from "../Core/RuntimeError.js";
 import Lerc from "../ThirdParty/LercDecode.js";
 import createTaskProcessorWorker from "./createTaskProcessorWorker.js";
->>>>>>> 2fd0e8f7
 
 function createVerticesFromHeightmap(parameters, transferableObjects) {
   // LERC encoded buffers must be decoded, then we can process them like normal
@@ -40,56 +30,32 @@
   parameters.ellipsoid = Ellipsoid.clone(parameters.ellipsoid);
   parameters.rectangle = Rectangle.clone(parameters.rectangle);
 
-<<<<<<< HEAD
-        return deserializeMapProjection(parameters.serializedMapProjection).then(
-            function (mapProjection) {
-              var statistics = HeightmapTessellator.computeVertices(
-                parameters,
-                mapProjection
-              );
-              var vertices = statistics.vertices;
-              transferableObjects.push(vertices.buffer);
+  return deserializeMapProjection(parameters.serializedMapProjection).then(
+    function (mapProjection) {
+      var statistics = HeightmapTessellator.computeVertices(
+        parameters,
+        mapProjection
+      );
+      var vertices = statistics.vertices;
+      transferableObjects.push(vertices.buffer);
 
-              return {
-                vertices: vertices.buffer,
-                numberOfAttributes: statistics.encoding.getStride(),
-                minimumHeight: statistics.minimumHeight,
-                maximumHeight: statistics.maximumHeight,
-                gridWidth: parameters.width,
-                gridHeight: parameters.height,
-                boundingSphere3D: statistics.boundingSphere3D,
-                orientedBoundingBox: statistics.orientedBoundingBox,
-                occludeePointInScaledSpace: statistics.occludeePointInScaledSpace,
-                encoding: statistics.encoding,
-                westIndicesSouthToNorth: statistics.westIndicesSouthToNorth,
-                southIndicesEastToWest: statistics.southIndicesEastToWest,
-                eastIndicesNorthToSouth: statistics.eastIndicesNorthToSouth,
-                northIndicesWestToEast: statistics.northIndicesWestToEast,
-              };
-            }
-          );
+      return {
+        vertices: vertices.buffer,
+        numberOfAttributes: statistics.encoding.getStride(),
+        minimumHeight: statistics.minimumHeight,
+        maximumHeight: statistics.maximumHeight,
+        gridWidth: parameters.width,
+        gridHeight: parameters.height,
+        boundingSphere3D: statistics.boundingSphere3D,
+        orientedBoundingBox: statistics.orientedBoundingBox,
+        occludeePointInScaledSpace: statistics.occludeePointInScaledSpace,
+        encoding: statistics.encoding,
+        westIndicesSouthToNorth: statistics.westIndicesSouthToNorth,
+        southIndicesEastToWest: statistics.southIndicesEastToWest,
+        eastIndicesNorthToSouth: statistics.eastIndicesNorthToSouth,
+        northIndicesWestToEast: statistics.northIndicesWestToEast,
+      };
     }
-=======
-  var statistics = HeightmapTessellator.computeVertices(parameters);
-  var vertices = statistics.vertices;
-  transferableObjects.push(vertices.buffer);
-
-  return {
-    vertices: vertices.buffer,
-    numberOfAttributes: statistics.encoding.getStride(),
-    minimumHeight: statistics.minimumHeight,
-    maximumHeight: statistics.maximumHeight,
-    gridWidth: parameters.width,
-    gridHeight: parameters.height,
-    boundingSphere3D: statistics.boundingSphere3D,
-    orientedBoundingBox: statistics.orientedBoundingBox,
-    occludeePointInScaledSpace: statistics.occludeePointInScaledSpace,
-    encoding: statistics.encoding,
-    westIndicesSouthToNorth: statistics.westIndicesSouthToNorth,
-    southIndicesEastToWest: statistics.southIndicesEastToWest,
-    eastIndicesNorthToSouth: statistics.eastIndicesNorthToSouth,
-    northIndicesWestToEast: statistics.northIndicesWestToEast,
-  };
+  );
 }
->>>>>>> 2fd0e8f7
 export default createTaskProcessorWorker(createVerticesFromHeightmap);