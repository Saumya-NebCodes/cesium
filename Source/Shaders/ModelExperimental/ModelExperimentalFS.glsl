<<<<<<< HEAD
czm_modelMaterial defaultModelMaterial()
{
    czm_modelMaterial material;
    material.diffuse = vec3(1.0);
    material.specular = vec3(0.04); // dielectric (non-metal)
    material.roughness = 0.0;
    material.occlusion = 1.0;
    material.normal = vec3(0.0, 0.0, 1.0);
    material.emissive = vec3(0.0);
    return material;
}
=======
#if defined(HAS_NORMALS) && !defined(HAS_TANGENTS) && !defined(LIGHTING_UNLIT)
    #ifdef GL_OES_standard_derivatives
    #extension GL_OES_standard_derivatives : enable
    #endif
#endif
>>>>>>> 404c4e8e

vec4 handleAlpha(vec3 color, float alpha)
{
    #ifdef ALPHA_MODE_MASK
    if (alpha < u_alphaCutoff) {
        discard;
    }
    return vec4(color, 1.0);
    #elif defined(ALPHA_MODE_BLEND)
    return vec4(color, alpha);
    #else // OPAQUE
    return vec4(color, 1.0);
    #endif
}

void main() 
{
    czm_modelMaterial material = defaultModelMaterial();

    #ifndef CUSTOM_SHADER_REPLACE_MATERIAL
    material = materialStage(material);
    #endif

    #ifdef CUSTOM_SHADER_MODIFY_MATERIAL
    material = customShaderStage(material);
    #endif

    material = lightingStage(material);

    vec4 color = handleAlpha(material.diffuse, material.alpha);
    gl_FragColor = color;
}<|MERGE_RESOLUTION|>--- conflicted
+++ resolved
@@ -1,4 +1,9 @@
-<<<<<<< HEAD
+#if defined(HAS_NORMALS) && !defined(HAS_TANGENTS) && !defined(LIGHTING_UNLIT)
+    #ifdef GL_OES_standard_derivatives
+    #extension GL_OES_standard_derivatives : enable
+    #endif
+#endif
+
 czm_modelMaterial defaultModelMaterial()
 {
     czm_modelMaterial material;
@@ -10,13 +15,6 @@
     material.emissive = vec3(0.0);
     return material;
 }
-=======
-#if defined(HAS_NORMALS) && !defined(HAS_TANGENTS) && !defined(LIGHTING_UNLIT)
-    #ifdef GL_OES_standard_derivatives
-    #extension GL_OES_standard_derivatives : enable
-    #endif
-#endif
->>>>>>> 404c4e8e
 
 vec4 handleAlpha(vec3 color, float alpha)
 {
