/*global define*/
define(['../Core/createGuid',
        '../Core/defaultValue',
        '../Core/defined',
        '../Core/defineProperties',
        '../Core/DeveloperError',
        '../Core/Event',
        '../Core/JulianDate',
        '../Core/TimeInterval',
        './createDynamicPropertyDescriptor'
    ], function(
        createGuid,
        defaultValue,
        defined,
        defineProperties,
        DeveloperError,
        Event,
        JulianDate,
        TimeInterval,
        createDynamicPropertyDescriptor) {
    "use strict";

    var reservedPropertyNames = ['cachedAvailabilityDate', 'cachedAvailabilityValue', 'id', 'definitionChanged', //
                                 'propertyNames', 'isAvailable', 'clean', 'merge', 'addProperty', 'removeProperty'];

    /**
     * DynamicObject instances are the primary data store for processed data.
     * They are used primarily by the visualizers to create and maintain graphic
     * primitives that represent the DynamicObject's properties at a specific time.
     * @alias DynamicObject
     * @constructor
     *
     * @param {String} [id] A unique identifier for this object.  If no id is provided, a GUID is generated.
     *
     * @see Property
     * @see DynamicObjectCollection
     */
    var DynamicObject = function(id) {
        this._cachedAvailabilityDate = undefined;
        this._cachedAvailabilityValue = undefined;

        if (!defined(id)) {
            id = createGuid();
        }

        this._id = id;
        this._availability = undefined;
        this._parent = undefined;
        this._name = undefined;
        this._definitionChanged = new Event();

        this._position = undefined;
        this._positionSubscription = undefined;
        this._orientation = undefined;
        this._orientationSubscription = undefined;
        this._billboard = undefined;
        this._billboardSubscription = undefined;
        this._cone = undefined;
        this._coneSubscription = undefined;
        this._ellipsoid = undefined;
        this._ellipsoidSubscription = undefined;
        this._ellipse = undefined;
        this._ellipseSubscription = undefined;
        this._label = undefined;
        this._labelSubscription = undefined;
        this._path = undefined;
        this._pathSubscription = undefined;
        this._point = undefined;
        this._pointSubscription = undefined;
        this._polygon = undefined;
        this._polygonSubscription = undefined;
        this._polyline = undefined;
        this._polylineSubscription = undefined;
        this._pyramid = undefined;
        this._pyramidSubscription = undefined;
        this._vertexPositions = undefined;
        this._vertexPositionsSubscription = undefined;
        this._vector = undefined;
        this._vectorSubscription = undefined;
        this._viewFrom = undefined;
<<<<<<< HEAD
        this._uiShow = true;
=======
        this._viewFromSubscription = undefined;
>>>>>>> 13e215a3
        this._description = undefined;
        this._descriptionSubscription = undefined;
        this._uiShow = true;
        this._uiShowSubscription = undefined;

        this._propertyNames = ['parent', 'position', 'orientation', 'billboard', //
                               'cone', 'ellipsoid', 'ellipse', 'label', 'path', 'point', 'polygon', //
                               'polyline', 'pyramid', 'vertexPositions', 'vector', 'viewFrom', //
<<<<<<< HEAD
                               '_uiShow', 'description'];
=======
                               'uiShow', 'description'];
>>>>>>> 13e215a3
    };

    defineProperties(DynamicObject.prototype, {
        /**
         * Gets the event that is raised whenever a new property is assigned.
         * @memberof DynamicObject.prototype
         * @type {Event}
         */
        definitionChanged : {
            get : function() {
                return this._definitionChanged;
            }
        },
        /**
         * Gets the names of all properties registed on this instance.
         * @memberof DynamicObject.prototype
         * @type {Event}
         */
        propertyNames : {
            get : function() {
                return this._propertyNames;
            }
        },
        /**
         * Gets the unique ID associated with this object.
         * @memberof DynamicObject.prototype
         * @type {String}
         */
        id : {
            get : function() {
                return this._id;
            }
        },
        /**
         * Gets or sets the name of the object.  The name is intended for end-user
         * consumption and does not need to be unique.
         * @memberof DynamicObject.prototype
         * @type {String}
         */
        name : {
            configurable : false,
            get : function() {
                return this._name;
            },
            set : function(value) {
                var oldValue = this._name;
                if (oldValue !== value) {
                    this._name = value;
                    this._definitionChanged.raiseEvent(this, 'name', value, oldValue);
                }
            }
        },
        /**
         * Gets or sets a boolean value indicating if the object should be displayed.
         * This is a constant value to be used by the UI and when false, overrides
         * any value specifed by the show property.
         * @memberof DynamicObject.prototype
         * @type {Boolean}
         */
        uiShow : {
            configurable : false,
            get : function() {
                return this._uiShow;
            },
            set : function(value) {
                var oldValue = this._uiShow;
                if (oldValue !== value) {
                    this._uiShow = value;
                    this._definitionChanged.raiseEvent(this, 'uiShow', value, oldValue);
                }
            }
        },
        /**
         * Gets or sets a boolean value indicating if the object should be displayed.
         * This is a constant value to be used by the UI and when false, overrides
         * any value specifed by the show property.
         * @memberof DynamicObject.prototype
         * @type {Boolean}
         */
        uiShow : createDynamicPropertyDescriptor('uiShow', '_uiShow'),
        /**
         * The availability, if any, associated with this object.
         * If availability is undefined, it is assumed that this object's
         * other properties will return valid data for any provided time.
         * If availability exists, the objects other properties will only
         * provide valid data if queried within the given interval.
         * @memberof DynamicObject.prototype
         * @type {TimeIntervalCollection}
         */
        availability : createDynamicPropertyDescriptor('availability'),
        /**
         * Gets or sets the position.
         * @memberof DynamicObject.prototype
         * @type {PositionProperty}
         */
        position : createDynamicPropertyDescriptor('position'),
        /**
         * Gets or sets the orientation.
         * @memberof DynamicObject.prototype
         * @type {Property}
         */
        orientation : createDynamicPropertyDescriptor('orientation'),
        /**
         * Gets or sets the suggested initial offset for viewing this object
         * with the camera.  The offset is defined in the east-north-up reference frame.
         * @memberof DynamicObject.prototype
         * @type {Cartesian3}
         */
        viewFrom : createDynamicPropertyDescriptor('viewFrom'),
        /**
         * Gets or sets the billboard.
         * @memberof DynamicObject.prototype
         * @type {DynamicBillboard}
         */
        billboard : createDynamicPropertyDescriptor('billboard'),
        /**
         * Gets or sets the cone.
         * @memberof DynamicObject.prototype
         * @type {DynamicCone}
         */
        cone : createDynamicPropertyDescriptor('cone'),

        /**
         * Gets or sets the ellipsoid.
         * @memberof DynamicObject.prototype
         * @type {DynamicEllipsoid}
         */
        ellipsoid : createDynamicPropertyDescriptor('ellipsoid'),
        /**
         * Gets or sets the ellipse.
         * @memberof DynamicObject.prototype
         * @type {DynamicEllipse}
         */
        ellipse : createDynamicPropertyDescriptor('ellipse'),
        /**
         * Gets or sets the label.
         * @memberof DynamicObject.prototype
         * @type {DynamicLabel}
         */
        label : createDynamicPropertyDescriptor('label'),
        /**
         * Gets or sets the parent object.
         * @memberof DynamicObject.prototype
         * @type {DynamicObject}
         */
        parent : createDynamicPropertyDescriptor('parent'),
        /**
         * Gets or sets the path.
         * @memberof DynamicObject.prototype
         * @type {DynamicPath}
         */
        path : createDynamicPropertyDescriptor('path'),
        /**
         * Gets or sets the point graphic.
         * @memberof DynamicObject.prototype
         * @type {DynamicPoint}
         */
        point : createDynamicPropertyDescriptor('point'),
        /**
         * Gets or sets the polygon.
         * @memberof DynamicObject.prototype
         * @type {DynamicPolygon}
         */
        polygon : createDynamicPropertyDescriptor('polygon'),
        /**
         * Gets or sets the polyline.
         * @memberof DynamicObject.prototype
         * @type {DynamicPolyline}
         */
        polyline : createDynamicPropertyDescriptor('polyline'),
        /**
         * Gets or sets the pyramid.
         * @memberof DynamicObject.prototype
         * @type {DynamicPyramid}
         */
        pyramid : createDynamicPropertyDescriptor('pyramid'),
        /**
         * Gets or sets the vertex positions.
         * @memberof DynamicObject.prototype
         * @type {Property}
         */
        vertexPositions : createDynamicPropertyDescriptor('vertexPositions'),
        /**
         * Gets or sets the vector.
         * @memberof DynamicObject.prototype
         * @type {DynamicVector}
         */
        vector : createDynamicPropertyDescriptor('vector'),
        /**
         * Gets or sets the description.
         * @memberof DynamicObject.prototype
         * @type {Property}
         */
        description : createDynamicPropertyDescriptor('description')
    });

    /**
     * Given a time, returns true if this object should have data during that time.
     * @memberof DynamicObject
     *
     * @param {JulianDate} time The time to check availability for.
     * @returns true if the object should have data during the provided time, false otherwise.
     */
    DynamicObject.prototype.isAvailable = function(time) {
        //>>includeStart('debug', pragmas.debug);
        if (!defined(time)) {
            throw new DeveloperError('time is required.');
        }
        //>>includeEnd('debug');

        var availability = this._availability;
        return !defined(availability) || availability.contains(time);
    };

    /**
     * Adds a property to this object.  Once a property is added, it can be
     * observed with {@link DynamicObject.definitionChanged} and composited
     * with {@link CompositeDynamicObjectCollection}
     * @memberof DynamicObject
     *
     * @param propertyName The name of the property to add.
     *
     * @exception {DeveloperError} "propertyName" is a reserved property name.
     * @exception {DeveloperError} "propertyName" is already a registered property.
     */
    DynamicObject.prototype.addProperty = function(propertyName) {
        var propertyNames = this._propertyNames;

        //>>includeStart('debug', pragmas.debug);
        if (!defined(propertyName)) {
            throw new DeveloperError('propertyName is required.');
        }
        if (propertyNames.indexOf(propertyName) !== -1) {
            throw new DeveloperError(propertyName + ' is already a registered property.');
        }
        if (reservedPropertyNames.indexOf(propertyName) !== -1) {
            throw new DeveloperError(propertyName + ' is a reserved property name.');
        }
        //>>includeEnd('debug');

        propertyNames.push(propertyName);
        Object.defineProperty(this, propertyName, createDynamicPropertyDescriptor(propertyName, true));
    };

    /**
     * Removed a property previously added with addProperty.
     * @memberof DynamicObject
     *
     * @param propertyName The name of the property to remove.
     *
     * @exception {DeveloperError} "propertyName" is a reserved property name.
     * @exception {DeveloperError} "propertyName" is not a registered property.
     */
    DynamicObject.prototype.removeProperty = function(propertyName) {
        var propertyNames = this._propertyNames;

        //>>includeStart('debug', pragmas.debug);
        if (!defined(propertyName)) {
            throw new DeveloperError('propertyName is required.');
        }
        if (reservedPropertyNames.indexOf(propertyName) !== -1) {
            throw new DeveloperError(propertyName + ' is a reserved property name.');
        }
        if (propertyNames.indexOf(propertyName) === -1) {
            throw new DeveloperError(propertyName + ' is not a registered property.');
        }
        //>>includeEnd('debug');

        this._propertyNames.push(propertyName);
        delete this[propertyName];
    };

    /**
     * Assigns each unassigned property on this object to the value
     * of the same property on the provided source object.
     * @memberof DynamicObject
     *
     * @param {DynamicObject} source The object to be merged into this object.
     */
    DynamicObject.prototype.merge = function(source) {
        //>>includeStart('debug', pragmas.debug);
        if (!defined(source)) {
            throw new DeveloperError('source is required.');
        }
        //>>includeEnd('debug');

        //Name and availability are not Property objects and are currently handled differently.
        this.name = defaultValue(this.name, source.name);
        this.availability = defaultValue(source.availability, this.availability);

        var propertyNames = this._propertyNames;
        var propertyNamesLength = propertyNames.length;
        for ( var i = 0; i < propertyNamesLength; i++) {
            var name = propertyNames[i];
            var targetProperty = this[name];
            var sourceProperty = source[name];
            if (defined(sourceProperty)) {
                if (defined(targetProperty)) {
                    if (defined(targetProperty.merge)) {
                        targetProperty.merge(sourceProperty);
                    }
                } else if (defined(sourceProperty.merge) && defined(sourceProperty.clone)) {
                    this[name] = sourceProperty.clone();
                } else {
                    this[name] = sourceProperty;
                }
            }
        }
    };

    return DynamicObject;
});<|MERGE_RESOLUTION|>--- conflicted
+++ resolved
@@ -78,11 +78,7 @@
         this._vector = undefined;
         this._vectorSubscription = undefined;
         this._viewFrom = undefined;
-<<<<<<< HEAD
-        this._uiShow = true;
-=======
         this._viewFromSubscription = undefined;
->>>>>>> 13e215a3
         this._description = undefined;
         this._descriptionSubscription = undefined;
         this._uiShow = true;
@@ -91,11 +87,7 @@
         this._propertyNames = ['parent', 'position', 'orientation', 'billboard', //
                                'cone', 'ellipsoid', 'ellipse', 'label', 'path', 'point', 'polygon', //
                                'polyline', 'pyramid', 'vertexPositions', 'vector', 'viewFrom', //
-<<<<<<< HEAD
                                '_uiShow', 'description'];
-=======
-                               'uiShow', 'description'];
->>>>>>> 13e215a3
     };
 
     defineProperties(DynamicObject.prototype, {
@@ -145,26 +137,6 @@
                 if (oldValue !== value) {
                     this._name = value;
                     this._definitionChanged.raiseEvent(this, 'name', value, oldValue);
-                }
-            }
-        },
-        /**
-         * Gets or sets a boolean value indicating if the object should be displayed.
-         * This is a constant value to be used by the UI and when false, overrides
-         * any value specifed by the show property.
-         * @memberof DynamicObject.prototype
-         * @type {Boolean}
-         */
-        uiShow : {
-            configurable : false,
-            get : function() {
-                return this._uiShow;
-            },
-            set : function(value) {
-                var oldValue = this._uiShow;
-                if (oldValue !== value) {
-                    this._uiShow = value;
-                    this._definitionChanged.raiseEvent(this, 'uiShow', value, oldValue);
                 }
             }
         },
