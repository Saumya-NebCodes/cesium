--- conflicted
+++ resolved
@@ -39,12 +39,7 @@
     "cloc": "^2.3.3",
     "compressible": "^2.0.9",
     "compression": "^1.6.2",
-<<<<<<< HEAD
-    "eslint": "^4.0.0",
-=======
-    "electron": "^1.6.1",
     "eslint": "^5.2.0",
->>>>>>> 380bbd12
     "eslint-plugin-html": "^4.0.2",
     "event-stream": "^3.3.4",
     "express": "^4.15.0",
