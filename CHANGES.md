--- conflicted
+++ resolved
@@ -2,15 +2,13 @@
 
 ### 1.94 - 2022-06-01
 
-<<<<<<< HEAD
+##### Breaking Changes :mega:
+
+- Models and tilesets rendered with `ModelExperimental` must set `enableDebugWireframe` to true in order for `debugWireframe` to work in WebGL1. [#10344](https://github.com/CesiumGS/cesium/pull/10344)
+
 ##### Additions :tada:
 
 - Added `Cesium3DTileStyle.fromUrl` for loading a style from a url. [#10339](https://github.com/CesiumGS/cesium/pull/10339/)
-=======
-##### Breaking Changes :mega:
-
-- Models and tilesets rendered with `ModelExperimental` must set `enableDebugWireframe` to true in order for `debugWireframe` to work in WebGL1. [#10344](https://github.com/CesiumGS/cesium/pull/10344)
->>>>>>> 50752a47
 
 ##### Fixes :wrench:
 
