--- conflicted
+++ resolved
@@ -4,13 +4,9 @@
 
 ##### Fixes :wrench:
 
-<<<<<<< HEAD
-- Fixed 3D Tileset replacement refinement when leaf is empty. [#8996](https://github.com/CesiumGS/cesium/8996)
-- Fixed vertical polylines with `arcType: ArcType.RHUMB`, including lines drawn via GeoJSON. [#9028](https://github.com/CesiumGS/cesium/pull/9028)
-=======
 - Fixed 3D Tileset replacement refinement when leaf is empty. [#8996](https://github.com/CesiumGS/cesium/pull/8996)
 - Fixed a bug in the assessment of terrain tile visibility [#9033](https://github.com/CesiumGS/cesium/issues/9033)
->>>>>>> 41b25ae3
+- Fixed vertical polylines with `arcType: ArcType.RHUMB`, including lines drawn via GeoJSON. [#9028](https://github.com/CesiumGS/cesium/pull/9028)
 
 ### 1.71 - 2020-07-01
 
