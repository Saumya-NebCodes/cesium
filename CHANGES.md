# Change Log

<<<<<<< HEAD
### 1.71.1

- Add `ClippingPolygon` support.

### 1.71.0 - 2020-07-01
=======
### 1.74 - 2020-10-01

##### Additions :tada:

- Added `Matrix3.inverseTranspose` and `Matrix4.inverseTranspose`. [#9135](https://github.com/CesiumGS/cesium/pull/9135)

##### Fixes :wrench:

- Fixed an issue where the camera zooming is stuck when looking up. [#9126](https://github.com/CesiumGS/cesium/pull/9126)
- Fixed an issue where Plane doesn't rotate correctly around the main local axis. [#8268](https://github.com/CesiumGS/cesium/issues/8268)
- Fixed clipping planes with non-uniform scale. [#9135](https://github.com/CesiumGS/cesium/pull/9135)
- Fixed an issue where ground primitives would get clipped at certain camera angles. [#9114](https://github.com/CesiumGS/cesium/issues/9114)
- Fixed a bug that could cause half of the globe to disappear when setting the `terrainProvider. [#9161](https://github.com/CesiumGS/cesium/pull/9161)
- Fixed a crash when loading Cesium OSM buildings with shadows enabled. [#9172](https://github.com/CesiumGS/cesium/pull/9172)

### 1.73 - 2020-09-01

##### Breaking Changes :mega:

- Removed `MapboxApi`, which was deprecated in v1.72. Pass your access token directly to the `MapboxImageryProvider` or `MapboxStyleImageryProvider` constructors.
- Removed `BingMapsApi`, which was deprecated in v1.72. Pass your access key directly to the `BingMapsImageryProvider` or `BingMapsGeocoderService` constructors.

##### Additions :tada:

- Added support for the CSS `line-height` specifier in the `font` property of a `Label`. [#8954](https://github.com/CesiumGS/cesium/pull/8954)
- `Viewer` now has default pick handling for `Cesium3DTileFeature` data and will display its properties in the default Viewer `InfoBox` as well as set `Viewer.selectedEntity` to a transient Entity instance representing the data. [#9121](https://github.com/CesiumGS/cesium/pull/9121).

##### Fixes :wrench:

- Fixed several artifacts on mobile devices caused by using insufficient precision. [#9064](https://github.com/CesiumGS/cesium/pull/9064)
- Fixed handling of `data:` scheme for the Cesium ion logo URL. [#9085](https://github.com/CesiumGS/cesium/pull/9085)
- Fixed an issue where the boundary rectangles in `TileAvailability` are not sorted correctly, causing terrain to sometimes fail to achieve its maximum detail. [#9098](https://github.com/CesiumGS/cesium/pull/9098)
- Fixed an issue where a request for an availability tile of the reference layer is delayed because the throttle option is on. [#9099](https://github.com/CesiumGS/cesium/pull/9099)
- Fixed an issue where Node.js tooling could not resolve package.json. [#9105](https://github.com/CesiumGS/cesium/pull/9105)
- Fixed classification artifacts on some mobile devices. [#9108](https://github.com/CesiumGS/cesium/pull/9108)
- Fixed an issue where Resource silently fails to load if being used multiple times. [#9093](https://github.com/CesiumGS/cesium/issues/9093)

### 1.72 - 2020-08-03

##### Breaking Changes :mega:

- CesiumJS no longer ships with a default Mapbox access token and Mapbox imagery layers have been removed from the `BaseLayerPicker` defaults. If you are using `MapboxImageryProvider` or `MapboxStyleImageryProvider`, use `options.accessToken` when initializing the imagery provider.

##### Additions :tada:

- Added support for glTF multi-texturing via `TEXCOORD_1`. [#9075](https://github.com/CesiumGS/cesium/pull/9075)

##### Deprecated :hourglass_flowing_sand:

- `MapboxApi.defaultAccessToken` was deprecated and will be removed in CesiumJS 1.73. Pass your access token directly to the MapboxImageryProvider or MapboxStyleImageryProvider constructors.
- `BingMapsApi` was deprecated and will be removed in CesiumJS 1.73. Pass your access key directly to the BingMapsImageryProvider or BingMapsGeocoderService constructors.

##### Fixes :wrench:

- Fixed `Color.fromCssColorString` when color string contains spaces. [#9015](https://github.com/CesiumGS/cesium/issues/9015)
- Fixed 3D Tileset replacement refinement when leaf is empty. [#8996](https://github.com/CesiumGS/cesium/pull/8996)
- Fixed a bug in the assessment of terrain tile visibility [#9033](https://github.com/CesiumGS/cesium/issues/9033)
- Fixed vertical polylines with `arcType: ArcType.RHUMB`, including lines drawn via GeoJSON. [#9028](https://github.com/CesiumGS/cesium/pull/9028)
- Fixed wall rendering when underground [#9041](https://github.com/CesiumGS/cesium/pull/9041)
- Fixed issue where a side of the wall was missing if the first position and the last position were equal [#9044](https://github.com/CesiumGS/cesium/pull/9044)
- Fixed `translucencyByDistance` for label outline color [#9003](https://github.com/CesiumGS/cesium/pull/9003)
- Fixed return value for `SampledPositionProperty.removeSample` [#9017](https://github.com/CesiumGS/cesium/pull/9017)
- Fixed issue where wall doesn't have correct texture coordinates when there are duplicate positions input [#9042](https://github.com/CesiumGS/cesium/issues/9042)
- Fixed an issue where clipping planes would not clip at the correct distances on some Android devices, most commonly reproducible on devices with `Mali` GPUs that do not support float textures via WebGL [#9023](https://github.com/CesiumGS/cesium/issues/9023)

### 1.71 - 2020-07-01

##### Breaking Changes :mega:

- Updated `WallGeometry` to respect the order of positions passed in, instead of making the positions respect a counter clockwise winding order. This will only affect the look of walls with an image material. If this changed the way your wall is drawing, reverse the order of the positions. [#8955](https://github.com/CesiumGS/cesium/pull/8955/)

##### Additions :tada:

- Added `backFaceCulling` property to `Cesium3DTileset` and `Model` to support viewing the underside or interior of a tileset or model. [#8981](https://github.com/CesiumGS/cesium/pull/8981)
- Added `Ellipsoid.surfaceArea` for computing the approximate surface area of a rectangle on the surface of an ellipsoid. [#8986](https://github.com/CesiumGS/cesium/pull/8986)
- Added support for PolylineVolume in CZML. [#8841](https://github.com/CesiumGS/cesium/pull/8841)
- Added `Color.toCssHexString` for getting the CSS hex string equivalent for a color. [#8987](https://github.com/CesiumGS/cesium/pull/8987)

##### Fixes :wrench:

- Fixed issue where tileset was not playing glTF animations. [#8962](https://github.com/CesiumGS/cesium/issues/8962)
- Fixed a divide-by-zero bug in `Ellipsoid.geodeticSurfaceNormal` when given the origin as input. `undefined` is returned instead. [#8986](https://github.com/CesiumGS/cesium/pull/8986)
- Fixed error with `WallGeometry` when there were adjacent positions with very close values. [#8952](https://github.com/CesiumGS/cesium/pull/8952)
- Fixed artifact for skinned model when log depth is enabled. [#6447](https://github.com/CesiumGS/cesium/issues/6447)
- Fixed a bug where certain rhumb arc polylines would lead to a crash. [#8787](https://github.com/CesiumGS/cesium/pull/8787)
- Fixed handling of Label's backgroundColor and backgroundPadding option [#8949](https://github.com/CesiumGS/cesium/pull/8949)
- Fixed several bugs when rendering CesiumJS in a WebGL 2 context. [#797](https://github.com/CesiumGS/cesium/issues/797)
- Fixed a bug where switching from perspective to orthographic caused triangles to overlap each other incorrectly. [#8346](https://github.com/CesiumGS/cesium/issues/8346)
- Fixed a bug where switching to orthographic camera on the first frame caused the zoom level to be incorrect. [#8853](https://github.com/CesiumGS/cesium/pull/8853)
- Fixed `scene.pickFromRay` intersection inaccuracies. [#8439](https://github.com/CesiumGS/cesium/issues/8439)
- Fixed a bug where a null or undefined name property passed to the `Entity` constructor would throw an exception.[#8832](https://github.com/CesiumGS/cesium/pull/8832)
- Fixed JSDoc and TypeScript type definitions for `ScreenSpaceEventHandler.getInputAction` which listed incorrect return type. [#9002](https://github.com/CesiumGS/cesium/pull/9002)
- Improved the style of the error panel. [#8739](https://github.com/CesiumGS/cesium/issues/8739)
- Fixed animation widget SVG icons not appearing in iOS 13.5.1. [#8993](https://github.com/CesiumGS/cesium/pull/8993)

### 1.70.1 - 2020-06-10
>>>>>>> b2d72073

##### Additions :tada:

- Add a `toString` method to the `Resource` class in case an instance gets logged as a string. [#8722](https://github.com/CesiumGS/cesium/issues/8722)
- Exposed `Transforms.rotationMatrixFromPositionVelocity` method from Cesium's private API. [#8927](https://github.com/CesiumGS/cesium/issues/8927)

##### Fixes :wrench:

- Fixed JSDoc and TypeScript type definitions for all `ImageryProvider` types, which were missing `defaultNightAlpha` and `defaultDayAlpha` properties. [#8908](https://github.com/CesiumGS/cesium/pull/8908)
- Fixed JSDoc and TypeScript for `MaterialProperty`, which were missing the ability to take primitive types in their constructor. [#8904](https://github.com/CesiumGS/cesium/pull/8904)
- Fixed JSDoc and TypeScript type definitions to allow the creation of `GeometryInstance` instances using `XXXGeometry` classes. [#8941](https://github.com/CesiumGS/cesium/pull/8941).
- Fixed JSDoc and TypeScript for `buildModuleUrl`, which was accidentally excluded from the official CesiumJS API. [#8923](https://github.com/CesiumGS/cesium/pull/8923)
- Fixed JSDoc and TypeScript type definitions for `EllipsoidGeodesic` which incorrectly listed `result` as required. [#8904](https://github.com/CesiumGS/cesium/pull/8904)
- Fixed JSDoc and TypeScript type definitions for `EllipsoidTangentPlane.fromPoints`, which takes an array of `Cartesian3`, not a single instance. [#8928](https://github.com/CesiumGS/cesium/pull/8928)
- Fixed JSDoc and TypeScript type definitions for `EntityCollection.getById` and `CompositeEntityCollection.getById`, which can both return undefined. [#8928](https://github.com/CesiumGS/cesium/pull/8928)
- Fixed JSDoc and TypeScript type definitions for `Viewer` options parameters.
- Fixed a memory leak where some 3D Tiles requests were being unintentionally retained after the requests were cancelled. [#8843](https://github.com/CesiumGS/cesium/pull/8843)
- Fixed a bug with handling of PixelFormat's flipY. [#8893](https://github.com/CesiumGS/cesium/pull/8893)

### 1.70.0 - 2020-06-01

##### Major Announcements :loudspeaker:

- All Cesium ion users now have access to Cesium OSM Buildings - a 3D buildings layer covering the entire world built with OpenStreetMap building data, available as 3D Tiles. Read more about it [on our blog](https://cesium.com/blog/2020/06/01/cesium-osm-buildings/).
  - [Explore it on Sandcastle](https://sandcastle.cesium.com/index.html?src=Cesium%20OSM%20Buildings.html).
  - Add it to your CesiumJS app: `viewer.scene.primitives.add(Cesium.createOsmBuildings())`.
  - Contains per-feature data like building name, address, and much more. [Read more about the available properties](https://cesium.com/content/cesium-osm-buildings/).
- CesiumJS now ships with official TypeScript type definitions! [#8878](https://github.com/CesiumGS/cesium/pull/8878)
  - If you import CesiumJS as a module, the new definitions will automatically be used by TypeScript and related tooling.
  - If you import individual CesiumJS source files directly, you'll need to add `"types": ["cesium"]` in your tsconfig.json in order for the definitions to be used.
  - If you’re using your own custom definitions and you’re not yet ready to switch, you can delete `Source/Cesium.d.ts` after install.
  - See our [blog post](https://cesium.com/blog/2020/06/01/cesiumjs-tsd/) for more information and a technical overview of how it all works.
- CesiumJS now supports underground rendering with globe translucency! [#8726](https://github.com/CesiumGS/cesium/pull/8726)
  - Added options for controlling globe translucency through the new [`GlobeTranslucency`](https://cesium.com/docs/cesiumjs-ref-doc/GlobeTranslucency.html) object including front face alpha, back face alpha, and a translucency rectangle.
  - Added `Globe.undergroundColor` and `Globe.undergroundColorAlphaByDistance` for controlling how the back side of the globe is rendered when the camera is underground or the globe is translucent. [#8867](https://github.com/CesiumGS/cesium/pull/8867)
  - Improved camera controls when the camera is underground. [#8811](https://github.com/CesiumGS/cesium/pull/8811)
  - Sandcastle examples: [Globe Translucency](https://sandcastle.cesium.com/?src=Globe%20Translucency.html), [Globe Interior](https://sandcastle.cesium.com/?src=Globe%20Interior.html), and [Underground Color](https://sandcastle.cesium.com/?src=Underground%20Color.html&label=All)

##### Additions :tada:

- Our API reference documentation has received dozens of fixes and improvements, largely due to the TypeScript effort.
- Added `Cesium3DTileset.extensions` to get the extensions property from the tileset JSON. [#8829](https://github.com/CesiumGS/cesium/pull/8829)
- Added `Camera.completeFlight`, which causes the current camera flight to immediately jump to the final destination and call its complete callback. [#8788](https://github.com/CesiumGS/cesium/pull/8788)
- Added `nightAlpha` and `dayAlpha` properties to `ImageryLayer` to control alpha separately for the night and day sides of the globe. [#8868](https://github.com/CesiumGS/cesium/pull/8868)
- Added `SkyAtmosphere.perFragmentAtmosphere` to switch between per-vertex and per-fragment atmosphere shading. [#8866](https://github.com/CesiumGS/cesium/pull/8866)
- Added a new sandcastle example to show how to add fog using a `PostProcessStage` [#8798](https://github.com/CesiumGS/cesium/pull/8798)
- Added `frustumSplits` option to `DebugCameraPrimitive`. [8849](https://github.com/CesiumGS/cesium/pull/8849)
- Supported `#rgba` and `#rrggbbaa` formats in `Color.fromCssColorString`. [8873](https://github.com/CesiumGS/cesium/pull/8873)

##### Fixes :wrench:

- Fixed a bug that could cause rendering of a glTF model to become corrupt when switching from a Uint16 to a Uint32 index buffer to accomodate new vertices added for edge outlining. [#8820](https://github.com/CesiumGS/cesium/pull/8820)
- Fixed a bug where a removed billboard could prevent changing of the `TerrainProvider`. [#8766](https://github.com/CesiumGS/cesium/pull/8766)
- Fixed an issue with 3D Tiles point cloud styling where `${feature.propertyName}` and `${feature["propertyName"]}` syntax would cause a crash. Also fixed an issue where property names with non-alphanumeric characters would crash. [#8785](https://github.com/CesiumGS/cesium/pull/8785)
- Fixed a bug where `DebugCameraPrimitive` was ignoring the near and far planes of the `Camera`. [#8848](https://github.com/CesiumGS/cesium/issues/8848)
- Fixed sky atmosphere artifacts below the horizon. [#8866](https://github.com/CesiumGS/cesium/pull/8866)
- Fixed ground primitives in orthographic mode. [#5110](https://github.com/CesiumGS/cesium/issues/5110)
- Fixed the depth plane in orthographic mode. This improves the quality of polylines and other primitives that are rendered near the horizon. [8858](https://github.com/CesiumGS/cesium/pull/8858)

### 1.69.0 - 2020-05-01

##### Breaking Changes :mega:

- The property `Scene.sunColor` has been removed. Use `scene.light.color` and `scene.light.intensity` instead. [#8774](https://github.com/CesiumGS/cesium/pull/8774)
- Removed `isArray`. Use the native `Array.isArray` function instead. [#8779](https://github.com/CesiumGS/cesium/pull/8779)

##### Additions :tada:

- Added `RequestScheduler` to the public API; this allows users to have more control over the requests made by CesiumJS. [#8384](https://github.com/CesiumGS/cesium/issues/8384)
- Added support for high-quality edges on solid geometry in glTF models. [#8776](https://github.com/CesiumGS/cesium/pull/8776)
- Added `Scene.cameraUnderground` for checking whether the camera is underneath the globe. [#8765](https://github.com/CesiumGS/cesium/pull/8765)

##### Fixes :wrench:

- Fixed several problems with polylines when the logarithmic depth buffer is enabled, which is the default on most systems. [#8706](https://github.com/CesiumGS/cesium/pull/8706)
- Fixed a bug with very long view ranges requiring multiple frustums even with the logarithmic depth buffer enabled. Previously, such scenes could resolve depth incorrectly. [#8727](https://github.com/CesiumGS/cesium/pull/8727)
- Fixed an issue with glTF skinning support where an optional property `skeleton` was considered required by Cesium. [#8175](https://github.com/CesiumGS/cesium/issues/8175)
- Fixed an issue with clamping of non-looped glTF animations. Subscribers to animation `update` events should expect one additional event firing as an animation stops. [#7387](https://github.com/CesiumGS/cesium/issues/7387)
- Geometry instance floats now work for high precision floats on newer iOS devices. [#8805](https://github.com/CesiumGS/cesium/pull/8805)
- Fixed a bug where the elevation contour material's alpha was not being applied. [#8749](https://github.com/CesiumGS/cesium/pull/8749)
- Fix potential memory leak when destroying `CesiumWidget` instances. [#8591](https://github.com/CesiumGS/cesium/pull/8591)
- Fixed displaying the Cesium ion icon when running in an Android, iOS or UWP WebView. [#8758](https://github.com/CesiumGS/cesium/pull/8758)

### 1.68.0 - 2020-04-01

##### Additions :tada:

- Added basic underground rendering support. When the camera is underground the globe will be rendered as a solid surface and underground entities will not be culled. [#8572](https://github.com/AnalyticalGraphicsInc/cesium/pull/8572)
- The `CesiumUnminified` build now includes sourcemaps. [#8572](https://github.com/CesiumGS/cesium/pull/8659)
- Added glTF `STEP` animation interpolation. [#8786](https://github.com/CesiumGS/cesium/pull/8786)
- Added the ability to edit CesiumJS shaders on-the-fly using the [SpectorJS](https://spector.babylonjs.com/) Shader Editor. [#8608](https://github.com/CesiumGS/cesium/pull/8608)

##### Fixes :wrench:

- Cesium can now be used in Node.JS 12 and later, with or without `--experimental-modules`. It can still be used in earlier versions as well. [#8572](https://github.com/CesiumGS/cesium/pull/8659)
- Interacting with the Cesium canvas will now blur the previously focused element. This prevents unintended modification of input elements when interacting with the globe. [#8662](https://github.com/CesiumGS/cesium/pull/8662)
- `TileMapServiceImageryProvider` will now force `minimumLevel` to 0 if the `tilemapresource.xml` metadata request fails and the `rectangle` is too large for the given detail level [#8448](https://github.com/AnalyticalGraphicsInc/cesium/pull/8448)
- Fixed ground atmosphere rendering when using a smaller ellipsoid. [#8683](https://github.com/CesiumGS/cesium/issues/8683)
- Fixed globe incorrectly occluding objects when using a smaller ellipsoid. [#7124](https://github.com/CesiumGS/cesium/issues/7124)
- Fixed a regression introduced in 1.67 which caused overlapping colored ground geometry to have visual artifacts. [#8694](https://github.com/CesiumGS/cesium/pull/8694)
- Fixed a clipping problem when viewing a polyline up close with the logarithmic depth buffer enabled, which is the default on most systems. [#8703](https://github.com/CesiumGS/cesium/pull/8703)

### 1.67.0 - 2020-03-02

##### Breaking Changes :mega:

- `Cesium3DTileset.skipLevelOfDetail` is now `false` by default. [#8631](https://github.com/CesiumGS/cesium/pull/8631)
- glTF models are now rendered using the `LEQUALS` depth test function instead of `LESS`. This means that when geometry overlaps, the _later_ geometry will be visible above the earlier, where previously the opposite was true. We believe this is a more sensible default, and makes it easier to render e.g. outlined buildings with glTF. [#8646](https://github.com/CesiumGS/cesium/pull/8646)

##### Additions :tada:

- Massively improved performance of clamped Entity ground geometry with dynamic colors. [#8630](https://github.com/CesiumGS/cesium/pull/8630)
- Added `Entity.tileset` for loading a 3D Tiles tileset via the Entity API using the new `Cesium3DTilesetGraphics` class. [#8580](https://github.com/CesiumGS/cesium/pull/8580)
- Added `tileset.uri`, `tileset.show`, and `tileset.maximumScreenSpaceError` properties to CZML processing for loading 3D Tiles. [#8580](https://github.com/CesiumGS/cesium/pull/8580)
- Added `Color.lerp` for linearly interpolating between two RGB colors. [#8607](https://github.com/CesiumGS/cesium/pull/8607)
- `CesiumTerrainProvider` now supports terrain tiles using a `WebMercatorTilingScheme` by specifying `"projection": "EPSG:3857"` in `layer.json`. It also now supports numbering tiles from the North instead of the South by specifying `"scheme": "slippyMap"` in `layer.json`. [#8563](https://github.com/CesiumGS/cesium/pull/8563)
- Added basic support for `isNaN`, `isFinite`, `null`, and `undefined` in the 3D Tiles styling GLSL backend for point clouds. [#8621](https://github.com/CesiumGS/cesium/pull/8621)
- Added `sizeInMeters` to `ParticleSystem`. [#7746](https://github.com/CesiumGS/cesium/pull/7746)

##### Fixes :wrench:

- Fixed a bug that caused large, nearby geometry to be clipped when using a logarithmic depth buffer, which is the default on most systems. [#8600](https://github.com/CesiumGS/cesium/pull/8600)
- Fixed a bug where tiles would not load if the camera was tracking a moving tileset. [#8598](https://github.com/CesiumGS/cesium/pull/8598)
- Fixed a bug where applying a new 3D Tiles style during a flight would not update all existing tiles. [#8622](https://github.com/CesiumGS/cesium/pull/8622)
- Fixed a bug where Cartesian vectors could not be packed to typed arrays [#8568](https://github.com/CesiumGS/cesium/pull/8568)
- Updated knockout from 3.5.0 to 3.5.1. [#8424](https://github.com/CesiumGS/cesium/pull/8424)
- Cesium's local development server now works in Node 12 & 13 [#8648](https://github.com/CesiumGS/cesium/pull/8648)

##### Deprecated :hourglass_flowing_sand:

- The `isArray` function has been deprecated and will be removed in Cesium 1.69. Use the native `Array.isArray` function instead. [#8526](https://github.com/CesiumGS/cesium/pull/8526)

### 1.66.0 - 2020-02-03

##### Deprecated :hourglass_flowing_sand:

- The property `Scene.sunColor` has been deprecated and will be removed in Cesium 1.69. Use `scene.light.color` and `scene.light.intensity` instead. [#8493](https://github.com/CesiumGS/cesium/pull/8493)

##### Additions :tada:

- `useBrowserRecommendedResolution` flag in `Viewer` and `CesiumWidget` now defaults to `true`. This ensures Cesium rendering is fast and smooth by default across all devices. Set it to `false` to always render at native device resolution instead at the cost of performance on under-powered devices. [#8548](https://github.com/CesiumGS/cesium/pull/8548)
- Cesium now creates a WebGL context with a `powerPreference` value of `high-performance`. Some browsers use this setting to enable a second, more powerful, GPU. You can set it back to `default`, or opt-in to `low-power` mode, by passing the context option when creating a `Viewer` or `CesiumWidget` instance:

```js
var viewer = new Viewer("cesiumContainer", {
  contextOptions: {
    webgl: {
      powerPreference: "default",
    },
  },
});
```

- Added more customization to Cesium's lighting system. [#8493](https://github.com/CesiumGS/cesium/pull/8493)
  - Added `Light`, `DirectionalLight`, and `SunLight` classes for creating custom light sources.
  - Added `Scene.light` for setting the scene's light source, which defaults to a `SunLight`.
  - Added `Globe.dynamicAtmosphereLighting` for enabling lighting effects on atmosphere and fog, such as day/night transitions. It is true by default but may be set to false if the atmosphere should stay unchanged regardless of the scene's light direction.
  - Added `Globe.dynamicAtmosphereLightingFromSun` for using the sun direction instead of the scene's light direction when `Globe.dynamicAtmosphereLighting` is enabled. See the moonlight example in the [Lighting Sandcastle example](https://cesiumjs.org/Cesium/Apps/Sandcastle/?src=Lighting.html).
  - Primitives and the globe are now shaded with the scene light's color.
- Updated SampleData models to glTF 2.0. [#7802](https://github.com/CesiumGS/cesium/issues/7802)
- Added `Globe.showSkirts` to support the ability to hide terrain skirts when viewing terrain from below the surface. [#8489](https://github.com/CesiumGS/cesium/pull/8489)
- Added `minificationFilter` and `magnificationFilter` options to `Material` to control texture filtering. [#8473](https://github.com/CesiumGS/cesium/pull/8473)
- Updated [earcut](https://github.com/mapbox/earcut) to 2.2.1. [#8528](https://github.com/CesiumGS/cesium/pull/8528)
- Added a font cache to improve label performance. [#8537](https://github.com/CesiumGS/cesium/pull/8537)

##### Fixes :wrench:

- Fixed a bug where the camera could go underground during mouse navigation. [#8504](https://github.com/CesiumGS/cesium/pull/8504)
- Fixed a bug where rapidly updating a `PolylineCollection` could result in an `instanceIndex` is out of range error. [#8546](https://github.com/CesiumGS/cesium/pull/8546)
- Fixed issue where `RequestScheduler` double-counted image requests made via `createImageBitmap`. [#8162](https://github.com/CesiumGS/cesium/issues/8162)
- Reduced Cesium bundle size by avoiding unnecessarily importing `Cesium3DTileset` in `Picking.js`. [#8532](https://github.com/CesiumGS/cesium/pull/8532)
- Fixed a bug where files with backslashes were not loaded in KMZ files. [#8533](https://github.com/CesiumGS/cesium/pull/8533)
- Fixed WebGL warning message about `EXT_float_blend` being implicitly enabled. [#8534](https://github.com/CesiumGS/cesium/pull/8534)
- Fixed a bug where toggling point cloud classification visibility would result in a grey screen on Linux / Nvidia. [#8538](https://github.com/CesiumGS/cesium/pull/8538)
- Fixed a bug where a point in a `PointPrimitiveCollection` was rendered in the middle of the screen instead of being clipped. [#8542](https://github.com/CesiumGS/cesium/pull/8542)
- Fixed a crash when deleting and re-creating polylines from CZML. `ReferenceProperty` now returns undefined when the target entity or property does not exist, instead of throwing. [#8544](https://github.com/CesiumGS/cesium/pull/8544)
- Fixed terrain tile picking in the Cesium Inspector. [#8567](https://github.com/CesiumGS/cesium/pull/8567)
- Fixed a crash that could occur when an entity was deleted while the corresponding `Primitive` was being created asynchronously. [#8569](https://github.com/CesiumGS/cesium/pull/8569)
- Fixed a crash when calling `camera.lookAt` with the origin (0, 0, 0) as the target. This could happen when looking at a tileset with the origin as its center. [#8571](https://github.com/CesiumGS/cesium/pull/8571)
- Fixed a bug where `camera.viewBoundingSphere` was modifying the `offset` parameter. [#8438](https://github.com/CesiumGS/cesium/pull/8438)
- Fixed a crash when creating a plane with both position and normal on the Z-axis. [#8576](https://github.com/CesiumGS/cesium/pull/8576)
- Fixed `BoundingSphere.projectTo2D` when the bounding sphere’s center is at the origin. [#8482](https://github.com/CesiumGS/cesium/pull/8482)

### 1.65.0 - 2020-01-06

##### Breaking Changes :mega:

- `OrthographicFrustum.getPixelDimensions`, `OrthographicOffCenterFrustum.getPixelDimensions`, `PerspectiveFrustum.getPixelDimensions`, and `PerspectiveOffCenterFrustum.getPixelDimensions` now require a `pixelRatio` argument before the `result` argument. The previous function definition has been deprecated since 1.63. [#8320](https://github.com/CesiumGS/cesium/pull/8320)
- The function `Matrix4.getRotation` has been renamed to `Matrix4.getMatrix3`. `Matrix4.getRotation` has been deprecated since 1.62. [#8183](https://github.com/CesiumGS/cesium/pull/8183)
- `createTileMapServiceImageryProvider` and `createOpenStreetMapImageryProvider` have been removed. Instead, pass the same options to `new TileMapServiceImageryProvider` and `new OpenStreetMapImageryProvider` respectively. The old functions have been deprecated since 1.62. [#8174](https://github.com/CesiumGS/cesium/pull/8174)

##### Additions :tada:

- Added `Globe.backFaceCulling` to support viewing terrain from below the surface. [#8470](https://github.com/CesiumGS/cesium/pull/8470)

##### Fixes :wrench:

- Fixed Geocoder auto-complete suggestions when hosted inside Web Components. [#8425](https://github.com/CesiumGS/cesium/pull/8425)
- Fixed terrain tile culling problems when under ellipsoid. [#8397](https://github.com/CesiumGS/cesium/pull/8397)
- Fixed primitive culling when below the ellipsoid but above terrain. [#8398](https://github.com/CesiumGS/cesium/pull/8398)
- Improved the translucency calculation for the Water material type. [#8455](https://github.com/CesiumGS/cesium/pull/8455)
- Fixed bounding volume calculation for `GroundPrimitive`. [#4883](https://github.com/CesiumGS/cesium/issues/4483)
- Fixed `OrientedBoundingBox.fromRectangle` for rectangles with width greater than 180 degrees. [#8475](https://github.com/CesiumGS/cesium/pull/8475)
- Fixed globe picking so that it returns the closest intersecting triangle instead of the first intersecting triangle. [#8390](https://github.com/CesiumGS/cesium/pull/8390)
- Fixed horizon culling issues with large root tiles. [#8487](https://github.com/CesiumGS/cesium/pull/8487)
- Fixed a lighting bug affecting Macs with Intel integrated graphics where glTF 2.0 PBR models with double sided materials would have flipped normals. [#8494](https://github.com/CesiumGS/cesium/pull/8494)

### 1.64.0 - 2019-12-02

##### Fixes :wrench:

- Fixed an issue in image based lighting where an invalid environment map would silently fail. [#8303](https://github.com/CesiumGS/cesium/pull/8303)
- Various small internal improvements

### 1.63.1 - 2019-11-06

##### Fixes :wrench:

- Fixed regression in 1.63 where ground atmosphere and labels rendered incorrectly on displays with `window.devicePixelRatio` greater than 1.0. [#8351](https://github.com/CesiumGS/cesium/pull/8351)
- Fixed regression in 1.63 where some primitives would show through the globe when log depth is disabled. [#8368](https://github.com/CesiumGS/cesium/pull/8368)

### 1.63 - 2019-11-01

##### Major Announcements :loudspeaker:

- Cesium has migrated to ES6 modules. This may or may not be a breaking change for your application depending on how you use Cesium. See our [blog post](https://cesium.com/blog/2019/10/31/cesiumjs-es6/) for the full details.
- We’ve consolidated all of our website content from cesiumjs.org and cesium.com into one home on cesium.com. Here’s where you can now find:
  - [Sandcastle](https://sandcastle.cesium.com) - `https://sandcastle.cesium.com`
  - [API Docs](https://cesium.com/docs/cesiumjs-ref-doc/) - `https://cesium.com/docs/cesiumjs-ref-doc/`
  - [Downloads](https://cesium.com/downloads/) - `https://cesium.com/downloads/`
  - Hosted releases can be found at `https://cesium.com/downloads/cesiumjs/releases/<CesiumJS Version Number>/Build/Cesium/Cesium.js`
  - See our [blog post](https://cesium.com/blog/2019/10/15/cesiumjs-migration/) for more information.

##### Additions :tada:

- Decreased Web Workers bundle size by a factor of 10, from 8384KB (2624KB gzipped) to 863KB (225KB gzipped). This makes Cesium load faster, especially on low-end devices and slower network connections.
- Added full UTF-8 support to labels, greatly improving support for non-latin alphabets and emoji. [#7280](https://github.com/CesiumGS/cesium/pull/7280)
- Added `"type": "module"` to package.json to take advantage of native ES6 module support in newer versions of Node.js. This also enables module-based front-end development for tooling that relies on Node.js module resolution.
- The combined `Build/Cesium/Cesium.js` and `Build/CesiumUnminified/Cesium.js` have been upgraded from IIFE to UMD modules that support IIFE, AMD, and commonjs.
- Added `pixelRatio` parameter to `OrthographicFrustum.getPixelDimensions`, `OrthographicOffCenterFrustum.getPixelDimensions`, `PerspectiveFrustum.getPixelDimensions`, and `PerspectiveOffCenterFrustum.getPixelDimensions`. Pass in `scene.pixelRatio` for dimensions in CSS pixel units or `1.0` for dimensions in native device pixel units. [#8237](https://github.com/CesiumGS/cesium/pull/8237)

##### Fixes :wrench:

- Fixed css pixel usage for polylines, point clouds, models, primitives, and post-processing. [#8113](https://github.com/CesiumGS/cesium/issues/8113)
- Fixed a bug where `scene.sampleHeightMostDetailed` and `scene.clampToHeightMostDetailed` would not resolve in request render mode. [#8281](https://github.com/CesiumGS/cesium/issues/8281)
- Fixed seam artifacts when log depth is disabled, `scene.globe.depthTestAgainstTerrain` is false, and primitives are under the globe. [#8205](https://github.com/CesiumGS/cesium/pull/8205)
- Fix dynamic ellipsoids using `innerRadii`, `minimumClock`, `maximumClock`, `minimumCone` or `maximumCone`. [#8277](https://github.com/CesiumGS/cesium/pull/8277)
- Fixed rendering billboard collections containing more than 65536 billboards. [#8325](https://github.com/CesiumGS/cesium/pull/8325)

##### Deprecated :hourglass_flowing_sand:

- `OrthographicFrustum.getPixelDimensions`, `OrthographicOffCenterFrustum.getPixelDimensions`, `PerspectiveFrustum.getPixelDimensions`, and `PerspectiveOffCenterFrustum.getPixelDimensions` now take a `pixelRatio` argument before the `result` argument. The previous function definition will no longer work in 1.65. [#8237](https://github.com/CesiumGS/cesium/pull/8237)

### 1.62 - 2019-10-01

##### Deprecated :hourglass_flowing_sand:

- `createTileMapServiceImageryProvider` and `createOpenStreetMapImageryProvider` have been deprecated and will be removed in Cesium 1.65. Instead, pass the same options to `new TileMapServiceImageryProvider` and `new OpenStreetMapImageryProvider` respectively.
- The function `Matrix4.getRotation` has been deprecated and renamed to `Matrix4.getMatrix3`. `Matrix4.getRotation` will be removed in version 1.65.

##### Additions :tada:

- Added ability to create partial ellipsoids using both the Entity API and CZML. New ellipsoid geometry properties: `innerRadii`, `minimumClock`, `maximumClock`, `minimumCone`, and `maximumCone`. This affects both `EllipsoidGeometry` and `EllipsoidOutlineGeometry`. See the updated [Sandcastle example](https://cesiumjs.org/Cesium/Apps/Sandcastle/?src=Partial%20Ellipsoids.html&label=Geometries). [#5995](https://github.com/CesiumGS/cesium/pull/5995)
- Added `useBrowserRecommendedResolution` flag to `Viewer` and `CesiumWidget`. When true, Cesium renders at CSS pixel resolution instead of native device resolution. This replaces the workaround in the 1.61 change list. [8215](https://github.com/CesiumGS/cesium/issues/8215)
- Added `TileMapResourceImageryProvider` and `OpenStreetMapImageryProvider` classes to improve API consistency: [#4812](https://github.com/CesiumGS/cesium/issues/4812)
- Added `credit` parameter to `CzmlDataSource`, `GeoJsonDataSource`, `KmlDataSource` and `Model`. [#8173](https://github.com/CesiumGS/cesium/pull/8173)
- Added `Matrix3.getRotation` to get the rotational component of a matrix with scaling removed. [#8182](https://github.com/CesiumGS/cesium/pull/8182)

##### Fixes :wrench:

- Fixed labels not showing for individual entities in data sources when clustering is enabled. [#6087](https://github.com/CesiumGS/cesium/issues/6087)
- Fixed an issue where polygons, corridors, rectangles, and ellipses on terrain would not render on some mobile devices. [#6739](https://github.com/CesiumGS/cesium/issues/6739)
- Fixed a bug where GlobeSurfaceTile would not render the tile until all layers completed loading causing globe to appear to hang. [#7974](https://github.com/CesiumGS/cesium/issues/7974)
- Spread out KMl loading across multiple frames to prevent freezing. [#8195](https://github.com/CesiumGS/cesium/pull/8195)
- Fixed a bug where extruded polygons would sometimes be missing segments. [#8035](https://github.com/CesiumGS/cesium/pull/8035)
- Made pixel sizes consistent for polylines and point clouds when rendering at different pixel ratios. [#8113](https://github.com/CesiumGS/cesium/issues/8113)
- `Camera.flyTo` flies to the correct location in 2D when the destination crosses the international date line [#7909](https://github.com/CesiumGS/cesium/pull/7909)
- Fixed 3D tiles style coloring when multiple tilesets are in the scene [#8051](https://github.com/CesiumGS/cesium/pull/8051)
- 3D Tiles geometric error now correctly scales with transform. [#8182](https://github.com/CesiumGS/cesium/pull/8182)
- Fixed per-feature post processing from sometimes selecting the wrong feature. [#7929](https://github.com/CesiumGS/cesium/pull/7929)
- Fixed a bug where dynamic polylines did not use the given arcType. [#8191](https://github.com/CesiumGS/cesium/issues/8191)
- Fixed atmosphere brightness when High Dynamic Range is disabled. [#8149](https://github.com/CesiumGS/cesium/issues/8149)
- Fixed brightness levels for procedural Image Based Lighting. [#7803](https://github.com/CesiumGS/cesium/issues/7803)
- Fixed alpha equation for `BlendingState.ALPHA_BLEND` and `BlendingState.ADDITIVE_BLEND`. [#8202](https://github.com/CesiumGS/cesium/pull/8202)
- Improved display of tile coordinates for `TileCoordinatesImageryProvider` [#8131](https://github.com/CesiumGS/cesium/pull/8131)
- Reduced size of approximateTerrainHeights.json [#7959](https://github.com/CesiumGS/cesium/pull/7959)
- Fixed undefined `quadDetails` error from zooming into the map really close. [#8011](https://github.com/CesiumGS/cesium/pull/8011)
- Fixed a crash for 3D Tiles that have zero volume. [#7945](https://github.com/CesiumGS/cesium/pull/7945)
- Fixed relative-to-center check, `depthFailAppearance` resource freeing for `Primitive` [#8044](https://github.com/CesiumGS/cesium/pull/8044)

### 1.61 - 2019-09-03

##### Additions :tada:

- Added optional `index` parameter to `PrimitiveCollection.add`. [#8041](https://github.com/CesiumGS/cesium/pull/8041)
- Cesium now renders at native device resolution by default instead of CSS pixel resolution, to go back to the old behavior, set `viewer.resolutionScale = 1.0 / window.devicePixelRatio`. [#8082](https://github.com/CesiumGS/cesium/issues/8082)
- Added `getByName` method to `DataSourceCollection` allowing to retrieve `DataSource`s by their name property from the collection

##### Fixes :wrench:

- Disable FXAA by default. To re-enable, set `scene.postProcessStages.fxaa.enabled = true` [#7875](https://github.com/CesiumGS/cesium/issues/7875)
- Fixed a crash when a glTF model used `KHR_texture_transform` without a sampler defined. [#7916](https://github.com/CesiumGS/cesium/issues/7916)
- Fixed post-processing selection filtering to work for bloom. [#7984](https://github.com/CesiumGS/cesium/issues/7984)
- Disabled HDR by default to improve visual quality in most standard use cases. Set `viewer.scene.highDynamicRange = true` to re-enable. [#7966](https://github.com/CesiumGS/cesium/issues/7966)
- Fixed a bug that causes hidden point primitives to still appear on some operating systems. [#8043](https://github.com/CesiumGS/cesium/issues/8043)
- Fix negative altitude altitude handling in `GoogleEarthEnterpriseTerrainProvider`. [#8109](https://github.com/CesiumGS/cesium/pull/8109)
- Fixed issue where KTX or CRN files would not be properly identified. [#7979](https://github.com/CesiumGS/cesium/issues/7979)
- Fixed multiple globe materials making the globe darker. [#7726](https://github.com/CesiumGS/cesium/issues/7726)

### 1.60 - 2019-08-01

##### Additions :tada:

- Reworked label rendering to use signed distance fields (SDF) for crisper text. [#7730](https://github.com/CesiumGS/cesium/pull/7730)
- Added a [new Sandcastle example](https://cesiumjs.org/Cesium/Build/Apps/Sandcastle/?src=Labels%20SDF.html) to showcase the new SDF labels.
- Added support for polygon holes to CZML. [#7991](https://github.com/CesiumGS/cesium/pull/7991)
- Added `totalScale` property to `Label` which is the total scale of the label taking into account the label's scale and the relative size of the desired font compared to the generated glyph size.

##### Fixes :wrench:

- Fixed crash when using ArcGIS terrain with clipping planes. [#7998](https://github.com/CesiumGS/cesium/pull/7998)
- `PolygonGraphics.hierarchy` now converts constant array values to a `PolygonHierarchy` when set, so code that accesses the value of the property can rely on it always being a `PolygonHierarchy`.
- Fixed a bug with lengthwise texture coordinates in the first segment of ground polylines, as observed in some WebGL implementations such as Chrome on Linux. [#8017](https://github.com/CesiumGS/cesium/issues/8017)

### 1.59 - 2019-07-01

##### Additions :tada:

- Adds `ArcGISTiledElevationTerrainProvider` to support LERC encoded terrain from ArcGIS ImageServer. [#7940](https://github.com/CesiumGS/cesium/pull/7940)
- Added CZML support for `heightReference` to `box`, `cylinder`, and `ellipsoid`, and added CZML support for `classificationType` to `corridor`, `ellipse`, `polygon`, `polyline`, and `rectangle`. [#7899](https://github.com/CesiumGS/cesium/pull/7899)
- Adds `exportKML` function to export `Entity` instances with Point, Billboard, Model, Label, Polyline and Polygon graphics. [#7921](https://github.com/CesiumGS/cesium/pull/7921)
- Added support for new Mapbox Style API. [#7698](https://github.com/CesiumGS/cesium/pull/7698)
- Added support for the [AGI_articulations](https://github.com/KhronosGroup/glTF/tree/master/extensions/2.0/Vendor/AGI_articulations) vendor extension of glTF 2.0 to the Entity API and CZML. [#7907](https://github.com/CesiumGS/cesium/pull/7907)

##### Fixes :wrench:

- Fixed a bug that caused missing segments for ground polylines with coplanar points over large distances and problems with polylines containing duplicate points. [#7885](https://github.com/CesiumGS/cesium//pull/7885)
- Fixed a bug where billboards were not pickable when zoomed out completely in 2D View. [#7908](https://github.com/CesiumGS/cesium/pull/7908)
- Fixed a bug where image requests that returned HTTP code 204 would prevent any future request from succeeding on browsers that supported ImageBitmap. [#7914](https://github.com/CesiumGS/cesium/pull/7914/)
- Fixed polyline colors when `scene.highDynamicRange` is enabled. [#7924](https://github.com/CesiumGS/cesium/pull/7924)
- Fixed a bug in the inspector where the min/max height values of a picked tile were undefined. [#7904](https://github.com/CesiumGS/cesium/pull/7904)
- Fixed `Math.factorial` to return the correct values. (https://github.com/CesiumGS/cesium/pull/7969)
- Fixed a bug that caused 3D models to appear darker on Android devices. [#7944](https://github.com/CesiumGS/cesium/pull/7944)

### 1.58.1 - 2018-06-03

_This is an npm-only release to fix a publishing issue_.

### 1.58 - 2019-06-03

##### Additions :tada:

- Added support for new `BingMapsStyle` values `ROAD_ON_DEMAND` and `AERIAL_WITH_LABELS_ON_DEMAND`. The older versions of these, `ROAD` and `AERIAL_WITH_LABELS`, have been deprecated by Bing. [#7808](https://github.com/CesiumGS/cesium/pull/7808)
- Added syntax to delete data from existing properties via CZML. [#7818](https://github.com/CesiumGS/cesium/pull/7818)
- Added `checkerboard` material to CZML. [#7845](https://github.com/CesiumGS/cesium/pull/7845)
- `BingMapsImageryProvider` now uses `DiscardEmptyTileImagePolicy` by default to detect missing tiles as zero-length responses instead of inspecting pixel values. [#7810](https://github.com/CesiumGS/cesium/pull/7810)
- Added support for the [AGI_articulations](https://github.com/KhronosGroup/glTF/tree/master/extensions/2.0/Vendor/AGI_articulations) vendor extension of glTF 2.0 to the Model primitive graphics API. [#7835](https://github.com/CesiumGS/cesium/pull/7835)
- Reduce the number of Bing transactions and ion Bing sessions used when destroying and recreating the same imagery layer to 1. [#7848](https://github.com/CesiumGS/cesium/pull/7848)

##### Fixes :wrench:

- Fixed an edge case where Cesium would provide ion access token credentials to non-ion servers if the actual asset entrypoint was being hosted by ion. [#7839](https://github.com/CesiumGS/cesium/pull/7839)
- Fixed a bug that caused Cesium to request non-existent tiles for terrain tilesets lacking tile availability, i.e. a `layer.json` file.
- Fixed memory leak when removing entities that had a `HeightReference` of `CLAMP_TO_GROUND` or `RELATIVE_TO_GROUND`. This includes when removing a `DataSource`.
- Fixed 3D Tiles credits not being shown in the data attribution box. [#7877](https://github.com/CesiumGS/cesium/pull/7877)

### 1.57 - 2019-05-01

##### Additions :tada:

- Improved 3D Tiles streaming performance, resulting in ~67% camera tour load time reduction, ~44% camera tour load count reduction. And for general camera movement, ~20% load time reduction with ~27% tile load count reduction. Tile load priority changed to focus on loading tiles in the center of the screen first. Added the following tileset optimizations, which unless stated otherwise are enabled by default. [#7774](https://github.com/CesiumGS/cesium/pull/7774)
  - Added `Cesium3DTileset.cullRequestsWhileMoving` option to ignore requests for tiles that will likely be out-of-view due to the camera's movement when they come back from the server.
  - Added `Cesium3DTileset.cullRequestsWhileMovingMultiplier` option to act as a multiplier when used in culling requests while moving. Larger is more aggressive culling, smaller less aggressive culling.
  - Added `Cesium3DTileset.preloadFlightDestinations` option to preload tiles at the camera's flight destination while the camera is in flight.
  - Added `Cesium3DTileset.preferLeaves` option to prefer loading of leaves. Good for additive refinement point clouds. Set to `false` by default.
  - Added `Cesium3DTileset.progressiveResolutionHeightFraction` option to load tiles at a smaller resolution first. This can help get a quick layer of tiles down while full resolution tiles continue to load.
  - Added `Cesium3DTileset.foveatedScreenSpaceError` option to prioritize loading tiles in the center of the screen.
  - Added `Cesium3DTileset.foveatedConeSize` option to control the cone size that determines which tiles are deferred for loading. Tiles outside the cone are potentially deferred.
  - Added `Cesium3DTileset.foveatedMinimumScreenSpaceErrorRelaxation` option to control the starting screen space error relaxation for tiles outside the foveated cone.
  - Added `Cesium3DTileset.foveatedInterpolationCallback` option to control how screen space error threshold is interpolated for tiles outside the foveated cone.
  - Added `Cesium3DTileset.foveatedTimeDelay` option to control how long in seconds to wait after the camera stops moving before deferred tiles start loading in.
- Added new parameter to `PolylineGlowMaterial` called `taperPower`, that works similar to the existing `glowPower` parameter, to taper the back of the line away. [#7626](https://github.com/CesiumGS/cesium/pull/7626)
- Added `Cesium3DTileset.preloadWhenHidden` tileset option to preload tiles when `tileset.show` is false. Loads tiles as if the tileset is visible but does not render them. [#7774](https://github.com/CesiumGS/cesium/pull/7774)
- Added support for the `KHR_texture_transform` glTF extension. [#7549](https://github.com/CesiumGS/cesium/pull/7549)
- Added functions to remove samples from `SampledProperty` and `SampledPositionProperty`. [#7723](https://github.com/CesiumGS/cesium/pull/7723)
- Added support for color-to-alpha with a threshold on imagery layers. [#7727](https://github.com/CesiumGS/cesium/pull/7727)
- Add CZML processing for `heightReference` and `extrudedHeightReference` for geoemtry types that support it.
- `CesiumMath.toSNorm` documentation changed to reflect the function's implementation. [#7774](https://github.com/CesiumGS/cesium/pull/7774)
- Added `CesiumMath.normalize` to convert a scalar value in an arbitrary range to a scalar in the range [0.0, 1.0]. [#7774](https://github.com/CesiumGS/cesium/pull/7774)

##### Fixes :wrench:

- Fixed an error when loading the same glTF model in two separate viewers. [#7688](https://github.com/CesiumGS/cesium/issues/7688)
- Fixed an error where `clampToHeightMostDetailed` or `sampleHeightMostDetailed` would crash if entities were created when the promise resolved. [#7690](https://github.com/CesiumGS/cesium/pull/7690)
- Fixed an issue with compositing merged entity availability. [#7717](https://github.com/CesiumGS/cesium/issues/7717)
- Fixed an error where many imagery layers within a single tile would cause parts of the tile to render as black on some platforms. [#7649](https://github.com/CesiumGS/cesium/issues/7649)
- Fixed a bug that could cause terrain with a single, global root tile (e.g. that uses `WebMercatorTilingScheme`) to be culled unexpectedly in some views. [#7702](https://github.com/CesiumGS/cesium/issues/7702)
- Fixed a problem where instanced 3D models were incorrectly lit when using physically based materials. [#7775](https://github.com/CesiumGS/cesium/issues/7775)
- Fixed a bug where glTF models with certain blend modes were rendered incorrectly in browsers that support ImageBitmap. [#7795](https://github.com/CesiumGS/cesium/issues/7795)

### 1.56.1 - 2019-04-02

##### Additions :tada:

- `Resource.fetchImage` now takes a `preferImageBitmap` option to use `createImageBitmap` when supported to move image decode off the main thread. This option defaults to `false`.

##### Breaking Changes :mega:

- The following breaking changes are relative to 1.56. The `Resource.fetchImage` behavior is now identical to 1.55 and earlier.
  - Changed `Resource.fetchImage` back to return an `Image` by default, instead of an `ImageBitmap` when supported. Note that an `ImageBitmap` cannot be flipped during texture upload. Instead, set `flipY : true` during fetch to flip it.
  - Changed the default `flipY` option in `Resource.fetchImage` to false. This only has an effect when ImageBitmap is used.

### 1.56 - 2019-04-01

##### Breaking Changes :mega:

- `Resource.fetchImage` now returns an `ImageBitmap` instead of `Image` when supported. This allows for decoding images while fetching using `createImageBitmap` to greatly speed up texture upload and decrease frame drops when loading models with large textures. [#7579](https://github.com/CesiumGS/cesium/pull/7579)
- `Cesium3DTileStyle.style` now has an empty `Object` as its default value, instead of `undefined`. [#7567](https://github.com/CesiumGS/cesium/issues/7567)
- `Scene.clampToHeight` now takes an optional `width` argument before the `result` argument. [#7693](https://github.com/CesiumGS/cesium/pull/7693)
- In the `Resource` class, `addQueryParameters` and `addTemplateValues` have been removed. Please use `setQueryParameters` and `setTemplateValues` instead. [#7695](https://github.com/CesiumGS/cesium/issues/7695)

##### Deprecated :hourglass_flowing_sand:

- `Resource.fetchImage` now takes an options object. Use `resource.fetchImage({ preferBlob: true })` instead of `resource.fetchImage(true)`. The previous function definition will no longer work in 1.57. [#7579](https://github.com/CesiumGS/cesium/pull/7579)

##### Additions :tada:

- Added support for touch and hold gesture. The touch and hold delay can be customized by updating `ScreenSpaceEventHandler.touchHoldDelayMilliseconds`. [#7286](https://github.com/CesiumGS/cesium/pull/7286)
- `Resource.fetchImage` now has a `flipY` option to vertically flip an image during fetch & decode. It is only valid when `ImageBitmapOptions` is supported by the browser. [#7579](https://github.com/CesiumGS/cesium/pull/7579)
- Added `backFaceCulling` and `normalShading` options to `PointCloudShading`. Both options are only applicable for point clouds containing normals. [#7399](https://github.com/CesiumGS/cesium/pull/7399)
- `Cesium3DTileStyle.style` reacts to updates and represents the current state of the style. [#7567](https://github.com/CesiumGS/cesium/issues/7567)

##### Fixes :wrench:

- Fixed the value for `BlendFunction.ONE_MINUS_CONSTANT_COLOR`. [#7624](https://github.com/CesiumGS/cesium/pull/7624)
- Fixed `HeadingPitchRoll.pitch` being `NaN` when using `.fromQuaternion` due to a rounding error for pitches close to +/- 90°. [#7654](https://github.com/CesiumGS/cesium/pull/7654)
- Fixed a type of crash caused by the camera being rotated through terrain. [#6783](https://github.com/CesiumGS/cesium/issues/6783)
- Fixed an error in `Resource` when used with template replacements using numeric keys. [#7668](https://github.com/CesiumGS/cesium/pull/7668)
- Fixed an error in `Cesium3DTilePointFeature` where `anchorLineColor` used the same color instance instead of cloning the color [#7686](https://github.com/CesiumGS/cesium/pull/7686)

### 1.55 - 2019-03-01

##### Breaking Changes :mega:

- `czm_materialInput.slope` is now an angle in radians between 0 and pi/2 (flat to vertical), rather than a projected length 1 to 0 (flat to vertical).

##### Additions :tada:

- Updated terrain and imagery rendering, resulting in terrain/imagery loading ~33% faster and using ~33% less data [#7061](https://github.com/CesiumGS/cesium/pull/7061)
- `czm_materialInput.aspect` was added as an angle in radians between 0 and 2pi (east, north, west to south).
- Added CZML `arcType` support for `polyline` and `polygon`, which supersedes `followSurface`. `followSurface` is still supported for compatibility with existing documents. [#7582](https://github.com/CesiumGS/cesium/pull/7582)

##### Fixes :wrench:

- Fixed an issue where models would cause a crash on load if some primitives were Draco encoded and others were not. [#7383](https://github.com/CesiumGS/cesium/issues/7383)
- Fixed an issue where RTL labels not reversing correctly non alphabetic characters [#7501](https://github.com/CesiumGS/cesium/pull/7501)
- Fixed Node.js support for the `Resource` class and any functionality using it internally.
- Fixed an issue where some ground polygons crossing the Prime Meridian would have incorrect bounding rectangles. [#7533](https://github.com/CesiumGS/cesium/pull/7533)
- Fixed an issue where polygons on terrain using rhumb lines where being rendered incorrectly. [#7538](https://github.com/CesiumGS/cesium/pulls/7538)
- Fixed an issue with `EllipsoidRhumbLines.findIntersectionWithLongitude` when longitude was IDL. [#7551](https://github.com/CesiumGS/cesium/issues/7551)
- Fixed model silhouette colors when rendering with high dynamic range. [#7563](https://github.com/CesiumGS/cesium/pull/7563)
- Fixed an issue with ground polylines on globes that use ellipsoids other than WGS84. [#7552](https://github.com/CesiumGS/cesium/issues/7552)
- Fixed an issue where Draco compressed models with RGB per-vertex color would not load in Cesium. [#7576](https://github.com/CesiumGS/cesium/issues/7576)
- Fixed an issue where the outline geometry for extruded Polygons didn't calculate the correct indices. [#7599](https://github.com/CesiumGS/cesium/issues/7599)

### 1.54 - 2019-02-01

##### Highlights :sparkler:

- Added support for polylines and textured entities on 3D Tiles. [#7437](https://github.com/CesiumGS/cesium/pull/7437) and [#7434](https://github.com/CesiumGS/cesium/pull/7434)
- Added support for loading models and 3D tilesets with WebP images using the [`EXT_texture_webp`](https://github.com/KhronosGroup/glTF/blob/master/extensions/2.0/Vendor/EXT_texture_webp/README.md) glTF extension. [#7486](https://github.com/CesiumGS/cesium/pull/7486)
- Added support for rhumb lines to polygon and polyline geometries. [#7492](https://github.com/CesiumGS/cesium/pull/7492)

##### Breaking Changes :mega:

- Billboards with `HeightReference.CLAMP_TO_GROUND` are now clamped to both terrain and 3D Tiles. [#7434](https://github.com/CesiumGS/cesium/pull/7434)
- The default `classificationType` for `GroundPrimitive`, `CorridorGraphics`, `EllipseGraphics`, `PolygonGraphics` and `RectangleGraphics` is now `ClassificationType.BOTH`. [#7434](https://github.com/CesiumGS/cesium/pull/7434)
- The properties `ModelAnimation.speedup` and `ModelAnimationCollection.speedup` have been removed. Use `ModelAnimation.multiplier` and `ModelAnimationCollection.multiplier` respectively instead. [#7494](https://github.com/CesiumGS/cesium/issues/7394)

##### Deprecated :hourglass_flowing_sand:

- `Scene.clampToHeight` now takes an optional `width` argument before the `result` argument. The previous function definition will no longer work in 1.56. [#7287](https://github.com/CesiumGS/cesium/pull/7287)
- `PolylineGeometry.followSurface` has been superceded by `PolylineGeometry.arcType`. The previous definition will no longer work in 1.57. Replace `followSurface: false` with `arcType: Cesium.ArcType.NONE` and `followSurface: true` with `arcType: Cesium.ArcType.GEODESIC`. [#7492](https://github.com/CesiumGS/cesium/pull/7492)
- `SimplePolylineGeometry.followSurface` has been superceded by `SimplePolylineGeometry.arcType`. The previous definition will no longer work in 1.57. Replace `followSurface: false` with `arcType: Cesium.ArcType.NONE` and `followSurface: true` with `arcType: Cesium.ArcType.GEODESIC`. [#7492](https://github.com/CesiumGS/cesium/pull/7492)

##### Additions :tada:

- Added support for textured ground entities (entities with unspecified `height`) and `GroundPrimitives` on 3D Tiles. [#7434](https://github.com/CesiumGS/cesium/pull/7434)
- Added support for polylines on 3D Tiles. [#7437](https://github.com/CesiumGS/cesium/pull/7437)
- Added `classificationType` property to `PolylineGraphics` and `GroundPolylinePrimitive` which specifies whether a polyline clamped to ground should be clamped to terrain, 3D Tiles, or both. [#7437](https://github.com/CesiumGS/cesium/pull/7437)
- Added the ability to specify the width of the intersection volume for `Scene.sampleHeight`, `Scene.clampToHeight`, `Scene.sampleHeightMostDetailed`, and `Scene.clampToHeightMostDetailed`. [#7287](https://github.com/CesiumGS/cesium/pull/7287)
- Added a [new Sandcastle example](https://cesiumjs.org/Cesium/Build/Apps/Sandcastle/?src=Time%20Dynamic%20Wheels.html) on using `nodeTransformations` to rotate a model's wheels based on its velocity. [#7361](https://github.com/CesiumGS/cesium/pull/7361)
- Added a [new Sandcastle example](https://cesiumjs.org/Cesium/Build/Apps/Sandcastle/?src=Polylines%20on%203D%20Tiles.html) for drawing polylines on 3D Tiles [#7522](https://github.com/CesiumGS/cesium/pull/7522)
- Added `EllipsoidRhumbLine` class as a rhumb line counterpart to `EllipsoidGeodesic`. [#7484](https://github.com/CesiumGS/cesium/pull/7484)
- Added rhumb line support to `PolygonGeometry`, `PolygonOutlineGeometry`, `PolylineGeometry`, `GroundPolylineGeometry`, and `SimplePolylineGeometry`. [#7492](https://github.com/CesiumGS/cesium/pull/7492)
- When using Cesium in Node.js, we now use the combined and minified version for improved performance unless `NODE_ENV` is specifically set to `development`.
- Improved the performance of `QuantizedMeshTerrainData.interpolateHeight`. [#7508](https://github.com/CesiumGS/cesium/pull/7508)
- Added support for glTF models with WebP textures using the `EXT_texture_webp` extension. [#7486](https://github.com/CesiumGS/cesium/pull/7486)

##### Fixes :wrench:

- Fixed 3D Tiles performance regression. [#7482](https://github.com/CesiumGS/cesium/pull/7482)
- Fixed an issue where classification primitives with the `CESIUM_3D_TILE` classification type would render on terrain. [#7422](https://github.com/CesiumGS/cesium/pull/7422)
- Fixed an issue where 3D Tiles would show through the globe. [#7422](https://github.com/CesiumGS/cesium/pull/7422)
- Fixed crash when entity geometry show value is an interval that only covered part of the entity availability range [#7458](https://github.com/CesiumGS/cesium/pull/7458)
- Fix rectangle positions at the north and south poles. [#7451](https://github.com/CesiumGS/cesium/pull/7451)
- Fixed image size issue when using multiple particle systems. [#7412](https://github.com/CesiumGS/cesium/pull/7412)
- Fixed Sandcastle's "Open in New Window" button not displaying imagery due to blob URI limitations. [#7250](https://github.com/CesiumGS/cesium/pull/7250)
- Fixed an issue where setting `scene.globe.cartographicLimitRectangle` to `undefined` would cause a crash. [#7477](https://github.com/CesiumGS/cesium/issues/7477)
- Fixed `PrimitiveCollection.removeAll` to no longer `contain` removed primitives. [#7491](https://github.com/CesiumGS/cesium/pull/7491)
- Fixed `GeoJsonDataSource` to use polygons and polylines that use rhumb lines. [#7492](https://github.com/CesiumGS/cesium/pull/7492)
- Fixed an issue where some ground polygons would be cut off along circles of latitude. [#7507](https://github.com/CesiumGS/cesium/issues/7507)
- Fixed an issue that would cause IE 11 to crash when enabling image-based lighting. [#7485](https://github.com/CesiumGS/cesium/issues/7485)

### 1.53 - 2019-01-02

##### Additions :tada:

- Added image-based lighting for PBR models and 3D Tiles. [#7172](https://github.com/CesiumGS/cesium/pull/7172)
  - `Scene.specularEnvironmentMaps` is a url to a KTX file that contains the specular environment map and convoluted mipmaps for image-based lighting of all PBR models in the scene.
  - `Scene.sphericalHarmonicCoefficients` is an array of 9 `Cartesian3` spherical harmonics coefficients for the diffuse irradiance of all PBR models in the scene.
  - The `specularEnvironmentMaps` and `sphericalHarmonicCoefficients` properties of `Model` and `Cesium3DTileset` can be used to override the values from the scene for specific models and tilesets.
  - The `luminanceAtZenith` property of `Model` and `Cesium3DTileset` adjusts the luminance of the procedural image-based lighting.
- Double click away from an entity to un-track it [#7285](https://github.com/CesiumGS/cesium/pull/7285)

##### Fixes :wrench:

- Fixed 3D Tiles visibility checking when running multiple passes within the same frame. [#7289](https://github.com/CesiumGS/cesium/pull/7289)
- Fixed contrast on imagery layers. [#7382](https://github.com/CesiumGS/cesium/issues/7382)
- Fixed rendering transparent background color when `highDynamicRange` is enabled. [#7427](https://github.com/CesiumGS/cesium/issues/7427)
- Fixed translucent geometry when `highDynamicRange` is toggled. [#7451](https://github.com/CesiumGS/cesium/pull/7451)

### 1.52 - 2018-12-03

##### Breaking Changes :mega:

- `TerrainProviders` that implement `availability` must now also implement the `loadTileDataAvailability` method.

##### Deprecated :hourglass_flowing_sand:

- The property `ModelAnimation.speedup` has been deprecated and renamed to `ModelAnimation.multiplier`. `speedup` will be removed in version 1.54. [#7393](https://github.com/CesiumGS/cesium/pull/7393)

##### Additions :tada:

- Added functions to get the most detailed height of 3D Tiles on-screen or off-screen. [#7115](https://github.com/CesiumGS/cesium/pull/7115)
  - Added `Scene.sampleHeightMostDetailed`, an asynchronous version of `Scene.sampleHeight` that uses the maximum level of detail for 3D Tiles.
  - Added `Scene.clampToHeightMostDetailed`, an asynchronous version of `Scene.clampToHeight` that uses the maximum level of detail for 3D Tiles.
- Added support for high dynamic range rendering. It is enabled by default when supported, but can be disabled with `Scene.highDynamicRange`. [#7017](https://github.com/CesiumGS/cesium/pull/7017)
- Added `Scene.invertClassificationSupported` for checking if invert classification is supported.
- Added `computeLineSegmentLineSegmentIntersection` to `Intersections2D`. [#7228](https://github.com/CesiumGS/Cesium/pull/7228)
- Added ability to load availability progressively from a quantized mesh extension instead of upfront. This will speed up load time and reduce memory usage. [#7196](https://github.com/CesiumGS/cesium/pull/7196)
- Added the ability to apply styles to 3D Tilesets that don't contain features. [#7255](https://github.com/CesiumGS/Cesium/pull/7255)

##### Fixes :wrench:

- Fixed issue causing polyline to look wavy depending on the position of the camera [#7209](https://github.com/CesiumGS/cesium/pull/7209)
- Fixed translucency issues for dynamic geometry entities. [#7364](https://github.com/CesiumGS/cesium/issues/7364)

### 1.51 - 2018-11-01

##### Additions :tada:

- Added WMS-T (time) support in WebMapServiceImageryProvider [#2581](https://github.com/CesiumGS/cesium/issues/2581)
- Added `cutoutRectangle` to `ImageryLayer`, which allows cutting out rectangular areas in imagery layers to reveal underlying imagery. [#7056](https://github.com/CesiumGS/cesium/pull/7056)
- Added `atmosphereHueShift`, `atmosphereSaturationShift`, and `atmosphereBrightnessShift` properties to `Globe` which shift the color of the ground atmosphere to match the hue, saturation, and brightness shifts of the sky atmosphere. [#4195](https://github.com/CesiumGS/cesium/issues/4195)
- Shrink minified and gzipped Cesium.js by 27 KB (~3.7%) by delay loading seldom-used third-party dependencies. [#7140](https://github.com/CesiumGS/cesium/pull/7140)
- Added `lightColor` property to `Cesium3DTileset`, `Model`, and `ModelGraphics` to change the intensity of the light used when shading model. [#7025](https://github.com/CesiumGS/cesium/pull/7025)
- Added `imageBasedLightingFactor` property to `Cesium3DTileset`, `Model`, and `ModelGraphics` to scale the diffuse and specular image-based lighting contributions to the final color. [#7025](https://github.com/CesiumGS/cesium/pull/7025)
- Added per-feature selection to the 3D Tiles BIM Sandcastle example. [#7181](https://github.com/CesiumGS/cesium/pull/7181)
- Added `Transforms.fixedFrameToHeadingPitchRoll`, a helper function for extracting a `HeadingPitchRoll` from a fixed frame transform. [#7164](https://github.com/CesiumGS/cesium/pull/7164)
- Added `Ray.clone`. [#7174](https://github.com/CesiumGS/cesium/pull/7174)

##### Fixes :wrench:

- Fixed issue removing geometry entities with different materials. [#7163](https://github.com/CesiumGS/cesium/pull/7163)
- Fixed texture coordinate calculation for polygon entities with `perPositionHeight`. [#7188](https://github.com/CesiumGS/cesium/pull/7188)
- Fixed crash when updating polyline attributes twice in one frame. [#7155](https://github.com/CesiumGS/cesium/pull/7155)
- Fixed entity visibility issue related to setting an entity show property and altering or adding entity geometry. [#7156](https://github.com/CesiumGS/cesium/pull/7156)
- Fixed an issue where dynamic Entities on terrain would cause a crash in platforms that do not support depth textures such as Internet Explorer. [#7103](https://github.com/CesiumGS/cesium/issues/7103)
- Fixed an issue that would cause a crash when removing a post process stage. [#7210](https://github.com/CesiumGS/cesium/issues/7210)
- Fixed an issue where `pickPosition` would return incorrect results when called after `sampleHeight` or `clampToHeight`. [#7113](https://github.com/CesiumGS/cesium/pull/7113)
- Fixed an issue where `sampleHeight` and `clampToHeight` would crash if picking a primitive that doesn't write depth. [#7120](https://github.com/CesiumGS/cesium/issues/7120)
- Fixed a crash when using `BingMapsGeocoderService`. [#7143](https://github.com/CesiumGS/cesium/issues/7143)
- Fixed accuracy of rotation matrix generated by `VelocityOrientationProperty`. [#6641](https://github.com/CesiumGS/cesium/pull/6641)
- Fixed clipping plane crash when adding a plane to an empty collection. [#7168](https://github.com/CesiumGS/cesium/pull/7168)
- Fixed clipping planes on tilesets not taking into account the tileset model matrix. [#7182](https://github.com/CesiumGS/cesium/pull/7182)
- Fixed incorrect rendering of models using the `KHR_materials_common` lights extension. [#7206](https://github.com/CesiumGS/cesium/pull/7206)

### 1.50 - 2018-10-01

##### Breaking Changes :mega:

- Clipping planes on tilesets now use the root tile's transform, or the root tile's bounding sphere if a transform is not defined. [#7034](https://github.com/CesiumGS/cesium/pull/7034)
  - This is to make clipping planes' coordinates always relative to the object they're attached to. So if you were positioning the clipping planes as in the example below, this is no longer necessary:
  ```javascript
  clippingPlanes.modelMatrix = Cesium.Transforms.eastNorthUpToFixedFrame(
    tileset.boundingSphere.center
  );
  ```
  - This also fixes several issues with clipping planes not using the correct transform for tilesets with children.

##### Additions :tada:

- Initial support for clamping to 3D Tiles. [#6934](https://github.com/CesiumGS/cesium/pull/6934)
  - Added `Scene.sampleHeight` to get the height of geometry in the scene. May be used to clamp objects to the globe, 3D Tiles, or primitives in the scene.
  - Added `Scene.clampToHeight` to clamp a cartesian position to the scene geometry.
  - Requires depth texture support (`WEBGL_depth_texture` or `WEBKIT_WEBGL_depth_texture`). Added `Scene.sampleHeightSupported` and `Scene.clampToHeightSupported` functions for checking if height sampling is supported.
- Added `Cesium3DTileset.initialTilesLoaded` to indicate that all tiles in the initial view are loaded. [#6934](https://github.com/CesiumGS/cesium/pull/6934)
- Added support for glTF extension [KHR_materials_pbrSpecularGlossiness](https://github.com/KhronosGroup/glTF/tree/master/extensions/2.0/Khronos/KHR_materials_pbrSpecularGlossiness) [#7006](https://github.com/CesiumGS/cesium/pull/7006).
- Added support for glTF extension [KHR_materials_unlit](https://github.com/KhronosGroup/glTF/tree/master/extensions/2.0/Khronos/KHR_materials_unlit) [#6977](https://github.com/CesiumGS/cesium/pull/6977).
- Added support for glTF extensions [KHR_techniques_webgl](https://github.com/KhronosGroup/glTF/tree/master/extensions/2.0/Khronos/KHR_techniques_webgl) and [KHR_blend](https://github.com/KhronosGroup/glTF/pull/1302). [#6805](https://github.com/CesiumGS/cesium/pull/6805)
- Update [gltf-pipeline](https://github.com/CesiumGS/gltf-pipeline/) to 2.0. [#6805](https://github.com/CesiumGS/cesium/pull/6805)
- Added `cartographicLimitRectangle` to `Globe`. Use this to limit terrain and imagery to a specific `Rectangle` area. [#6987](https://github.com/CesiumGS/cesium/pull/6987)
- Added `OpenCageGeocoderService`, which provides geocoding via [OpenCage](https://opencagedata.com/). [#7015](https://github.com/CesiumGS/cesium/pull/7015)
- Added ground atmosphere lighting in 3D. This can be toggled with `Globe.showGroundAtmosphere`. [6877](https://github.com/CesiumGS/cesium/pull/6877)
  - Added `Globe.nightFadeOutDistance` and `Globe.nightFadeInDistance` to configure when ground atmosphere night lighting fades in and out. [6877](https://github.com/CesiumGS/cesium/pull/6877)
- Added `onStop` event to `Clock` that fires each time stopTime is reached. [#7066](https://github.com/CesiumGS/cesium/pull/7066)

##### Fixes :wrench:

- Fixed picking for overlapping translucent primitives. [#7039](https://github.com/CesiumGS/cesium/pull/7039)
- Fixed an issue in the 3D Tiles traversal where tilesets would render with mixed level of detail if an external tileset was visible but its root tile was not. [#7099](https://github.com/CesiumGS/cesium/pull/7099)
- Fixed an issue in the 3D Tiles traversal where external tilesets would not always traverse to their root tile. [#7035](https://github.com/CesiumGS/cesium/pull/7035)
- Fixed an issue in the 3D Tiles traversal where empty tiles would be selected instead of their nearest loaded ancestors. [#7011](https://github.com/CesiumGS/cesium/pull/7011)
- Fixed an issue where scaling near zero with an model animation could cause rendering to stop. [#6954](https://github.com/CesiumGS/cesium/pull/6954)
- Fixed bug where credits weren't displaying correctly if more than one viewer was initialized [#6965](expect(https://github.com/CesiumGS/cesium/issues/6965)
- Fixed entity show issues. [#7048](https://github.com/CesiumGS/cesium/issues/7048)
- Fixed a bug where polylines on terrain covering very large portions of the globe would cull incorrectly in 3d-only scenes. [#7043](https://github.com/CesiumGS/cesium/issues/7043)
- Fixed bug causing crash on entity geometry material change. [#7047](https://github.com/CesiumGS/cesium/pull/7047)
- Fixed MIME type behavior for `Resource` requests in recent versions of Edge [#7085](https://github.com/CesiumGS/cesium/issues/7085).

### 1.49 - 2018-09-04

##### Breaking Changes :mega:

- Removed `ClippingPlaneCollection.clone`. [#6872](https://github.com/CesiumGS/cesium/pull/6872)
- Changed `Globe.pick` to return a position in ECEF coordinates regardless of the current scene mode. This will only effect you if you were working around a bug to make `Globe.pick` work in 2D and Columbus View. Use `Globe.pickWorldCoordinates` to get the position in world coordinates that correlate to the current scene mode. [#6859](https://github.com/CesiumGS/cesium/pull/6859)
- Removed the unused `frameState` parameter in `evaluate` and `evaluateColor` functions in `Expression`, `StyleExpression`, `ConditionsExpression` and all other places that call the functions. [#6890](https://github.com/CesiumGS/cesium/pull/6890)
- Removed `PostProcessStageLibrary.createLensFlarStage`. Use `PostProcessStageLibrary.createLensFlareStage` instead. [#6972](https://github.com/CesiumGS/cesium/pull/6972)
- Removed `Scene.fxaa`. Use `Scene.postProcessStages.fxaa.enabled` instead. [#6980](https://github.com/CesiumGS/cesium/pull/6980)

##### Additions :tada:

- Added `heightReference` to `BoxGraphics`, `CylinderGraphics` and `EllipsoidGraphics`, which can be used to clamp these entity types to terrain. [#6932](https://github.com/CesiumGS/cesium/pull/6932)
- Added `GeocoderViewModel.destinationFound` for specifying a function that is called upon a successful geocode. The default behavior is to fly to the destination found by the geocoder. [#6915](https://github.com/CesiumGS/cesium/pull/6915)
- Added `ClippingPlaneCollection.planeAdded` and `ClippingPlaneCollection.planeRemoved` events. `planeAdded` is raised when a new plane is added to the collection and `planeRemoved` is raised when a plane is removed. [#6875](https://github.com/CesiumGS/cesium/pull/6875)
- Added `Matrix4.setScale` for setting the scale on an affine transformation matrix [#6888](https://github.com/CesiumGS/cesium/pull/6888)
- Added optional `width` and `height` to `Scene.drillPick` for specifying a search area. [#6922](https://github.com/CesiumGS/cesium/pull/6922)
- Added `Cesium3DTileset.root` for getting the root tile of a tileset. [#6944](https://github.com/CesiumGS/cesium/pull/6944)
- Added `Cesium3DTileset.extras` and `Cesium3DTile.extras` for getting application specific metadata from 3D Tiles. [#6974](https://github.com/CesiumGS/cesium/pull/6974)

##### Fixes :wrench:

- Several performance improvements and fixes to the 3D Tiles traversal code. [#6390](https://github.com/CesiumGS/cesium/pull/6390)
  - Improved load performance when `skipLevelOfDetail` is false.
  - Fixed a bug that caused some skipped tiles to load when `skipLevelOfDetail` is true.
  - Fixed pick statistics in the 3D Tiles Inspector.
  - Fixed drawing of debug labels for external tilesets.
  - Fixed drawing of debug outlines for empty tiles.
- The Geocoder widget now takes terrain altitude into account when calculating its final destination. [#6876](https://github.com/CesiumGS/cesium/pull/6876)
- The Viewer widget now takes terrain altitude into account when zooming or flying to imagery layers. [#6895](https://github.com/CesiumGS/cesium/pull/6895)
- Fixed Firefox camera control issues with mouse and touch events. [#6372](https://github.com/CesiumGS/cesium/issues/6372)
- Fixed `getPickRay` in 2D. [#2480](https://github.com/CesiumGS/cesium/issues/2480)
- Fixed `Globe.pick` for 2D and Columbus View. [#6859](https://github.com/CesiumGS/cesium/pull/6859)
- Fixed imagery layer feature picking in 2D and Columbus view. [#6859](https://github.com/CesiumGS/cesium/pull/6859)
- Fixed intermittent ground clamping issues for all entity types that use a height reference. [#6930](https://github.com/CesiumGS/cesium/pull/6930)
- Fixed bug that caused a new `ClippingPlaneCollection` to be created every frame when used with a model entity. [#6872](https://github.com/CesiumGS/cesium/pull/6872)
- Improved `Plane` entities so they are better aligned with the globe surface. [#6887](https://github.com/CesiumGS/cesium/pull/6887)
- Fixed crash when rendering translucent objects when all shadow maps in the scene set `fromLightSource` to false. [#6883](https://github.com/CesiumGS/cesium/pull/6883)
- Fixed night shading in 2D and Columbus view. [#4122](https://github.com/CesiumGS/cesium/issues/4122)
- Fixed model loading failure when a glTF 2.0 primitive does not have a material. [6906](https://github.com/CesiumGS/cesium/pull/6906)
- Fixed a crash when setting show to `false` on a polyline clamped to the ground. [#6912](https://github.com/CesiumGS/cesium/issues/6912)
- Fixed a bug where `Cesium3DTileset` wasn't using the correct `tilesetVersion`. [#6933](https://github.com/CesiumGS/cesium/pull/6933)
- Fixed crash that happened when calling `scene.pick` after setting a new terrain provider. [#6918](https://github.com/CesiumGS/cesium/pull/6918)
- Fixed an issue that caused the browser to hang when using `drillPick` on a polyline clamped to the ground. [6907](https://github.com/CesiumGS/cesium/issues/6907)
- Fixed an issue where color wasn't updated properly for polylines clamped to ground. [#6927](https://github.com/CesiumGS/cesium/pull/6927)
- Fixed an excessive memory use bug that occurred when a data URI was used to specify a glTF model. [#6928](https://github.com/CesiumGS/cesium/issues/6928)
- Fixed an issue where switching from 2D to 3D could cause a crash. [#6929](https://github.com/CesiumGS/cesium/issues/6929)
- Fixed an issue where point primitives behind the camera would appear in view. [#6904](https://github.com/CesiumGS/cesium/issues/6904)
- The `createGroundPolylineGeometry` web worker no longer depends on `GroundPolylinePrimitive`, making the worker smaller and potentially avoiding a hanging build in some webpack configurations. [#6946](https://github.com/CesiumGS/cesium/pull/6946)
- Fixed an issue that cause terrain entities (entities with unspecified `height`) and `GroundPrimitives` to fail when crossing the international date line. [#6951](https://github.com/CesiumGS/cesium/issues/6951)
- Fixed normal calculation for `CylinderGeometry` when the top radius is not equal to the bottom radius [#6863](https://github.com/CesiumGS/cesium/pull/6863)

### 1.48 - 2018-08-01

##### Additions :tada:

- Added support for loading Draco compressed Point Cloud tiles for 2-3x better compression. [#6559](https://github.com/CesiumGS/cesium/pull/6559)
- Added `TimeDynamicPointCloud` for playback of time-dynamic point cloud data, where each frame is a 3D Tiles Point Cloud tile. [#6721](https://github.com/CesiumGS/cesium/pull/6721)
- Added `CoplanarPolygonGeometry` and `CoplanarPolygonGeometryOutline` for drawing polygons composed of coplanar positions that are not necessarily on the ellipsoid surface. [#6769](https://github.com/CesiumGS/cesium/pull/6769)
- Improved support for polygon entities using `perPositionHeight`, including supporting vertical polygons. This also improves KML compatibility. [#6791](https://github.com/CesiumGS/cesium/pull/6791)
- Added `Cartesian3.midpoint` to compute the midpoint between two `Cartesian3` positions [#6836](https://github.com/CesiumGS/cesium/pull/6836)
- Added `equalsEpsilon` methods to `OrthographicFrustum`, `PerspectiveFrustum`, `OrthographicOffCenterFrustum` and `PerspectiveOffCenterFrustum`.

##### Deprecated :hourglass_flowing_sand:

- Support for 3D Tiles `content.url` is deprecated to reflect updates to the [3D Tiles spec](https://github.com/CesiumGS/3d-tiles/pull/301). Use `content.uri instead`. Support for `content.url` will remain for backwards compatibility. [#6744](https://github.com/CesiumGS/cesium/pull/6744)
- Support for the 3D Tiles pre-version 1.0 Batch Table Hierarchy is deprecated to reflect updates to the [3D Tiles spec](https://github.com/CesiumGS/3d-tiles/pull/301). Use the [`3DTILES_batch_table_hierarchy`](https://github.com/CesiumGS/3d-tiles/tree/master/extensions/3DTILES_batch_table_hierarchy) extension instead. Support for the deprecated batch table hierarchy will remain for backwards compatibility. [#6780](https://github.com/CesiumGS/cesium/pull/6780)
- `PostProcessStageLibrary.createLensFlarStage` is deprecated due to misspelling and will be removed in Cesium 1.49. Use `PostProcessStageLibrary.createLensFlareStage` instead.

##### Fixes :wrench:

- Fixed a bug where 3D Tilesets using the `region` bounding volume don't get transformed when the tileset's `modelMatrix` changes. [#6755](https://github.com/CesiumGS/cesium/pull/6755)
- Fixed a bug that caused eye dome lighting for point clouds to fail in Safari on macOS and Edge on Windows by removing the dependency on floating point color textures. [#6792](https://github.com/CesiumGS/cesium/issues/6792)
- Fixed a bug that caused polylines on terrain to render incorrectly in 2D and Columbus View with a `WebMercatorProjection`. [#6809](https://github.com/CesiumGS/cesium/issues/6809)
- Fixed bug causing billboards and labels to appear the wrong size when switching scene modes [#6745](https://github.com/CesiumGS/cesium/issues/6745)
- Fixed `PolygonGeometry` when using `VertexFormat.POSITION_ONLY`, `perPositionHeight` and `extrudedHeight` [#6790](expect(https://github.com/CesiumGS/cesium/pull/6790)
- Fixed an issue where tiles were missing in VR mode. [#6612](https://github.com/CesiumGS/cesium/issues/6612)
- Fixed issues related to updating entity show and geometry color [#6835](https://github.com/CesiumGS/cesium/pull/6835)
- Fixed `PolygonGeometry` and `EllipseGeometry` tangent and bitangent attributes when a texture rotation is used [#6788](https://github.com/CesiumGS/cesium/pull/6788)
- Fixed bug where entities with a height reference weren't being updated correctly when the terrain provider was changed. [#6820](https://github.com/CesiumGS/cesium/pull/6820)
- Fixed an issue where glTF 2.0 models sometimes wouldn't be centered in the view after putting the camera on them. [#6784](https://github.com/CesiumGS/cesium/issues/6784)
- Fixed the geocoder when `Viewer` is passed the option `geocoder: true` [#6833](https://github.com/CesiumGS/cesium/pull/6833)
- Improved performance for billboards and labels clamped to terrain [#6781](https://github.com/CesiumGS/cesium/pull/6781) [#6844](https://github.com/CesiumGS/cesium/pull/6844)
- Fixed a bug that caused billboard positions to be set incorrectly when using a `CallbackProperty`. [#6815](https://github.com/CesiumGS/cesium/pull/6815)
- Improved support for generating a TypeScript typings file using `tsd-jsdoc` [#6767](https://github.com/CesiumGS/cesium/pull/6767)
- Updated viewBoundingSphere to use correct zoomOptions [#6848](https://github.com/CesiumGS/cesium/issues/6848)
- Fixed a bug that caused the scene to continuously render after resizing the viewer when `requestRenderMode` was enabled. [#6812](https://github.com/CesiumGS/cesium/issues/6812)

### 1.47 - 2018-07-02

##### Highlights :sparkler:

- Added support for polylines on terrain [#6689](https://github.com/CesiumGS/cesium/pull/6689) [#6615](https://github.com/CesiumGS/cesium/pull/6615)
- Added `heightReference` and `extrudedHeightReference` properties to `CorridorGraphics`, `EllipseGraphics`, `PolygonGraphics` and `RectangleGraphics`. [#6717](https://github.com/CesiumGS/cesium/pull/6717)
- `PostProcessStage` has a `selected` property which is an array of primitives used for selectively applying a post-process stage. [#6476](https://github.com/CesiumGS/cesium/pull/6476)

##### Breaking Changes :mega:

- glTF 2.0 models corrected to face +Z forwards per specification. Internally Cesium uses +X as forward, so a new +Z to +X rotation was added for 2.0 models only. To fix models that are oriented incorrectly after this change:
  - If the model faces +X forwards update the glTF to face +Z forwards. This can be done by loading the glTF in a model editor and applying a 90 degree clockwise rotation about the up-axis. Alternatively, add a new root node to the glTF node hierarchy whose `matrix` is `[0,0,1,0,0,1,0,0,-1,0,0,0,0,0,0,1]`.
  - Apply a -90 degree rotation to the model's heading. This can be done by setting the model's `orientation` using the Entity API or from within CZML. See [#6738](https://github.com/CesiumGS/cesium/pull/6738) for more details.
- Dropped support for directory URLs when loading tilesets to match the updated [3D Tiles spec](https://github.com/CesiumGS/3d-tiles/issues/272). [#6502](https://github.com/CesiumGS/cesium/issues/6502)
- KML and GeoJSON now use `PolylineGraphics` instead of `CorridorGraphics` for polylines on terrain. [#6706](https://github.com/CesiumGS/cesium/pull/6706)

##### Additions :tada:

- Added support for polylines on terrain [#6689](https://github.com/CesiumGS/cesium/pull/6689) [#6615](https://github.com/CesiumGS/cesium/pull/6615)
  - Use the `clampToGround` option for `PolylineGraphics` (polyline entities).
  - Requires depth texture support (`WEBGL_depth_texture` or `WEBKIT_WEBGL_depth_texture`), otherwise `clampToGround` will be ignored. Use `Entity.supportsPolylinesOnTerrain` to check for support.
  - Added `GroundPolylinePrimitive` and `GroundPolylineGeometry`.
- `PostProcessStage` has a `selected` property which is an array of primitives used for selectively applying a post-process stage. [#6476](https://github.com/CesiumGS/cesium/pull/6476)
  - The `PostProcessStageLibrary.createBlackAndWhiteStage` and `PostProcessStageLibrary.createSilhouetteStage` have per-feature support.
- Added CZML support for `zIndex` with `corridor`, `ellipse`, `polygon`, `polyline` and `rectangle`. [#6708](https://github.com/CesiumGS/cesium/pull/6708)
- Added CZML `clampToGround` option for `polyline`. [#6706](https://github.com/CesiumGS/cesium/pull/6706)
- Added support for `RTC_CENTER` property in batched 3D model tilesets to conform to the updated [3D Tiles spec](https://github.com/CesiumGS/3d-tiles/issues/263). [#6488](https://github.com/CesiumGS/cesium/issues/6488)
- Added `heightReference` and `extrudedHeightReference` properties to `CorridorGraphics`, `EllipseGraphics`, `PolygonGraphics` and `RectangleGraphics`. [#6717](https://github.com/CesiumGS/cesium/pull/6717)
  - This can be used in conjunction with the `height` and/or `extrudedHeight` properties to clamp the geometry to terrain or set the height relative to terrain.
  - Note, this will not make the geometry conform to terrain. Extruded geoemtry that is clamped to the ground will have a flat top will sinks into the terrain at the base.

##### Fixes :wrench:

- Fixed a bug that caused Cesium to be unable to load local resources in Electron. [#6726](https://github.com/CesiumGS/cesium/pull/6726)
- Fixed a bug causing crashes with custom vertex attributes on `Geometry` crossing the IDL. Attributes will be barycentrically interpolated. [#6644](https://github.com/CesiumGS/cesium/pull/6644)
- Fixed a bug causing Point Cloud tiles with unsigned int batch-ids to not load. [#6666](https://github.com/CesiumGS/cesium/pull/6666)
- Fixed a bug with Draco encoded i3dm tiles, and loading two Draco models with the same url. [#6668](https://github.com/CesiumGS/cesium/issues/6668)
- Fixed a bug caused by creating a polygon with positions at the same longitude/latitude position but different heights [#6731](https://github.com/CesiumGS/cesium/pull/6731)
- Fixed terrain clipping when the camera was close to flat terrain and was using logarithmic depth. [#6701](https://github.com/CesiumGS/cesium/pull/6701)
- Fixed KML bug that constantly requested the same image if it failed to load. [#6710](https://github.com/CesiumGS/cesium/pull/6710)
- Improved billboard and label rendering so they no longer sink into terrain when clamped to ground. [#6621](https://github.com/CesiumGS/cesium/pull/6621)
- Fixed an issue where KMLs containing a `colorMode` of `random` could return the exact same color on successive calls to `Color.fromRandom()`.
- `Iso8601.MAXIMUM_VALUE` now formats to a string which can be parsed by `fromIso8601`.
- Fixed material support when using an image that is already loaded [#6729](https://github.com/CesiumGS/cesium/pull/6729)

### 1.46.1 - 2018-06-01

- This is an npm only release to fix the improperly published 1.46.0. There were no code changes.

### 1.46 - 2018-06-01

##### Highlights :sparkler:

- Added support for materials on terrain entities (entities with unspecified `height`) and `GroundPrimitives`. [#6393](https://github.com/CesiumGS/cesium/pull/6393)
- Added a post-processing framework. [#5615](https://github.com/CesiumGS/cesium/pull/5615)
- Added `zIndex` for ground geometry, including corridor, ellipse, polygon and rectangle entities. [#6362](https://github.com/CesiumGS/cesium/pull/6362)

##### Breaking Changes :mega:

- `ParticleSystem` no longer uses `forces`. [#6510](https://github.com/CesiumGS/cesium/pull/6510)
- `Particle` no longer uses `size`, `rate`, `lifeTime`, `life`, `minimumLife`, `maximumLife`, `minimumWidth`, `minimumHeight`, `maximumWidth`, and `maximumHeight`. [#6510](https://github.com/CesiumGS/cesium/pull/6510)
- Removed `Scene.copyGlobeDepth`. Globe depth will now be copied by default when supported. [#6393](https://github.com/CesiumGS/cesium/pull/6393)
- The default `classificationType` for `GroundPrimitive`, `CorridorGraphics`, `EllipseGraphics`, `PolygonGraphics` and `RectangleGraphics` is now `ClassificationType.TERRAIN`. If you wish the geometry to color both terrain and 3D tiles, pass in the option `classificationType: Cesium.ClassificationType.BOTH`.
- Removed support for the `options` argument for `Credit` [#6373](https://github.com/CesiumGS/cesium/issues/6373). Pass in an html string instead.
- glTF 2.0 models corrected to face +Z forwards per specification. Internally Cesium uses +X as forward, so a new +Z to +X rotation was added for 2.0 models only. [#6632](https://github.com/CesiumGS/cesium/pull/6632)

##### Deprecated :hourglass_flowing_sand:

- The `Scene.fxaa` property has been deprecated and will be removed in Cesium 1.47. Use `Scene.postProcessStages.fxaa.enabled`.

##### Additions :tada:

- Added support for materials on terrain entities (entities with unspecified `height`) and `GroundPrimitives`. [#6393](https://github.com/CesiumGS/cesium/pull/6393)
  - Only available for `ClassificationType.TERRAIN` at this time. Adding a material to a terrain `Entity` will cause it to behave as if it is `ClassificationType.TERRAIN`.
  - Requires depth texture support (`WEBGL_depth_texture` or `WEBKIT_WEBGL_depth_texture`), so materials on terrain entities and `GroundPrimitives` are not supported in Internet Explorer.
  - Best suited for notational patterns and not intended for precisely mapping textures to terrain - for that use case, use `SingleTileImageryProvider`.
- Added `GroundPrimitive.supportsMaterials` and `Entity.supportsMaterialsforEntitiesOnTerrain`, both of which can be used to check if materials on terrain entities and `GroundPrimitives` is supported. [#6393](https://github.com/CesiumGS/cesium/pull/6393)
- Added a post-processing framework. [#5615](https://github.com/CesiumGS/cesium/pull/5615)
  - Added `Scene.postProcessStages` which is a collection of post-process stages to be run in order.
    - Has a built-in `ambientOcclusion` property which will apply screen space ambient occlusion to the scene and run before all stages.
    - Has a built-in `bloom` property which applies a bloom filter to the scene before all other stages but after the ambient occlusion stage.
    - Has a built-in `fxaa` property which applies Fast Approximate Anti-aliasing (FXAA) to the scene after all other stages.
  - Added `PostProcessStageLibrary` which contains several built-in stages that can be added to the collection.
  - Added `PostProcessStageComposite` for multi-stage post-processes like depth of field.
  - Added a new Sandcastle label `Post Processing` to showcase the different built-in post-process stages.
- Added `zIndex` for ground geometry, including corridor, ellipse, polygon and rectangle entities. [#6362](https://github.com/CesiumGS/cesium/pull/6362)
- Added `Rectangle.equalsEpsilon` for comparing the equality of two rectangles [#6533](https://github.com/CesiumGS/cesium/pull/6533)

##### Fixes :wrench:

- Fixed a bug causing custom TilingScheme classes to not be able to use a GeographicProjection. [#6524](https://github.com/CesiumGS/cesium/pull/6524)
- Fixed incorrect 3D Tiles statistics when a tile fails during processing. [#6558](https://github.com/CesiumGS/cesium/pull/6558)
- Fixed race condition causing intermittent crash when changing geometry show value [#3061](https://github.com/CesiumGS/cesium/issues/3061)
- `ProviderViewModel`s with no category are displayed in an untitled group in `BaseLayerPicker` instead of being labeled as `'Other'` [#6574](https://github.com/CesiumGS/cesium/pull/6574)
- Fixed a bug causing intermittent crashes with clipping planes due to uninitialized textures. [#6576](https://github.com/CesiumGS/cesium/pull/6576)
- Added a workaround for clipping planes causing a picking shader compilation failure for gltf models and 3D Tilesets in Internet Explorer [#6575](https://github.com/CesiumGS/cesium/issues/6575)
- Allowed Bing Maps servers with a subpath (instead of being at the root) to work correctly. [#6597](https://github.com/CesiumGS/cesium/pull/6597)
- Added support for loading of Draco compressed glTF assets in IE11 [#6404](https://github.com/CesiumGS/cesium/issues/6404)
- Fixed polygon outline when using `perPositionHeight` and `extrudedHeight`. [#6595](https://github.com/CesiumGS/cesium/issues/6595)
- Fixed broken links in documentation of `createTileMapServiceImageryProvider`. [#5818](https://github.com/CesiumGS/cesium/issues/5818)
- Transitioning from 2 touches to 1 touch no longer triggers a new pan gesture. [#6479](https://github.com/CesiumGS/cesium/pull/6479)

### 1.45 - 2018-05-01

##### Major Announcements :loudspeaker:

- We've launched Cesium ion! Read all about it in our [blog post](https://cesium.com/blog/2018/05/01/get-your-cesium-ion-community-account/).
- Cesium now uses ion services by default for base imagery, terrain, and geocoding. A demo key is provided, but to use them in your own apps you must [sign up](https://cesium.com/ion/signup) for a free ion Commmunity account.

##### Breaking Changes :mega:

- `ClippingPlaneCollection` now uses `ClippingPlane` objects instead of `Plane` objects. [#6498](https://github.com/CesiumGS/cesium/pull/6498)
- Cesium no longer ships with a demo Bing Maps API key.
- `BingMapsImageryProvider` is no longer the default base imagery layer. (Bing imagery itself is still the default, however it is provided through Cesium ion)
- `BingMapsGeocoderService` is no longer the default geocoding service.
- If you wish to continue to use your own Bing API key for imagery and geocoding, you can go back to the old default behavior by constructing the Viewer as follows:
  ```javascript
  Cesium.BingMapsApi.defaultKey = "yourBingKey";
  var viewer = new Cesium.Viewer("cesiumContainer", {
    imageryProvider: new Cesium.BingMapsImageryProvider({
      url: "https://dev.virtualearth.net",
    }),
    geocoder: [
      new Cesium.CartographicGeocoderService(),
      new Cesium.BingMapsGeocoderService(),
    ],
  });
  ```

##### Deprecated :hourglass_flowing_sand:

- `Particle.size`, `ParticleSystem.rate`, `ParticleSystem.lifeTime`, `ParticleSystem.life`, `ParticleSystem.minimumLife`, and `ParticleSystem.maximumLife` have been renamed to `Particle.imageSize`, `ParticleSystem.emissionRate`, `ParticleSystem.lifetime`, `ParticleSystem.particleLife`, `ParticleSystem.minimumParticleLife`, and `ParticleSystem.maximumParticleLife`. Use of the `size`, `rate`, `lifeTime`, `life`, `minimumLife`, and `maximumLife` parameters is deprecated and will be removed in Cesium 1.46.
- `ParticleSystem.forces` array has been switched out for singular function `ParticleSystems.updateCallback`. Use of the `forces` parameter is deprecated and will be removed in Cesium 1.46.
- Any width and height variables in `ParticleSystem` will no longer be individual components. `ParticleSystem.minimumWidth` and `ParticleSystem.minimumHeight` will now be `ParticleSystem.minimumImageSize`, `ParticleSystem.maximumWidth` and `ParticleSystem.maximumHeight` will now be `ParticleSystem.maximumImageSize`, and `ParticleSystem.width` and `ParticleSystem.height` will now be `ParticleSystem.imageSize`. Use of the `minimumWidth`, `minimumHeight`, `maximumWidth`, `maximumHeight`, `width`, and `height` parameters is deprecated and will be removed in Cesium 1.46.

##### Additions :tada:

- Added option `logarithmicDepthBuffer` to `Scene`. With this option there is typically a single frustum using logarithmic depth rendered. This increases performance by issuing less draw calls to the GPU and helps to avoid artifacts on the connection of two frustums. [#5851](https://github.com/CesiumGS/cesium/pull/5851)
- When a log depth buffer is supported, the frustum near and far planes default to `0.1` and `1e10` respectively.
- Added `IonGeocoderService` and made it the default geocoding service for the `Geocoder` widget.
- Added `createWorldImagery` which provides Bing Maps imagery via a Cesium ion account.
- Added `PeliasGeocoderService`, which provides geocoding via a [Pelias](https://pelias.io) server.
- Added the ability for `BaseLayerPicker` to group layers by category. `ProviderViewModel.category` was also added to support this feature.
- Added `Math.log2` to compute the base 2 logarithm of a number.
- Added `GeocodeType` enum and use it as an optional parameter to all `GeocoderService` instances to differentiate between autocomplete and search requests.
- Added `initWebAssemblyModule` function to `TaskProcessor` to load a Web Assembly module in a web worker. [#6420](https://github.com/CesiumGS/cesium/pull/6420)
- Added `supportsWebAssembly` function to `FeatureDetection` to check if a browser supports loading Web Assembly modules. [#6420](https://github.com/CesiumGS/cesium/pull/6420)
- Improved `MapboxImageryProvider` performance by 300% via `tiles.mapbox.com` subdomain switching. [#6426](https://github.com/CesiumGS/cesium/issues/6426)
- Added ability to invoke `sampleTerrain` from node.js to enable offline terrain sampling
- Added more ParticleSystem Sandcastle examples for rocket and comet tails and weather. [#6375](https://github.com/CesiumGS/cesium/pull/6375)
- Added color and scale attributes to the `ParticleSystem` class constructor. When defined the variables override startColor and endColor and startScale and endScale. [#6429](https://github.com/CesiumGS/cesium/pull/6429)

##### Fixes :wrench:

- Fixed bugs in `TimeIntervalCollection.removeInterval`. [#6418](https://github.com/CesiumGS/cesium/pull/6418).
- Fixed glTF support to handle meshes with and without tangent vectors, and with/without morph targets, sharing one material. [#6421](https://github.com/CesiumGS/cesium/pull/6421)
- Fixed glTF support to handle skinned meshes when no skin is supplied. [#6061](https://github.com/CesiumGS/cesium/issues/6061)
- Updated glTF 2.0 PBR shader to have brighter lighting. [#6430](https://github.com/CesiumGS/cesium/pull/6430)
- Allow loadWithXhr to work with string URLs in a web worker.
- Updated to Draco 1.3.0 and implemented faster loading of Draco compressed glTF assets in browsers that support Web Assembly. [#6420](https://github.com/CesiumGS/cesium/pull/6420)
- `GroundPrimitive`s and `ClassificationPrimitive`s will become ready when `show` is `false`. [#6428](https://github.com/CesiumGS/cesium/pull/6428)
- Fix Firefox WebGL console warnings. [#5912](https://github.com/CesiumGS/cesium/issues/5912)
- Fix parsing Cesium.js in older browsers that do not support all TypedArray types. [#6396](https://github.com/CesiumGS/cesium/pull/6396)
- Fixed a bug causing crashes when setting colors on un-pickable models. [\$6442](https://github.com/CesiumGS/cesium/issues/6442)
- Fix flicker when adding, removing, or modifying entities. [#3945](https://github.com/CesiumGS/cesium/issues/3945)
- Fixed crash bug in PolylineCollection when a polyline was updated and removed at the same time. [#6455](https://github.com/CesiumGS/cesium/pull/6455)
- Fixed crash when animating a glTF model with a single keyframe. [#6422](https://github.com/CesiumGS/cesium/pull/6422)
- Fixed Imagery Layers Texture Filters Sandcastle example. [#6472](https://github.com/CesiumGS/cesium/pull/6472).
- Fixed a bug causing Cesium 3D Tilesets to not clip properly when tiles were unloaded and reloaded. [#6484](https://github.com/CesiumGS/cesium/issues/6484)
- Fixed `TimeInterval` so now it throws if `fromIso8601` is given an ISO 8601 string with improper formatting. [#6164](https://github.com/CesiumGS/cesium/issues/6164)
- Improved rendering of glTF models that don't contain normals with a temporary unlit shader workaround. [#6501](https://github.com/CesiumGS/cesium/pull/6501)
- Fixed rendering of glTF models with emissive-only materials. [#6501](https://github.com/CesiumGS/cesium/pull/6501)
- Fixed a bug in shader modification for glTF 1.0 quantized attributes and Draco quantized attributes. [#6523](https://github.com/CesiumGS/cesium/pull/6523)

### 1.44 - 2018-04-02

##### Highlights :sparkler:

- Added a new Sandcastle label, `New in X.X` which will include all new Sandcastle demos added for the current release. [#6384](https://github.com/CesiumGS/cesium/issues/6384)
- Added support for glTF models with [Draco geometry compression](https://github.com/KhronosGroup/glTF/blob/master/extensions/2.0/Khronos/KHR_draco_mesh_compression/README.md). [#5120](https://github.com/CesiumGS/cesium/issues/5120)
- Added support for ordering in `DataSourceCollection`. [#6316](https://github.com/CesiumGS/cesium/pull/6316)

##### Breaking Changes :mega:

- `GeometryVisualizer` now requires `primitive` and `groundPrimitive` parameters. [#6316](https://github.com/CesiumGS/cesium/pull/6316)
- For all classes/functions that take a `Resource` instance, all additional parameters that are part of the `Resource` class have been removed. This generally includes `proxy`, `headers` and `query` parameters. [#6368](https://github.com/CesiumGS/cesium/pull/6368)
- All low level load functions including `loadArrayBuffer`, `loadBlob`, `loadImage`, `loadJson`, `loadJsonp`, `loadText`, `loadXML` and `loadWithXhr` have been removed. Please use the equivalent `fetch` functions on the `Resource` class. [#6368](https://github.com/CesiumGS/cesium/pull/6368)

##### Deprecated :hourglass_flowing_sand:

- `ClippingPlaneCollection` is now supported in Internet Explorer, so `ClippingPlaneCollection.isSupported` has been deprecated and will be removed in Cesium 1.45.
- `ClippingPlaneCollection` should now be used with `ClippingPlane` objects instead of `Plane`. Use of `Plane` objects has been deprecated and will be removed in Cesium 1.45.
- `Credit` now takes an `html` and `showOnScreen` parameters instead of an `options` object. Use of the `options` parameter is deprecated and will be removed in Cesium 1.46.
- `Credit.text`, `Credit.imageUrl` and `Credit.link` properties have all been deprecated and will be removed in Cesium 1.46. Use `Credit.html` to retrieve the credit content.
- `Credit.hasImage` and `Credit.hasLink` functions have been deprecated and will be removed in Cesium 1.46.

##### Additions :tada:

- Added a new Sandcastle label, `New in X.X` which will include all new Sandcastle demos added for the current release. [#6384](https://github.com/CesiumGS/cesium/issues/6384)
- Added support for glTF models with [Draco geometry compression](https://github.com/KhronosGroup/glTF/blob/master/extensions/2.0/Khronos/KHR_draco_mesh_compression/README.md). [#5120](https://github.com/CesiumGS/cesium/issues/5120)
  - Added `dequantizeInShader` option parameter to `Model` and `Model.fromGltf` to specify if Draco compressed glTF assets should be dequantized on the GPU.
- Added support for ordering in `DataSourceCollection`. [#6316](https://github.com/CesiumGS/cesium/pull/6316)
  - All ground geometry from one `DataSource` will render in front of all ground geometry from another `DataSource` in the same collection with a lower index.
  - Use `DataSourceCollection.raise`, `DataSourceCollection.lower`, `DataSourceCollection.raiseToTop` and `DataSourceCollection.lowerToBottom` functions to change the ordering of a `DataSource` in the collection.
- `ClippingPlaneCollection` updates [#6201](https://github.com/CesiumGS/cesium/pull/6201):
  - Removed the 6-clipping-plane limit.
  - Added support for Internet Explorer.
  - Added a `ClippingPlane` object to be used with `ClippingPlaneCollection`.
  - Added 3D Tiles use-case to the Terrain Clipping Planes Sandcastle.
- `Credit` has been modified to take an HTML string as the credit content. [#6331](https://github.com/CesiumGS/cesium/pull/6331)
- Sharing Sandcastle examples now works by storing the full example directly in the URL instead of creating GitHub gists, because anonymous gist creation was removed by GitHub. Loading existing gists will still work. [#6342](https://github.com/CesiumGS/cesium/pull/6342)
- Updated `WebMapServiceImageryProvider` so it can take an srs or crs string to pass to the resource query parameters based on the WMS version. [#6223](https://github.com/CesiumGS/cesium/issues/6223)
- Added additional query parameter options to the CesiumViewer demo application [#6328](https://github.com/CesiumGS/cesium/pull/6328):
  - `sourceType` specifies the type of data source if the URL doesn't have a known file extension.
  - `flyTo=false` optionally disables the automatic `flyTo` after loading the data source.
- Added a multi-part CZML example to Sandcastle. [#6320](https://github.com/CesiumGS/cesium/pull/6320)
- Improved processing order of 3D tiles. [#6364](https://github.com/CesiumGS/cesium/pull/6364)

##### Fixes :wrench:

- Fixed Cesium ion browser caching. [#6353](https://github.com/CesiumGS/cesium/pull/6353).
- Fixed formula for Weighted Blended Order-Independent Transparency. [#6340](https://github.com/CesiumGS/cesium/pull/6340)
- Fixed support of glTF-supplied tangent vectors. [#6302](https://github.com/CesiumGS/cesium/pull/6302)
- Fixed model loading failure when containing unused materials. [6315](https://github.com/CesiumGS/cesium/pull/6315)
- Fixed default value of `alphaCutoff` in glTF models. [#6346](https://github.com/CesiumGS/cesium/pull/6346)
- Fixed double-sided flag for glTF materials with `BLEND` enabled. [#6371](https://github.com/CesiumGS/cesium/pull/6371)
- Fixed animation for glTF models with missing animation targets. [#6351](https://github.com/CesiumGS/cesium/pull/6351)
- Fixed improper zoom during model load failure. [#6305](https://github.com/CesiumGS/cesium/pull/6305)
- Fixed rendering vector tiles when using `invertClassification`. [#6349](https://github.com/CesiumGS/cesium/pull/6349)
- Fixed occlusion when `globe.show` is `false`. [#6374](https://github.com/CesiumGS/cesium/pull/6374)
- Fixed crash for entities with static geometry and time-dynamic attributes. [#6377](https://github.com/CesiumGS/cesium/pull/6377)
- Fixed geometry tile rendering in IE. [#6406](https://github.com/CesiumGS/cesium/pull/6406)

### 1.43 - 2018-03-01

##### Major Announcements :loudspeaker:

- Say hello to [Cesium ion](https://cesium.com/blog/2018/03/01/hello-cesium-ion/)
- Cesium, the JavaScript library, is now officially renamed to CesiumJS (no code changes required)
- The STK World Terrain tileset is deprecated and will be available until September 1, 2018. Check out the new high-resolution [Cesium World Terrain](https://cesium.com/blog/2018/03/01/introducing-cesium-world-terrain/)

##### Breaking Changes :mega:

- Removed `GeometryUpdater.perInstanceColorAppearanceType` and `GeometryUpdater.materialAppearanceType`. [#6239](https://github.com/CesiumGS/cesium/pull/6239)
- `GeometryVisualizer` no longer uses a `type` parameter. [#6239](https://github.com/CesiumGS/cesium/pull/6239)
- `GeometryVisualizer` no longer displays polylines. Use `PolylineVisualizer` instead. [#6239](https://github.com/CesiumGS/cesium/pull/6239)
- The experimental `CesiumIon` object has been completely refactored and renamed to `Ion`.

##### Deprecated :hourglass_flowing_sand:

- The STK World Terrain, ArcticDEM, and PAMAP Terrain tilesets hosted on `assets.agi.com` are deprecated and will be available until September 1, 2018. To continue using them, access them via [Cesium ion](https://cesium.com/blog/2018/03/01/hello-cesium-ion/)
- In the `Resource` class, `addQueryParameters` and `addTemplateValues` have been deprecated and will be removed in Cesium 1.45. Please use `setQueryParameters` and `setTemplateValues` instead.

##### Additions :tada:

- Added new `Ion`, `IonResource`, and `IonImageryProvider` objects for loading data hosted on [Cesium ion](https://cesium.com/blog/2018/03/01/hello-cesium-ion/).
- Added `createWorldTerrain` helper function for easily constructing the new Cesium World Terrain.
- Added support for a promise to a resource for `CesiumTerrainProvider`, `createTileMapServiceImageryProvider` and `Cesium3DTileset` [#6204](https://github.com/CesiumGS/cesium/pull/6204)
- Added `Cesium.Math.cbrt`. [#6222](https://github.com/CesiumGS/cesium/pull/6222)
- Added `PolylineVisualizer` for displaying polyline entities [#6239](https://github.com/CesiumGS/cesium/pull/6239)
- `Resource` class [#6205](https://github.com/CesiumGS/cesium/issues/6205)
  - Added `put`, `patch`, `delete`, `options` and `head` methods, so it can be used for all XHR requests.
  - Added `preserveQueryParameters` parameter to `getDerivedResource`, to allow us to append query parameters instead of always replacing them.
  - Added `setQueryParameters` and `appendQueryParameters` to allow for better handling of query strings.
- Enable terrain in the `CesiumViewer` demo application [#6198](https://github.com/CesiumGS/cesium/pull/6198)
- Added `Globe.tilesLoaded` getter property to determine if all terrain and imagery is loaded. [#6194](https://github.com/CesiumGS/cesium/pull/6194)
- Added `classificationType` property to entities which specifies whether an entity on the ground, like a polygon or rectangle, should be clamped to terrain, 3D Tiles, or both. [#6195](https://github.com/CesiumGS/cesium/issues/6195)

##### Fixes :wrench:

- Fixed bug where KmlDataSource did not use Ellipsoid to convert coordinates. Use `options.ellipsoid` to pass the ellipsoid to KmlDataSource constructors / loaders. [#6176](https://github.com/CesiumGS/cesium/pull/6176)
- Fixed bug where 3D Tiles Point Clouds would fail in Internet Explorer. [#6220](https://github.com/CesiumGS/cesium/pull/6220)
- Fixed issue where `CESIUM_BASE_URL` wouldn't work without a trailing `/`. [#6225](https://github.com/CesiumGS/cesium/issues/6225)
- Fixed coloring for polyline entities with a dynamic color for the depth fail material [#6245](https://github.com/CesiumGS/cesium/pull/6245)
- Fixed bug with zooming to dynamic geometry. [#6269](https://github.com/CesiumGS/cesium/issues/6269)
- Fixed bug where `AxisAlignedBoundingBox` did not copy over center value when cloning an undefined result. [#6183](https://github.com/CesiumGS/cesium/pull/6183)
- Fixed a bug where imagery stops loading when changing terrain in request render mode. [#6193](https://github.com/CesiumGS/cesium/issues/6193)
- Fixed `Resource.fetch` when called with no arguments [#6206](https://github.com/CesiumGS/cesium/issues/6206)
- Fixed `Resource.clone` to clone the `Request` object, so resource can be used in parallel. [#6208](https://github.com/CesiumGS/cesium/issues/6208)
- Fixed `Material` so it can now take a `Resource` object as an image. [#6199](https://github.com/CesiumGS/cesium/issues/6199)
- Fixed an issue causing the Bing Maps key to be sent unnecessarily with every tile request. [#6250](https://github.com/CesiumGS/cesium/pull/6250)
- Fixed documentation issue for the `Cesium.Math` class. [#6233](https://github.com/CesiumGS/cesium/issues/6233)
- Fixed rendering 3D Tiles as classification volumes. [#6295](https://github.com/CesiumGS/cesium/pull/6295)

### 1.42.1 - 2018-02-01

\_This is an npm-only release to fix an issue with using Cesium in Node.js.\_\_

- Fixed a bug where Cesium would fail to load under Node.js. [#6177](https://github.com/CesiumGS/cesium/pull/6177)

### 1.42 - 2018-02-01

##### Highlights :sparkler:

- Added experimental support for [3D Tiles Vector and Geometry data](https://github.com/CesiumGS/3d-tiles/tree/vctr/TileFormats/VectorData). ([#4665](https://github.com/CesiumGS/cesium/pull/4665))
- Added optional mode to reduce CPU usage. See [Improving Performance with Explicit Rendering](https://cesium.com/blog/2018/01/24/cesium-scene-rendering-performance/). ([#6115](https://github.com/CesiumGS/cesium/pull/6115))
- Added experimental `CesiumIon` utility class for working with the Cesium ion beta API. [#6136](https://github.com/CesiumGS/cesium/pull/6136)
- Major refactor of URL handling. All classes that take a url parameter, can now take a Resource or a String. This includes all imagery providers, all terrain providers, `Cesium3DTileset`, `KMLDataSource`, `CZMLDataSource`, `GeoJsonDataSource`, `Model`, and `Billboard`.

##### Breaking Changes :mega:

- The clock does not animate by default. Set the `shouldAnimate` option to `true` when creating the Viewer to enable animation.

##### Deprecated :hourglass_flowing_sand:

- For all classes/functions that can now take a `Resource` instance, all additional parameters that are part of the `Resource` class have been deprecated and will be removed in Cesium 1.44. This generally includes `proxy`, `headers` and `query` parameters.
- All low level load functions including `loadArrayBuffer`, `loadBlob`, `loadImage`, `loadJson`, `loadJsonp`, `loadText`, `loadXML` and `loadWithXhr` have been deprecated and will be removed in Cesium 1.44. Please use the equivalent `fetch` functions on the `Resource` class.

##### Additions :tada:

- Added experimental support for [3D Tiles Vector and Geometry data](https://github.com/CesiumGS/3d-tiles/tree/vctr/TileFormats/VectorData) ([#4665](https://github.com/CesiumGS/cesium/pull/4665)). The new and modified Cesium APIs are:
  - `Cesium3DTileStyle` has expanded to include styling point features. See the [styling specification](https://github.com/CesiumGS/3d-tiles/tree/vector-tiles/Styling#vector-data) for details.
  - `Cesium3DTileFeature` can modify `color` and `show` properties for polygon, polyline, and geometry features.
  - `Cesium3DTilePointFeature` can modify the styling options for a point feature.
- Added optional mode to reduce CPU usage. [#6115](https://github.com/CesiumGS/cesium/pull/6115)
  - `Scene.requestRenderMode` enables a mode which will only request new render frames on changes to the scene, or when the simulation time change exceeds `scene.maximumRenderTimeChange`.
  - `Scene.requestRender` will explicitly request a new render frame when in request render mode.
  - Added `Scene.preUpdate` and `Scene.postUpdate` events that are raised before and after the scene updates respectively. The scene is always updated before executing a potential render. Continue to listen to `Scene.preRender` and `Scene.postRender` events for when the scene renders a frame.
  - Added `CreditDisplay.update`, which updates the credit display before a new frame is rendered.
  - Added `Globe.imageryLayersUpdatedEvent`, which is raised when an imagery layer is added, shown, hidden, moved, or removed on the globe.
- Added `Cesium3DTileset.classificationType` to specify if a tileset classifies terrain, another 3D Tiles tileset, or both. This only applies to vector, geometry and batched 3D model tilesets. The limitations on the glTF contained in the b3dm tile are:
  - `POSITION` and `_BATCHID` semantics are required.
  - All indices with the same batch id must occupy contiguous sections of the index buffer.
  - All shaders and techniques are ignored. The generated shader simply multiplies the position by the model-view-projection matrix.
  - The only supported extensions are `CESIUM_RTC` and `WEB3D_quantized_attributes`.
  - Only one node is supported.
  - Only one mesh per node is supported.
  - Only one primitive per mesh is supported.
- Added geometric-error-based point cloud attenuation and eye dome lighting for point clouds using replacement refinement. [#6069](https://github.com/CesiumGS/cesium/pull/6069)
- Updated `Viewer.zoomTo` and `Viewer.flyTo` to take a `Cesium3DTileset` as a target. [#6104](https://github.com/CesiumGS/cesium/pull/6104)
- Added `shouldAnimate` option to the `Viewer` constructor to indicate if the clock should begin animating on startup. [#6154](https://github.com/CesiumGS/cesium/pull/6154)
- Added `Cesium3DTileset.ellipsoid` determining the size and shape of the globe. This can be set at construction and defaults to a WGS84 ellipsoid.
- Added `Plane.projectPointOntoPlane` for projecting a `Cartesian3` position onto a `Plane`. [#6092](https://github.com/CesiumGS/cesium/pull/6092)
- Added `Cartesian3.projectVector` for projecting one vector to another. [#6093](https://github.com/CesiumGS/cesium/pull/6093)
- Added `Cesium3DTileset.tileFailed` event that will be raised when a tile fails to load. The object passed to the event listener will have a url and message property. If there are no event listeners, error messages will be logged to the console. [#6088](https://github.com/CesiumGS/cesium/pull/6088)
- Added `AttributeCompression.zigZagDeltaDecode` which will decode delta and ZigZag encoded buffers in place.
- Added `pack` and `unpack` functions to `OrientedBoundingBox` for packing to and unpacking from a flat buffer.
- Added support for vertex shader uniforms when `tileset.colorBlendMode` is `MIX` or `REPLACE`. [#5874](https://github.com/CesiumGS/cesium/pull/5874)
- Added `ClippingPlaneCollection.isSupported` function for checking if rendering with clipping planes is supported.[#6084](https://github.com/CesiumGS/cesium/pull/6084)
- Added `Cartographic.toCartesian` to convert from `Cartographic` to `Cartesian3`. [#6163](https://github.com/CesiumGS/cesium/pull/6163)
- Added `BoundingSphere.volume` for computing the volume of a `BoundingSphere`. [#6069](https://github.com/CesiumGS/cesium/pull/6069)
- Added new file for the Cesium [Code of Conduct](https://github.com/CesiumGS/cesium/blob/master/CODE_OF_CONDUCT.md). [#6129](https://github.com/CesiumGS/cesium/pull/6129)

##### Fixes :wrench:

- Fixed a bug that could cause tiles to be missing from the globe surface, especially when starting with the camera zoomed close to the surface. [#4969](https://github.com/CesiumGS/cesium/pull/4969)
- Fixed applying a translucent style to a point cloud tileset. [#6113](https://github.com/CesiumGS/cesium/pull/6113)
- Fixed Sandcastle error in IE 11. [#6169](https://github.com/CesiumGS/cesium/pull/6169)
- Fixed a glTF animation bug that caused certain animations to jitter. [#5740](https://github.com/CesiumGS/cesium/pull/5740)
- Fixed a bug when creating billboard and model entities without a globe. [#6109](https://github.com/CesiumGS/cesium/pull/6109)
- Improved CZML Custom Properties Sandcastle example. [#6086](https://github.com/CesiumGS/cesium/pull/6086)
- Improved Particle System Sandcastle example for better visual. [#6132](https://github.com/CesiumGS/cesium/pull/6132)
- Fixed behavior of `Camera.move*` and `Camera.look*` functions in 2D mode. [#5884](https://github.com/CesiumGS/cesium/issues/5884)
- Fixed `Camera.moveStart` and `Camera.moveEnd` events not being raised when camera is close to the ground. [#4753](https://github.com/CesiumGS/cesium/issues/4753)
- Fixed `OrientedBoundingBox` documentation. [#6147](https://github.com/CesiumGS/cesium/pull/6147)
- Updated documentation links to reflect new locations on `https://cesiumjs.org` and `https://cesium.com`.

### 1.41 - 2018-01-02

- Breaking changes
  - Removed the `text`, `imageUrl`, and `link` parameters from `Credit`, which were deprecated in Cesium 1.40. Use `options.text`, `options.imageUrl`, and `options.link` instead.
- Added support for clipping planes. [#5913](https://github.com/CesiumGS/cesium/pull/5913), [#5996](https://github.com/CesiumGS/cesium/pull/5996)
  - Added `clippingPlanes` property to `ModelGraphics`, `Model`, `Cesium3DTileset`, and `Globe`, which specifies a `ClippingPlaneCollection` to selectively disable rendering.
  - Added `PlaneGeometry`, `PlaneOutlineGeometry`, `PlaneGeometryUpdater`, `PlaneOutlineGeometryUpdater`, `PlaneGraphics`, and `Entity.plane` to visualize planes.
  - Added `Plane.transformPlane` to apply a transformation to a plane.
- Fixed point cloud exception in IE. [#6051](https://github.com/CesiumGS/cesium/pull/6051)
- Fixed globe materials when `Globe.enableLighting` was `false`. [#6042](https://github.com/CesiumGS/cesium/issues/6042)
- Fixed shader compilation failure on pick when globe materials were enabled. [#6039](https://github.com/CesiumGS/cesium/issues/6039)
- Fixed exception when `invertClassification` was enabled, the invert color had an alpha less than `1.0`, and the window was resized. [#6046](https://github.com/CesiumGS/cesium/issues/6046)

### 1.40 - 2017-12-01

- Deprecated
  - The `text`, `imageUrl` and `link` parameters from `Credit` have been deprecated and will be removed in Cesium 1.41. Use `options.text`, `options.imageUrl` and `options.link` instead.
- Added `Globe.material` to apply materials to the globe/terrain for shading such as height- or slope-based color ramps. See the new [Sandcastle example](https://cesiumjs.org/Cesium/Apps/Sandcastle/?src=Globe%20Materials.html&label=Showcases). [#5919](https://github.com/CesiumGS/cesium/pull/5919/files)
- Added CZML support for `polyline.depthFailMaterial`, `label.scaleByDistance`, `distanceDisplayCondition`, and `disableDepthTestDistance`. [#5986](https://github.com/CesiumGS/cesium/pull/5986)
- Fixed a bug where drill picking a polygon clamped to ground would cause the browser to hang. [#5971](https://github.com/CesiumGS/cesium/issues/5971)
- Fixed bug in KML LookAt bug where degrees and radians were mixing in a subtraction. [#5992](https://github.com/CesiumGS/cesium/issues/5992)
- Fixed handling of KMZ files with missing `xsi` namespace declarations. [#6003](https://github.com/CesiumGS/cesium/pull/6003)
- Added function that removes duplicate namespace declarations while loading a KML or a KMZ. [#5972](https://github.com/CesiumGS/cesium/pull/5972)
- Fixed a language detection issue. [#6016](https://github.com/CesiumGS/cesium/pull/6016)
- Fixed a bug where glTF models with animations of different lengths would cause an error. [#5694](https://github.com/CesiumGS/cesium/issues/5694)
- Added a `clampAnimations` parameter to `Model` and `Entity.model`. Setting this to `false` allows different length animations to loop asynchronously over the duration of the longest animation.
- Fixed `Invalid asm.js: Invalid member of stdlib` console error by recompiling crunch.js with latest emscripten toolchain. [#5847](https://github.com/CesiumGS/cesium/issues/5847)
- Added `file:` scheme compatibility to `joinUrls`. [#5989](https://github.com/CesiumGS/cesium/pull/5989)
- Added a Reverse Geocoder [Sandcastle example](https://cesiumjs.org/Cesium/Apps/Sandcastle/?src=Reverse%20Geocoder.html&label=Showcases). [#5976](https://github.com/CesiumGS/cesium/pull/5976)
- Added ability to support touch event in Imagery Layers Split Sandcastle example. [#5948](https://github.com/CesiumGS/cesium/pull/5948)
- Added a new `@experimental` tag to the documentation. A small subset of the Cesium API tagged as such are subject to breaking changes without deprecation. See the [Coding Guide](https://github.com/CesiumGS/cesium/tree/master/Documentation/Contributors/CodingGuide#deprecation-and-breaking-changes) for further explanation. [#6010](https://github.com/CesiumGS/cesium/pull/6010)
- Moved terrain and imagery credits to a lightbox that pops up when you click a link in the onscreen credits [#3013](https://github.com/CesiumGS/cesium/issues/3013)

### 1.39 - 2017-11-01

- Cesium now officially supports webpack. See our [Integrating Cesium and webpack blog post](https://cesium.com/blog/2017/10/18/cesium-and-webpack/) for more details.
- Added support for right-to-left language detection in labels, currently Hebrew and Arabic are supported. To enable it, set `Cesium.Label.enableRightToLeftDetection = true` at the start of your application. [#5771](https://github.com/CesiumGS/cesium/pull/5771)
- Fixed handling of KML files with missing `xsi` namespace declarations. [#5860](https://github.com/CesiumGS/cesium/pull/5860)
- Fixed a bug that caused KML ground overlays to appear distorted when rotation was applied. [#5914](https://github.com/CesiumGS/cesium/issues/5914)
- Fixed a bug where KML placemarks with no specified icon would be displayed with default icon. [#5819](https://github.com/CesiumGS/cesium/issues/5819)
- Changed KML loading to ignore NetworkLink failures and continue to load the rest of the document. [#5871](https://github.com/CesiumGS/cesium/pull/5871)
- Added the ability to load Cesium's assets from the local file system if security permissions allow it. [#5830](https://github.com/CesiumGS/cesium/issues/5830)
- Added two new properties to `ImageryLayer` that allow for adjusting the texture sampler used for up and down-sampling of imagery tiles, namely `minificationFilter` and `magnificationFilter` with possible values `LINEAR` (the default) and `NEAREST` defined in `TextureMinificationFilter` and `TextureMagnificationFilter`. [#5846](https://github.com/CesiumGS/cesium/issues/5846)
- Fixed flickering artifacts with 3D Tiles tilesets with thin walls. [#5940](https://github.com/CesiumGS/cesium/pull/5940)
- Fixed bright fog when terrain lighting is enabled and added `Fog.minimumBrightness` to affect how bright the fog will be when in complete darkness. [#5934](https://github.com/CesiumGS/cesium/pull/5934)
- Fixed using arrow keys in geocoder widget to select search suggestions. [#5943](https://github.com/CesiumGS/cesium/issues/5943)
- Added support for the layer.json `parentUrl` property in `CesiumTerrainProvider` to allow for compositing of tilesets. [#5864](https://github.com/CesiumGS/cesium/pull/5864)
- Added `invertClassification` and `invertClassificationColor` to `Scene`. When `invertClassification` is `true`, any 3D Tiles geometry that is not classified by a `ClassificationPrimitive` or `GroundPrimitive` will have its color multiplied by `invertClassificationColor`. [#5836](https://github.com/CesiumGS/cesium/pull/5836)
- Added `customTags` property to the UrlTemplateImageryProvider to allow custom keywords in the template URL. [#5696](https://github.com/CesiumGS/cesium/pull/5696)
- Added `eyeSeparation` and `focalLength` properties to `Scene` to configure VR settings. [#5917](https://github.com/CesiumGS/cesium/pull/5917)
- Improved CZML Reference Properties example [#5754](https://github.com/CesiumGS/cesium/pull/5754)

### 1.38 - 2017-10-02

- Breaking changes
  - `Scene/CullingVolume` has been removed. Use `Core/CullingVolume`.
  - `Scene/OrthographicFrustum` has been removed. Use `Core/OrthographicFrustum`.
  - `Scene/OrthographicOffCenterFrustum` has been removed. Use `Core/OrthographicOffCenterFrustum`.
  - `Scene/PerspectiveFrustum` has been removed. Use `Core/PerspectiveFrustum`.
  - `Scene/PerspectiveOffCenterFrustum` has been removed. Use `Core/PerspectiveOffCenterFrustum`.
- Added support in CZML for expressing `orientation` as the velocity vector of an entity, using `velocityReference` syntax. [#5807](https://github.com/CesiumGS/cesium/pull/5807)
- Fixed CZML processing of `velocityReference` within an interval. [#5738](https://github.com/CesiumGS/cesium/issues/5738)
- Added ability to add an animation to `ModelAnimationCollection` by its index. [#5815](https://github.com/CesiumGS/cesium/pull/5815)
- Fixed a bug in `ModelAnimationCollection` that caused adding an animation by its name to throw an error. [#5815](https://github.com/CesiumGS/cesium/pull/5815)
- Fixed issue in Internet Explorer and Edge with loading unicode strings in typed arrays that impacted 3D Tiles Batch Table values.
- Zoom now maintains camera heading, pitch, and roll. [#4639](https://github.com/CesiumGS/cesium/pull/5603)
- Fixed a bug in `PolylineCollection` preventing the display of more than 16K points in a single collection. [#5538](https://github.com/CesiumGS/cesium/pull/5782)
- Fixed a 3D Tiles point cloud bug causing a stray point to appear at the center of the screen on certain hardware. [#5599](https://github.com/CesiumGS/cesium/issues/5599)
- Fixed removing multiple event listeners within event callbacks. [#5827](https://github.com/CesiumGS/cesium/issues/5827)
- Running `buildApps` now creates a built version of Sandcastle which uses the built version of Cesium for better performance.
- Fixed a tileset traversal bug when the `skipLevelOfDetail` optimization is off. [#5869](https://github.com/CesiumGS/cesium/issues/5869)

### 1.37 - 2017-09-01

- Breaking changes
  - Passing `options.clock` when creating a new `Viewer` instance is removed, pass `options.clockViewModel` instead.
  - Removed `GoogleEarthImageryProvider`, use `GoogleEarthEnterpriseMapsProvider` instead.
  - Removed the `throttleRequest` parameter from `TerrainProvider.requestTileGeometry` and inherited terrain providers. It is replaced with an optional `Request` object. Set the request's `throttle` property to `true` to throttle requests.
  - Removed the ability to provide a Promise for the `options.url` parameter of `loadWithXhr` and for the `url` parameter of `loadArrayBuffer`, `loadBlob`, `loadImageViaBlob`, `loadText`, `loadJson`, `loadXML`, `loadImage`, `loadCRN`, `loadKTX`, and `loadCubeMap`. Instead `url` must be a string.
- Added `classificationType` to `ClassificationPrimitive` and `GroundPrimitive` to choose whether terrain, 3D Tiles, or both are classified. [#5770](https://github.com/CesiumGS/cesium/pull/5770)
- Fixed depth picking on 3D Tiles. [#5676](https://github.com/CesiumGS/cesium/issues/5676)
- Fixed glTF model translucency bug. [#5731](https://github.com/CesiumGS/cesium/issues/5731)
- Fixed `replaceState` bug that was causing the `CesiumViewer` demo application to crash in Safari and iOS. [#5691](https://github.com/CesiumGS/cesium/issues/5691)
- Fixed a 3D Tiles traversal bug for tilesets using additive refinement. [#5766](https://github.com/CesiumGS/cesium/issues/5766)
- Fixed a 3D Tiles traversal bug where out-of-view children were being loaded unnecessarily. [#5477](https://github.com/CesiumGS/cesium/issues/5477)
- Fixed `Entity` id type to be `String` in `EntityCollection` and `CompositeEntityCollection` [#5791](https://github.com/CesiumGS/cesium/pull/5791)
- Fixed issue where `Model` and `BillboardCollection` would throw an error if the globe is undefined. [#5638](https://github.com/CesiumGS/cesium/issues/5638)
- Fixed issue where the `Model` glTF cache loses reference to the model's buffer data. [#5720](https://github.com/CesiumGS/cesium/issues/5720)
- Fixed some issues with `disableDepthTestDistance`. [#5501](https://github.com/CesiumGS/cesium/issues/5501) [#5331](https://github.com/CesiumGS/cesium/issues/5331) [#5621](https://github.com/CesiumGS/cesium/issues/5621)
- Added several new Bing Maps styles: `CANVAS_DARK`, `CANVAS_LIGHT`, and `CANVAS_GRAY`. [#5737](https://github.com/CesiumGS/cesium/pull/5737)
- Added small improvements to the atmosphere. [#5741](https://github.com/CesiumGS/cesium/pull/5741)
- Fixed a bug that caused imagery splitting to work incorrectly when CSS pixels were not equivalent to WebGL drawing buffer pixels, such as on high DPI displays in Microsoft Edge and Internet Explorer. [#5743](https://github.com/CesiumGS/cesium/pull/5743)
- Added `Cesium3DTileset.loadJson` to support overriding the default tileset loading behavior. [#5685](https://github.com/CesiumGS/cesium/pull/5685)
- Fixed loading of binary glTFs containing CRN or KTX textures. [#5753](https://github.com/CesiumGS/cesium/pull/5753)
- Fixed specular computation for certain models using the `KHR_materials_common` extension. [#5773](https://github.com/CesiumGS/cesium/pull/5773)
- Fixed a picking bug in the `3D Tiles Interactivity` Sandcastle demo. [#5703](https://github.com/CesiumGS/cesium/issues/5703)
- Updated knockout from 3.4.0 to 3.4.2 [#5703](https://github.com/CesiumGS/cesium/pull/5829)

### 1.36 - 2017-08-01

- Breaking changes
  - The function `Quaternion.fromHeadingPitchRoll(heading, pitch, roll, result)` was removed. Use `Quaternion.fromHeadingPitchRoll(hpr, result)` instead where `hpr` is a `HeadingPitchRoll`.
  - The function `Transforms.headingPitchRollToFixedFrame(origin, headingPitchRoll, ellipsoid, result)` was removed. Use `Transforms.headingPitchRollToFixedFrame(origin, headingPitchRoll, ellipsoid, fixedFrameTransform, result)` instead where `fixedFrameTransform` is a a 4x4 transformation matrix (see `Transforms.localFrameToFixedFrameGenerator`).
  - The function `Transforms.headingPitchRollQuaternion(origin, headingPitchRoll, ellipsoid, result)` was removed. Use `Transforms.headingPitchRollQuaternion(origin, headingPitchRoll, ellipsoid, fixedFrameTransform, result)` instead where `fixedFrameTransform` is a a 4x4 transformation matrix (see `Transforms.localFrameToFixedFrameGenerator`).
  - The `color`, `show`, and `pointSize` properties of `Cesium3DTileStyle` are no longer initialized with default values.
- Deprecated
  - `Scene/CullingVolume` is deprecated and will be removed in 1.38. Use `Core/CullingVolume`.
  - `Scene/OrthographicFrustum` is deprecated and will be removed in 1.38. Use `Core/OrthographicFrustum`.
  - `Scene/OrthographicOffCenterFrustum` is deprecated and will be removed in 1.38. Use `Core/OrthographicOffCenterFrustum`.
  - `Scene/PerspectiveFrustum` is deprecated and will be removed in 1.38. Use `Core/PerspectiveFrustum`.
  - `Scene/PerspectiveOffCenterFrustum` is deprecated and will be removed in 1.38. Use `Core/PerspectiveOffCenterFrustum`.
- Added glTF 2.0 support, including physically-based material rendering, morph targets, and appropriate updating of glTF 1.0 models to 2.0. [#5641](https://github.com/CesiumGS/cesium/pull/5641)
- Added `ClassificationPrimitive` which defines a volume and draws the intersection of the volume and terrain or 3D Tiles. [#5625](https://github.com/CesiumGS/cesium/pull/5625)
- Added `tileLoad` event to `Cesium3DTileset`. [#5628](https://github.com/CesiumGS/cesium/pull/5628)
- Fixed issue where scene would blink when labels were added. [#5537](https://github.com/CesiumGS/cesium/issues/5537)
- Fixed label positioning when height reference changes [#5609](https://github.com/CesiumGS/cesium/issues/5609)
- Fixed label positioning when using `HeightReference.CLAMP_TO_GROUND` and no position [#5648](https://github.com/CesiumGS/cesium/pull/5648)
- Fix for dynamic polylines with polyline dash material [#5681](https://github.com/CesiumGS/cesium/pull/5681)
- Added ability to provide a `width` and `height` to `scene.pick`. [#5602](https://github.com/CesiumGS/cesium/pull/5602)
- Fixed `Viewer.flyTo` not respecting zoom limits, and resetting minimumZoomDistance if the camera zoomed past the minimumZoomDistance. [5573](https://github.com/CesiumGS/cesium/issues/5573)
- Added ability to show tile urls in the 3D Tiles Inspector. [#5592](https://github.com/CesiumGS/cesium/pull/5592)
- Fixed a bug when reading CRN compressed textures with multiple mip levels. [#5618](https://github.com/CesiumGS/cesium/pull/5618)
- Fixed issue where composite 3D Tiles that contained instanced 3D Tiles with an external model reference would fail to download the model.
- Added behavior to `Cesium3DTilesInspector` that selects the first tileset hovered over if no tilest is specified. [#5139](https://github.com/CesiumGS/cesium/issues/5139)
- Added `Entity.computeModelMatrix` which returns the model matrix representing the entity's transformation. [#5584](https://github.com/CesiumGS/cesium/pull/5584)
- Added ability to set a style's `color`, `show`, or `pointSize` with a string or object literal. `show` may also take a boolean and `pointSize` may take a number. [#5412](https://github.com/CesiumGS/cesium/pull/5412)
- Added setter for `KmlDataSource.name` to specify a name for the datasource [#5660](https://github.com/CesiumGS/cesium/pull/5660).
- Added setter for `GeoJsonDataSource.name` to specify a name for the datasource [#5653](https://github.com/CesiumGS/cesium/issues/5653)
- Fixed crash when using the `Cesium3DTilesInspectorViewModel` and removing a tileset [#5607](https://github.com/CesiumGS/cesium/issues/5607)
- Fixed polygon outline in Polygon Sandcastle demo [#5642](https://github.com/CesiumGS/cesium/issues/5642)
- Updated `Billboard`, `Label` and `PointPrimitive` constructors to clone `NearFarScale` parameters [#5654](https://github.com/CesiumGS/cesium/pull/5654)
- Added `FrustumGeometry` and `FrustumOutlineGeometry`. [#5649](https://github.com/CesiumGS/cesium/pull/5649)
- Added an `options` parameter to the constructors of `PerspectiveFrustum`, `PerspectiveOffCenterFrustum`, `OrthographicFrustum`, and `OrthographicOffCenterFrustum` to set properties. [#5649](https://github.com/CesiumGS/cesium/pull/5649)

### 1.35.2 - 2017-07-11

- This is an npm-only release to fix an issue with using Cesium in Node.js.
- Fixed a bug where Cesium would fail to load under Node.js and some webpack configurations. [#5593](https://github.com/CesiumGS/cesium/issues/5593)
- Fixed a bug where a Model's compressed textures were not being displayed. [#5596](https://github.com/CesiumGS/cesium/pull/5596)
- Fixed documentation for `OrthographicFrustum`. [#5586](https://github.com/CesiumGS/cesium/issues/5586)

### 1.35.1 - 2017-07-05

- This is an npm-only release to fix a deployment issue with 1.35. No code changes.

### 1.35 - 2017-07-05

- Breaking changes
  - `JulianDate.fromIso8601` will default to midnight UTC if no time is provided to match the Javascript [`Date` specification](https://developer.mozilla.org/en-US/docs/Web/JavaScript/Reference/Global_Objects/Date). You must specify a local time of midnight to achieve the old behavior.
- Deprecated
  - `GoogleEarthImageryProvider` has been deprecated and will be removed in Cesium 1.37, use `GoogleEarthEnterpriseMapsProvider` instead.
  - The `throttleRequest` parameter for `TerrainProvider.requestTileGeometry`, `CesiumTerrainProvider.requestTileGeometry`, `VRTheWorldTerrainProvider.requestTileGeometry`, and `EllipsoidTerrainProvider.requestTileGeometry` is deprecated and will be replaced with an optional `Request` object. The `throttleRequests` parameter will be removed in 1.37. Instead set the request's `throttle` property to `true` to throttle requests.
  - The ability to provide a Promise for the `options.url` parameter of `loadWithXhr` and for the `url` parameter of `loadArrayBuffer`, `loadBlob`, `loadImageViaBlob`, `loadText`, `loadJson`, `loadXML`, `loadImage`, `loadCRN`, `loadKTX`, and `loadCubeMap` is deprecated. This will be removed in 1.37, instead `url` must be a string.
- Added support for [3D Tiles](https://github.com/CesiumGS/3d-tiles/blob/master/README.md) for streaming massive heterogeneous 3D geospatial datasets ([#5308](https://github.com/CesiumGS/cesium/pull/5308)). See the new [Sandcastle examples](http://cesiumjs.org/Cesium/Apps/Sandcastle/index.html?src=3D%20Tiles%20Photogrammetry&label=3D%20Tiles). The new Cesium APIs are:
  - `Cesium3DTileset`
  - `Cesium3DTileStyle`, `StyleExpression`, `Expression`, and `ConditionsExpression`
  - `Cesium3DTile`
  - `Cesium3DTileContent`
  - `Cesium3DTileFeature`
  - `Cesium3DTilesInspector`, `Cesium3DTilesInspectorViewModel`, and `viewerCesium3DTilesInspectorMixin`
  - `Cesium3DTileColorBlendMode`
- Added a particle system for effects like smoke, fire, sparks, etc. See `ParticleSystem`, `Particle`, `ParticleBurst`, `BoxEmitter`, `CircleEmitter`, `ConeEmitter`, `ParticleEmitter`, and `SphereEmitter`, and the new Sandcastle examples: [Particle System](http://cesiumjs.org/Cesium/Apps/Sandcastle/index.html?src=Particle%20System.html&label=Showcases) and [Particle System Fireworks](http://cesiumjs.org/Cesium/Apps/Sandcastle/index.html?src=Particle%20System%20Fireworks.html&label=Showcases). [#5212](https://github.com/CesiumGS/cesium/pull/5212)
- Added `options.clock`, `options.times` and `options.dimensions` to `WebMapTileServiceImageryProvider` in order to handle time dynamic and static values for dimensions.
- Added an `options.request` parameter to `loadWithXhr` and a `request` parameter to `loadArrayBuffer`, `loadBlob`, `loadImageViaBlob`, `loadText`, `loadJson`, `loadJsonp`, `loadXML`, `loadImageFromTypedArray`, `loadImage`, `loadCRN`, and `loadKTX`.
- `CzmlDataSource` and `KmlDataSource` load functions now take an optional `query` object, which will append query parameters to all network requests. [#5419](https://github.com/CesiumGS/cesium/pull/5419), [#5434](https://github.com/CesiumGS/cesium/pull/5434)
- Added Sandcastle demo for setting time with the Clock API [#5457](https://github.com/CesiumGS/cesium/pull/5457);
- Added Sandcastle demo for ArcticDEM data. [#5224](https://github.com/CesiumGS/cesium/issues/5224)
- Added `fromIso8601`, `fromIso8601DateArray`, and `fromIso8601DurationArray` to `TimeIntervalCollection` for handling various ways groups of intervals can be specified in ISO8601 format.
- Added `fromJulianDateArray` to `TimeIntervalCollection` for generating intervals from a list of dates.
- Fixed geocoder bug so geocoder can accurately handle NSEW inputs [#5407](https://github.com/CesiumGS/cesium/pull/5407)
- Fixed a bug where picking would break when the Sun came into view [#5478](https://github.com/CesiumGS/cesium/issues/5478)
- Fixed a bug where picking clusters would return undefined instead of a list of the clustered entities. [#5286](https://github.com/CesiumGS/cesium/issues/5286)
- Fixed bug where if polylines were set to follow the surface of an undefined globe, Cesium would throw an exception. [#5413](https://github.com/CesiumGS/cesium/pull/5413)
- Reduced the amount of Sun bloom post-process effect near the horizon. [#5381](https://github.com/CesiumGS/cesium/issues/5381)
- Fixed a bug where camera zooming worked incorrectly when the display height was greater than the display width [#5421](https://github.com/CesiumGS/cesium/pull/5421)
- Updated glTF/glb MIME types. [#5420](https://github.com/CesiumGS/cesium/issues/5420)
- Added `Cesium.Math.randomBetween`.
- Modified `defaultValue` to check for both `undefined` and `null`. [#5551](https://github.com/CesiumGS/cesium/pull/5551)
- The `throttleRequestByServer` function has been removed. Instead pass a `Request` object with `throttleByServer` set to `true` to any of following load functions: `loadWithXhr`, `loadArrayBuffer`, `loadBlob`, `loadImageViaBlob`, `loadText`, `loadJson`, `loadJsonp`, `loadXML`, `loadImageFromTypedArray`, `loadImage`, `loadCRN`, and `loadKTX`.

### 1.34 - 2017-06-01

- Deprecated
  - Passing `options.clock` when creating a new `Viewer` instance has been deprecated and will be removed in Cesium 1.37, pass `options.clockViewModel` instead.
- Fix issue where polylines in a `PolylineCollection` would ignore the far distance when updating the distance display condition. [#5283](https://github.com/CesiumGS/cesium/pull/5283)
- Fixed a crash when calling `Camera.pickEllipsoid` with a canvas of size 0.
- Fix `BoundingSphere.fromOrientedBoundingBox`. [#5334](https://github.com/CesiumGS/cesium/issues/5334)
- Fixed bug where polylines would not update when `PolylineCollection` model matrix was updated. [#5327](https://github.com/CesiumGS/cesium/pull/5327)
- Fixed a bug where adding a ground clamped label without a position would show up at a previous label's clamped position. [#5338](https://github.com/CesiumGS/cesium/issues/5338)
- Fixed translucency bug for certain material types. [#5335](https://github.com/CesiumGS/cesium/pull/5335)
- Fix picking polylines that use a depth fail appearance. [#5337](https://github.com/CesiumGS/cesium/pull/5337)
- Fixed a crash when morphing from Columbus view to 3D. [#5311](https://github.com/CesiumGS/cesium/issues/5311)
- Fixed a bug which prevented KML descriptions with relative paths from loading. [#5352](https://github.com/CesiumGS/cesium/pull/5352)
- Fixed an issue where camera view could be invalid at the last frame of animation. [#4949](https://github.com/CesiumGS/cesium/issues/4949)
- Fixed an issue where using the depth fail material for polylines would cause a crash in Edge. [#5359](https://github.com/CesiumGS/cesium/pull/5359)
- Fixed a crash where `EllipsoidGeometry` and `EllipsoidOutlineGeometry` were given floating point values when expecting integers. [#5260](https://github.com/CesiumGS/cesium/issues/5260)
- Fixed an issue where billboards were not properly aligned. [#2487](https://github.com/CesiumGS/cesium/issues/2487)
- Fixed an issue where translucent objects could flicker when picking on mouse move. [#5307](https://github.com/CesiumGS/cesium/issues/5307)
- Fixed a bug where billboards with `sizeInMeters` set to true would move upwards when zooming out. [#5373](https://github.com/CesiumGS/cesium/issues/5373)
- Fixed a bug where `SampledProperty.setInterpolationOptions` does not ignore undefined `options`. [#3575](https://github.com/CesiumGS/cesium/issues/3575)
- Added `basePath` option to `Cesium.Model.fromGltf`. [#5320](https://github.com/CesiumGS/cesium/issues/5320)

### 1.33 - 2017-05-01

- Breaking changes
  - Removed left, right, bottom and top properties from `OrthographicFrustum`. Use `OrthographicOffCenterFrustum` instead. [#5109](https://github.com/CesiumGS/cesium/issues/5109)
- Added `GoogleEarthEnterpriseTerrainProvider` and `GoogleEarthEnterpriseImageryProvider` to read data from Google Earth Enterprise servers. [#5189](https://github.com/CesiumGS/cesium/pull/5189).
- Support for dashed polylines [#5159](https://github.com/CesiumGS/cesium/pull/5159).
  - Added `PolylineDash` Material type.
  - Added `PolylineDashMaterialProperty` to the Entity API.
  - Added CZML `polylineDash` property .
- Added `disableDepthTestDistance` to billboards, points and labels. This sets the distance to the camera where the depth test will be disabled. Setting it to zero (the default) will always enable the depth test. Setting it to `Number.POSITVE_INFINITY` will never enabled the depth test. Also added `scene.minimumDisableDepthTestDistance` to change the default value from zero. [#5166](https://github.com/CesiumGS/cesium/pull/5166)
- Added a `depthFailMaterial` property to line entities, which is the material used to render the line when it fails the depth test. [#5160](https://github.com/CesiumGS/cesium/pull/5160)
- Fixed billboards not initially clustering. [#5208](https://github.com/CesiumGS/cesium/pull/5208)
- Fixed issue with displaying `MapboxImageryProvider` default token error message. [#5191](https://github.com/CesiumGS/cesium/pull/5191)
- Fixed bug in conversion formula in `Matrix3.fromHeadingPitchRoll`. [#5195](https://github.com/CesiumGS/cesium/issues/5195)
- Upgrade FXAA to version 3.11. [#5200](https://github.com/CesiumGS/cesium/pull/5200)
- `Scene.pickPosition` now caches results per frame to increase performance. [#5117](https://github.com/CesiumGS/cesium/issues/5117)

### 1.32 - 2017-04-03

- Deprecated
  - The `left`, `right`, `bottom`, and `top` properties of `OrthographicFrustum` are deprecated and will be removed in 1.33. Use `OrthographicOffCenterFrustum` instead.
- Breaking changes
  - Removed `ArcGisImageServerTerrainProvider`.
  - The top-level `properties` in an `Entity` created by `GeoJsonDataSource` are now instances of `ConstantProperty` instead of raw values.
- Added support for an orthographic projection in 3D and Columbus view.
  - Set `projectionPicker` to `true` in the options when creating a `Viewer` to add a widget that will switch projections. [#5021](https://github.com/CesiumGS/cesium/pull/5021)
  - Call `switchToOrthographicFrustum` or `switchToPerspectiveFrustum` on `Camera` to change projections.
- Added support for custom time-varying properties in CZML. [#5105](https:/github.com/CesiumGS/cesium/pull/5105).
- Added new flight parameters to `Camera.flyTo` and `Camera.flyToBoundingSphere`: `flyOverLongitude`, `flyOverLongitudeWeight`, and `pitchAdjustHeight`. [#5070](https://github.com/CesiumGS/cesium/pull/5070)
- Added the event `Viewer.trackedEntityChanged`, which is raised when the value of `viewer.trackedEntity` changes. [#5060](https://github.com/CesiumGS/cesium/pull/5060)
- Added `Camera.DEFAULT_OFFSET` for default view of objects with bounding spheres. [#4936](https://github.com/CesiumGS/cesium/pull/4936)
- Fixed an issue with `TileBoundingBox` that caused the terrain to disappear in certain places [4032](https://github.com/CesiumGS/cesium/issues/4032)
- Fixed overlapping billboard blending. [#5066](https://github.com/CesiumGS/cesium/pull/5066)
- Fixed an issue with `PinBuilder` where inset images could have low-alpha fringes against an opaque background. [#5099](https://github.com/CesiumGS/cesium/pull/5099)
- Fix billboard, point and label clustering in 2D and Columbus view. [#5136](https://github.com/CesiumGS/cesium/pull/5136)
- Fixed `GroundPrimitive` rendering in 2D and Columbus View. [#5078](https://github.com/CesiumGS/cesium/pull/5078)
- Fixed an issue with camera tracking of dynamic ellipsoids. [#5133](https://github.com/CesiumGS/cesium/pull/5133)
- Fixed issues with imagerySplitPosition and the international date line in 2D mode. [#5151](https://github.com/CesiumGS/cesium/pull/5151)
- Fixed a bug in `ModelAnimationCache` causing different animations to reference the same animation. [#5064](https://github.com/CesiumGS/cesium/pull/5064)
- `ConstantProperty` now provides `valueOf` and `toString` methods that return the constant value.
- Improved depth artifacts between opaque and translucent primitives. [#5116](https://github.com/CesiumGS/cesium/pull/5116)
- Fixed crunch compressed textures in IE11. [#5057](https://github.com/CesiumGS/cesium/pull/5057)
- Fixed a bug in `Quaternion.fromHeadingPitchRoll` that made it erroneously throw an exception when passed individual angles in an unminified / debug build.
- Fixed a bug that caused an exception in `CesiumInspectorViewModel` when using the NW / NE / SW / SE / Parent buttons to navigate to a terrain tile that is not yet loaded.
- `QuadtreePrimitive` now uses `frameState.afterRender` to fire `tileLoadProgressEvent` [#3450](https://github.com/CesiumGS/cesium/issues/3450)

### 1.31 - 2017-03-01

- Deprecated
  - The function `Quaternion.fromHeadingPitchRoll(heading, pitch, roll, result)` will be removed in 1.33. Use `Quaternion.fromHeadingPitchRoll(hpr, result)` instead where `hpr` is a `HeadingPitchRoll`. [#4896](https://github.com/CesiumGS/cesium/pull/4896)
  - The function `Transforms.headingPitchRollToFixedFrame(origin, headingPitchRoll, ellipsoid, result)` will be removed in 1.33. Use `Transforms.headingPitchRollToFixedFrame(origin, headingPitchRoll, ellipsoid, fixedFrameTransform, result)` instead where `fixedFrameTransform` is a a 4x4 transformation matrix (see `Transforms.localFrameToFixedFrameGenerator`). [#4896](https://github.com/CesiumGS/cesium/pull/4896)
  - The function `Transforms.headingPitchRollQuaternion(origin, headingPitchRoll, ellipsoid, result)` will be removed in 1.33. Use `Transforms.headingPitchRollQuaternion(origin, headingPitchRoll, ellipsoid, fixedFrameTransform, result)` instead where `fixedFrameTransform` is a a 4x4 transformation matrix (see `Transforms.localFrameToFixedFrameGenerator`). [#4896](https://github.com/CesiumGS/cesium/pull/4896)
  - `ArcGisImageServerTerrainProvider` will be removed in 1.32 due to missing TIFF support in web browsers. [#4981](https://github.com/CesiumGS/cesium/pull/4981)
- Breaking changes
  - Corrected spelling of `Color.FUCHSIA` from `Color.FUSCHIA`. [#4977](https://github.com/CesiumGS/cesium/pull/4977)
  - The enums `MIDDLE_DOUBLE_CLICK` and `RIGHT_DOUBLE_CLICK` from `ScreenSpaceEventType` have been removed. [#5052](https://github.com/CesiumGS/cesium/pull/5052)
  - Removed the function `GeometryPipeline.computeBinormalAndTangent`. Use `GeometryPipeline.computeTangentAndBitangent` instead. [#5053](https://github.com/CesiumGS/cesium/pull/5053)
  - Removed the `url` and `key` properties from `GeocoderViewModel`. [#5056](https://github.com/CesiumGS/cesium/pull/5056)
  - `BingMapsGeocoderServices` now requires `options.scene`. [#5056](https://github.com/CesiumGS/cesium/pull/5056)
- Added compressed texture support. [#4758](https://github.com/CesiumGS/cesium/pull/4758)
  - glTF models and imagery layers can now reference [KTX](https://www.khronos.org/opengles/sdk/tools/KTX/) textures and textures compressed with [crunch](https://github.com/BinomialLLC/crunch).
  - Added `loadKTX`, to load KTX textures, and `loadCRN` to load crunch compressed textures.
  - Added new `PixelFormat` and `WebGLConstants` enums from WebGL extensions `WEBGL_compressed_s3tc`, `WEBGL_compressed_texture_pvrtc`, and `WEBGL_compressed_texture_etc1`.
  - Added `CompressedTextureBuffer`.
- Added support for `Scene.pickPosition` in Columbus view and 2D. [#4990](https://github.com/CesiumGS/cesium/pull/4990)
- Added support for depth picking translucent primitives when `Scene.pickTranslucentDepth` is `true`. [#4979](https://github.com/CesiumGS/cesium/pull/4979)
- Fixed an issue where the camera would zoom past an object and flip to the other side of the globe. [#4967](https://github.com/CesiumGS/cesium/pull/4967) and [#4982](https://github.com/CesiumGS/cesium/pull/4982)
- Enable rendering `GroundPrimitives` on hardware without the `EXT_frag_depth` extension; however, this could cause artifacts for certain viewing angles. [#4930](https://github.com/CesiumGS/cesium/pull/4930)
- Added `Transforms.localFrameToFixedFrameGenerator` to generate a function that computes a 4x4 transformation matrix from a local reference frame to fixed reference frame. [#4896](https://github.com/CesiumGS/cesium/pull/4896)
- Added `Label.scaleByDistance` to control minimum/maximum label size based on distance from the camera. [#5019](https://github.com/CesiumGS/cesium/pull/5019)
- Added support to `DebugCameraPrimitive` to draw multifrustum planes. The attribute `debugShowFrustumPlanes` of `Scene` and `frustumPlanes` of `CesiumInspector` toggle this. [#4932](https://github.com/CesiumGS/cesium/pull/4932)
- Added fix to always outline KML line extrusions so that they show up properly in 2D and other straight down views. [#4961](https://github.com/CesiumGS/cesium/pull/4961)
- Improved `RectangleGeometry` by skipping unnecessary logic in the code. [#4948](https://github.com/CesiumGS/cesium/pull/4948)
- Fixed exception for polylines in 2D when rotating the map. [#4619](https://github.com/CesiumGS/cesium/issues/4619)
- Fixed an issue with constant `VertexArray` attributes not being set correctly. [#4995](https://github.com/CesiumGS/cesium/pull/4995)
- Added the event `Viewer.selectedEntityChanged`, which is raised when the value of `viewer.selectedEntity` changes. [#5043](https://github.com/CesiumGS/cesium/pull/5043)

### 1.30 - 2017-02-01

- Deprecated
  - The properties `url` and `key` will be removed from `GeocoderViewModel` in 1.31. These properties will be available on geocoder services that support them, like `BingMapsGeocoderService`.
  - The function `GeometryPipeline.computeBinormalAndTangent` will be removed in 1.31. Use `GeometryPipeline.createTangentAndBitangent` instead. [#4856](https://github.com/CesiumGS/cesium/pull/4856)
  - The enums `MIDDLE_DOUBLE_CLICK` and `RIGHT_DOUBLE_CLICK` from `ScreenSpaceEventType` have been deprecated and will be removed in 1.31. [#4910](https://github.com/CesiumGS/cesium/pull/4910)
- Breaking changes
  - Removed separate `heading`, `pitch`, `roll` parameters from `Transform.headingPitchRollToFixedFrame` and `Transform.headingPitchRollQuaternion`. Pass a `HeadingPitchRoll` object instead. [#4843](https://github.com/CesiumGS/cesium/pull/4843)
  - The property `binormal` has been renamed to `bitangent` for `Geometry` and `VertexFormat`. [#4856](https://github.com/CesiumGS/cesium/pull/4856)
  - A handful of `CesiumInspectorViewModel` properties were removed or changed from variables to functions. [#4857](https://github.com/CesiumGS/cesium/pull/4857)
  - The `ShadowMap` constructor has been made private. [#4010](https://github.com/CesiumGS/cesium/issues/4010)
- Added `sampleTerrainMostDetailed` to sample the height of an array of positions using the best available terrain data at each point. This requires a `TerrainProvider` with the `availability` property.
- Transparent parts of billboards, labels, and points no longer overwrite parts of the scene behind them. [#4886](https://github.com/CesiumGS/cesium/pull/4886)
  - Added `blendOption` property to `BillboardCollection`, `LabelCollection`, and `PointPrimitiveCollection`. The default is `BlendOption.OPAQUE_AND_TRANSLUCENT`; however, if all billboards, labels, or points are either completely opaque or completely translucent, `blendOption` can be changed to `BlendOption.OPAQUE` or `BlendOption.TRANSLUCENT`, respectively, to increase performance by up to 2x.
- Added support for custom geocoder services and autocomplete, see the [Sandcastle example](http://cesiumjs.org/Cesium/Apps/Sandcastle/index.html?src=Custom%20Geocoder.html). Added `GeocoderService`, an interface for geocoders, and `BingMapsGeocoderService` and `CartographicGeocoderService` implementations. [#4723](https://github.com/CesiumGS/cesium/pull/4723)
- Added ability to draw an `ImageryLayer` with a splitter to allow layers to only display to the left or right of a splitter. See `ImageryLayer.splitDirection`, `Scene.imagerySplitPosition`, and the [Sandcastle example](http://cesiumjs.org/Cesium/Apps/Sandcastle/index.html?src=Imagery%20Layers%20Split.html&label=Showcases).
- Fixed bug where `GroundPrimitives` where rendering incorrectly or disappearing at different zoom levels. [#4161](https://github.com/CesiumGS/cesium/issues/4161), [#4326](https://github.com/CesiumGS/cesium/issues/4326)
- `TerrainProvider` now optionally exposes an `availability` property that can be used to query the terrain level that is available at a location or in a rectangle. Currently only `CesiumTerrainProvider` exposes this property.
- Added support for WMS version 1.3 by using CRS vice SRS query string parameter to request projection. SRS is still used for older versions.
- Fixed a bug that caused all models to use the same highlight color. [#4798](https://github.com/CesiumGS/cesium/pull/4798)
- Fixed sky atmosphere from causing incorrect picking and hanging drill picking. [#4783](https://github.com/CesiumGS/cesium/issues/4783) and [#4784](https://github.com/CesiumGS/cesium/issues/4784)
- Fixed KML loading when color is an empty string. [#4826](https://github.com/CesiumGS/cesium/pull/4826)
- Fixed a bug that could cause a "readyImagery is not actually ready" exception when quickly zooming past the maximum available imagery level of an imagery layer near the poles.
- Fixed a bug that affected dynamic graphics with time-dynamic modelMatrix. [#4907](https://github.com/CesiumGS/cesium/pull/4907)
- Fixed `Geocoder` autocomplete drop down visibility in Firefox. [#4916](https://github.com/CesiumGS/cesium/issues/4916)
- Added `Rectangle.fromRadians`.
- Updated the morph so the default view in Columbus View is now angled. [#3878](https://github.com/CesiumGS/cesium/issues/3878)
- Added 2D and Columbus View support for models using the RTC extension or whose vertices are in WGS84 coordinates. [#4922](https://github.com/CesiumGS/cesium/pull/4922)
- The attribute `perInstanceAttribute` of `DebugAppearance` has been made optional and defaults to `false`.
- Fixed a bug that would cause a crash when `debugShowFrustums` is enabled with OIT. [#4864](https://github.com/CesiumGS/cesium/pull/4864)
- Added the ability to run the unit tests with a [WebGL Stub](https://github.com/CesiumGS/cesium/tree/master/Documentation/Contributors/TestingGuide#run-with-webgl-stub), which makes all WebGL calls a noop and ignores test expectations that rely on reading back from WebGL. Use the web link from the main index.html or run with `npm run test-webgl-stub`.

### 1.29 - 2017-01-02

- Improved 3D Models
  - Added the ability to blend a `Model` with a color/translucency. Added `color`, `colorBlendMode`, and `colorBlendAmount` properties to `Model`, `ModelGraphics`, and CZML. Also added `ColorBlendMode` enum. [#4547](https://github.com/CesiumGS/cesium/pull/4547)
  - Added the ability to render a `Model` with a silhouette. Added `silhouetteColor` and `silhouetteSize` properties to `Model`, `ModelGraphics`, and CZML. [#4314](https://github.com/CesiumGS/cesium/pull/4314)
- Improved Labels
  - Added new `Label` properties `showBackground`, `backgroundColor`, and `backgroundPadding` to the primitive, Entity, and CZML layers.
  - Added support for newlines (`\n`) in Cesium `Label`s and CZML. [#2402]
  - Added new enum `VerticalOrigin.BASELINE`. Previously, `VerticalOrigin.BOTTOM` would sometimes align to the baseline depending on the contents of a label.
    (https://github.com/CesiumGS/cesium/issues/2402)
- Fixed translucency in Firefox 50. [#4762](https://github.com/CesiumGS/cesium/pull/4762)
- Fixed texture rotation for `RectangleGeometry`. [#2737](https://github.com/CesiumGS/cesium/issues/2737)
- Fixed issue where billboards on terrain had an incorrect offset. [#4598](https://github.com/CesiumGS/cesium/issues/4598)
- Fixed issue where `globe.getHeight` incorrectly returned `undefined`. [#3411](https://github.com/CesiumGS/cesium/issues/3411)
- Fixed a crash when using Entity path visualization with reference properties. [#4915](https://github.com/CesiumGS/cesium/issues/4915)
- Fixed a bug that caused `GroundPrimitive` to render incorrectly on systems without the `WEBGL_depth_texture` extension. [#4747](https://github.com/CesiumGS/cesium/pull/4747)
- Fixed default Mapbox token and added a watermark to notify users that they need to sign up for their own token.
- Fixed glTF models with skinning that used `bindShapeMatrix`. [#4722](https://github.com/CesiumGS/cesium/issues/4722)
- Fixed a bug that could cause a "readyImagery is not actually ready" exception with some configurations of imagery layers.
- Fixed `Rectangle.union` to correctly account for rectangles that cross the IDL. [#4732](https://github.com/CesiumGS/cesium/pull/4732)
- Fixed tooltips for gallery thumbnails in Sandcastle [#4702].(https://github.com/CesiumGS/cesium/pull/4702)
- DataSourceClock.getValue now preserves the provided `result` properties when its properties are `undefined`. [#4029](https://github.com/CesiumGS/cesium/issues/4029)
- Added `divideComponents` function to `Cartesian2`, `Cartesian3`, and `Cartesian4`. [#4750](https://github.com/CesiumGS/cesium/pull/4750)
- Added `WebGLConstants` enum. Previously, this was part of the private Renderer API. [#4731](https://github.com/CesiumGS/cesium/pull/4731)

### 1.28 - 2016-12-01

- Improved terrain/imagery load ordering, especially when the terrain is already fully loaded and a new imagery layer is loaded. This results in a 25% reduction in load times in many cases. [#4616](https://github.com/CesiumGS/cesium/pull/4616)
- Improved `Billboard`, `Label`, and `PointPrimitive` visual quality. [#4675](https://github.com/CesiumGS/cesium/pull/4675)
  - Corrected odd-width and odd-height billboard sizes from being incorrectly rounded up.
  - Changed depth testing from `LESS` to `LEQUAL`, allowing label glyphs of equal depths to overlap.
  - Label glyph positions have been adjusted and corrected.
  - `TextureAtlas.borderWidthInPixels` has always been applied to the upper and right edges of each internal texture, but is now also applied to the bottom and left edges of the entire TextureAtlas, guaranteeing borders on all sides regardless of position within the atlas.
- Fall back to packing floats into an unsigned byte texture when floating point textures are unsupported. [#4563](https://github.com/CesiumGS/cesium/issues/4563)
- Added support for saving html and css in GitHub Gists. [#4125](https://github.com/CesiumGS/cesium/issues/4125)
- Fixed `Cartographic.fromCartesian` when the cartesian is not on the ellipsoid surface. [#4611](https://github.com/CesiumGS/cesium/issues/4611)

### 1.27 - 2016-11-01

- Deprecated
  - Individual heading, pitch, and roll options to `Transforms.headingPitchRollToFixedFrame` and `Transforms.headingPitchRollQuaternion` have been deprecated and will be removed in 1.30. Pass the new `HeadingPitchRoll` object instead. [#4498](https://github.com/CesiumGS/cesium/pull/4498)
- Breaking changes
  - The `scene` parameter for creating `BillboardVisualizer`, `LabelVisualizer`, and `PointVisualizer` has been removed. Instead, pass an instance of `EntityCluster`. [#4514](https://github.com/CesiumGS/cesium/pull/4514)
- Fixed an issue where a billboard entity would not render after toggling the show property. [#4408](https://github.com/CesiumGS/cesium/issues/4408)
- Fixed a crash when zooming from touch input on viewer initialization. [#4177](https://github.com/CesiumGS/cesium/issues/4177)
- Fixed a crash when clustering is enabled, an entity has a label graphics defined, but the label isn't visible. [#4414](https://github.com/CesiumGS/cesium/issues/4414)
- Added the ability for KML files to load network links to other KML files within the same KMZ archive. [#4477](https://github.com/CesiumGS/cesium/issues/4477)
- `KmlDataSource` and `GeoJsonDataSource` were not honoring the `clampToGround` option for billboards and labels and was instead always clamping, reducing performance in cases when it was unneeded. [#4459](https://github.com/CesiumGS/cesium/pull/4459)
- Fixed `KmlDataSource` features to respect `timespan` and `timestamp` properties of its parents (e.g. Folders or NetworkLinks). [#4041](https://github.com/CesiumGS/cesium/issues/4041)
- Fixed a `KmlDataSource` bug where features had duplicate IDs and only one was drawn. [#3941](https://github.com/CesiumGS/cesium/issues/3941)
- `GeoJsonDataSource` now treats null crs values as a no-op instead of failing to load. [#4456](https://github.com/CesiumGS/cesium/pull/4456)
- `GeoJsonDataSource` now gracefully handles missing style icons instead of failing to load. [#4452](https://github.com/CesiumGS/cesium/pull/4452)
- Added `HeadingPitchRoll` [#4047](https://github.com/CesiumGS/cesium/pull/4047)
  - `HeadingPitchRoll.fromQuaternion` function for retrieving heading-pitch-roll angles from a quaternion.
  - `HeadingPitchRoll.fromDegrees` function that returns a new HeadingPitchRoll instance from angles given in degrees.
  - `HeadingPitchRoll.clone` function to duplicate HeadingPitchRoll instance.
  - `HeadingPitchRoll.equals` and `HeadingPitchRoll.equalsEpsilon` functions for comparing two instances.
  - Added `Matrix3.fromHeadingPitchRoll` Computes a 3x3 rotation matrix from the provided headingPitchRoll.
- Fixed primitive bounding sphere bug that would cause a crash when loading data sources. [#4431](https://github.com/CesiumGS/cesium/issues/4431)
- Fixed `BoundingSphere` computation for `Primitive` instances with a modelMatrix. [#4428](https://github.com/CesiumGS/cesium/issues/4428)
- Fixed a bug with rotated, textured rectangles. [#4430](https://github.com/CesiumGS/cesium/pull/4430)
- Added the ability to specify retina options, such as `@2x.png`, via the `MapboxImageryProvider` `format` option. [#4453](https://github.com/CesiumGS/cesium/pull/4453).
- Fixed a crash that could occur when specifying an imagery provider's `rectangle` option. [https://github.com/CesiumGS/cesium/issues/4377](https://github.com/CesiumGS/cesium/issues/4377)
- Fixed a crash that would occur when using dynamic `distanceDisplayCondition` properties. [#4403](https://github.com/CesiumGS/cesium/pull/4403)
- Fixed several bugs that lead to billboards and labels being improperly clamped to terrain. [#4396](https://github.com/CesiumGS/cesium/issues/4396), [#4062](https://github.com/CesiumGS/cesium/issues/4062)
- Fixed a bug affected models with multiple meshes without indices. [#4237](https://github.com/CesiumGS/cesium/issues/4237)
- Fixed a glTF transparency bug where `blendFuncSeparate` parameters were loaded in the wrong order. [#4435](https://github.com/CesiumGS/cesium/pull/4435)
- Fixed a bug where creating a custom geometry with attributes and indices that have values that are not a typed array would cause a crash. [#4419](https://github.com/CesiumGS/cesium/pull/4419)
- Fixed a bug when morphing from 2D to 3D. [#4388](https://github.com/CesiumGS/cesium/pull/4388)
- Fixed `RectangleGeometry` rotation when the rectangle is close to the international date line [#3874](https://github.com/CesiumGS/cesium/issues/3874)
- Added `clusterBillboards`, `clusterLabels`, and `cluserPoints` properties to `EntityCluster` to selectively cluster screen space entities.
- Prevent execution of default device/browser behavior when handling "pinch" touch event/gesture. [#4518](https://github.com/CesiumGS/cesium/pull/4518).
- Fixed a shadow aliasing issue where polygon offset was not being applied. [#4559](https://github.com/CesiumGS/cesium/pull/4559)
- Removed an unnecessary reprojection of Web Mercator imagery tiles to the Geographic projection on load. This should improve both visual quality and load performance slightly. [#4339](https://github.com/CesiumGS/cesium/pull/4339)
- Added `Transforms.northUpEastToFixedFrame` to compute a 4x4 local transformation matrix from a reference frame with a north-west-up axes.
- Improved `Geocoder` usability by selecting text on click [#4464](https://github.com/CesiumGS/cesium/pull/4464)
- Added `Rectangle.simpleIntersection` which is an optimized version of `Rectangle.intersection` for more constrained input. [#4339](https://github.com/CesiumGS/cesium/pull/4339)
- Fixed warning when using Webpack. [#4467](https://github.com/CesiumGS/cesium/pull/4467)

### 1.26 - 2016-10-03

- Deprecated
  - The `scene` parameter for creating `BillboardVisualizer`, `LabelVisualizer`, and `PointVisualizer` has been deprecated and will be removed in 1.28. Instead, pass an instance of `EntityCluster`.
- Breaking changes
  - Vertex texture fetch is now required to be supported to render polylines. Maximum vertex texture image units must be greater than zero.
  - Removed `castShadows` and `receiveShadows` properties from `Model`, `Primitive`, and `Globe`. Instead, use `shadows` with the `ShadowMode` enum, e.g. `model.shadows = ShadowMode.ENABLED`.
  - `Viewer.terrainShadows` now uses the `ShadowMode` enum instead of a Boolean, e.g. `viewer.terrainShadows = ShadowMode.RECEIVE_ONLY`.
- Added support for clustering `Billboard`, `Label` and `Point` entities. [#4240](https://github.com/CesiumGS/cesium/pull/4240)
- Added `DistanceDisplayCondition`s to all primitives to determine the range interval from the camera for when it will be visible.
- Removed the default gamma correction for Bing Maps aerial imagery, because it is no longer an improvement to current versions of the tiles. To restore the previous look, set the `defaultGamma` property of your `BingMapsImageryProvider` instance to 1.3.
- Fixed a bug that could lead to incorrect terrain heights when using `HeightmapTerrainData` with an encoding in which actual heights were equal to the minimum representable height.
- Fixed a bug in `AttributeCompression.compressTextureCoordinates` and `decompressTextureCoordinates` that could cause a small inaccuracy in the encoded texture coordinates.
- Fixed a bug where viewing a model with transparent geometry would cause a crash. [#4378](https://github.com/CesiumGS/cesium/issues/4378)
- Added `TrustedServer` collection that controls which servers should have `withCredential` set to `true` on XHR Requests.
- Fixed billboard rotation when sized in meters. [#3979](https://github.com/CesiumGS/cesium/issues/3979)
- Added `backgroundColor` and `borderWidth` properties to `writeTextToCanvas`.
- Fixed timeline touch events. [#4305](https://github.com/CesiumGS/cesium/pull/4305)
- Fixed a bug that was incorrectly clamping Latitudes in KML <GroundOverlay>(s) to the range -PI..PI. Now correctly clamps to -PI/2..PI/2.
- Added `CesiumMath.clampToLatitudeRange`. A convenience function to clamp a passed radian angle to valid Latitudes.
- Added `DebugCameraPrimitive` to visualize the view frustum of a camera.

### 1.25 - 2016-09-01

- Breaking changes
  - The number and order of arguments passed to `KmlDataSource` `unsupportedNodeEvent` listeners have changed to allow better handling of unsupported KML Features.
  - Changed billboards and labels that are clamped to terrain to have the `verticalOrigin` set to `CENTER` by default instead of `BOTTOM`.
- Deprecated
  - Deprecated `castShadows` and `receiveShadows` properties from `Model`, `Primitive`, and `Globe`. They will be removed in 1.26. Use `shadows` instead with the `ShadowMode` enum, e.g. `model.shadows = ShadowMode.ENABLED`.
  - `Viewer.terrainShadows` now uses the `ShadowMode` enum instead of a Boolean, e.g. `viewer.terrainShadows = ShadowMode.RECEIVE_ONLY`. Boolean support will be removed in 1.26.
- Updated the online [model converter](http://cesiumjs.org/convertmodel.html) to convert OBJ models to glTF with [obj2gltf](https://github.com/CesiumGS/OBJ2GLTF), as well as optimize existing glTF models with the [gltf-pipeline](https://github.com/CesiumGS/gltf-pipeline). Added an option to bake ambient occlusion onto the glTF model. Also added an option to compress geometry using the glTF [WEB3D_quantized_attributes](https://github.com/KhronosGroup/glTF/blob/master/extensions/Vendor/WEB3D_quantized_attributes/README.md) extension.
- Improve label quality for oblique and italic fonts. [#3782](https://github.com/CesiumGS/cesium/issues/3782)
- Added `shadows` property to the entity API for `Box`, `Corridor`, `Cylinder`, `Ellipse`, `Ellipsoid`, `Polygon`, `Polyline`, `PoylineVolume`, `Rectangle`, and `Wall`. [#4005](https://github.com/CesiumGS/cesium/pull/4005)
- Added `Camera.cancelFlight` to cancel the existing camera flight if it exists.
- Fix overlapping camera flights by always cancelling the previous flight when a new one is created.
- Camera flights now disable collision with the terrain until all of the terrain in the area has finished loading. This prevents the camera from being moved to be above lower resolution terrain when flying to a position close to higher resolution terrain. [#4075](https://github.com/CesiumGS/cesium/issues/4075)
- Fixed a crash that would occur if quickly toggling imagery visibility. [#4083](https://github.com/CesiumGS/cesium/issues/4083)
- Fixed an issue causing an error if KML has a clamped to ground LineString with color. [#4131](https://github.com/CesiumGS/cesium/issues/4131)
- Added logic to `KmlDataSource` defaulting KML Feature node to hidden unless all ancestors are visible. This better matches the KML specification.
- Fixed position of KML point features with an altitude mode of `relativeToGround` and `clampToGround`.
- Added `GeocoderViewModel.keepExpanded` which when set to true will always keep the Geocoder in its expanded state.
- Added support for `INT` and `UNSIGNED_INT` in `ComponentDatatype`.
- Added `ComponentDatatype.fromName` for getting a `ComponentDatatype` from its name.
- Fixed a crash caused by draping dynamic geometry over terrain. [#4255](https://github.com/CesiumGS/cesium/pull/4255)

### 1.24 - 2016-08-01

- Added support in CZML for expressing `BillboardGraphics.alignedAxis` as the velocity vector of an entity, using `velocityReference` syntax.
- Added `urlSchemeZeroPadding` property to `UrlTemplateImageryProvider` to allow the numeric parts of a URL, such as `{x}`, to be padded with zeros to make them a fixed width.
- Added leap second just prior to January 2017. [#4092](https://github.com/CesiumGS/cesium/issues/4092)
- Fixed an exception that would occur when switching to 2D view when shadows are enabled. [#4051](https://github.com/CesiumGS/cesium/issues/4051)
- Fixed an issue causing entities to disappear when updating multiple entities simultaneously. [#4096](https://github.com/CesiumGS/cesium/issues/4096)
- Normalizing the velocity vector produced by `VelocityVectorProperty` is now optional.
- Pack functions now return the result array [#4156](https://github.com/CesiumGS/cesium/pull/4156)
- Added optional `rangeMax` parameter to `Math.toSNorm` and `Math.fromSNorm`. [#4121](https://github.com/CesiumGS/cesium/pull/4121)
- Removed `MapQuest OpenStreetMap` from the list of demo base layers since direct tile access has been discontinued. See the [MapQuest Developer Blog](http://devblog.mapquest.com/2016/06/15/modernization-of-mapquest-results-in-changes-to-open-tile-access/) for details.
- Fixed PolylinePipeline.generateArc to accept an array of heights when there's only one position [#4155](https://github.com/CesiumGS/cesium/pull/4155)

### 1.23 - 2016-07-01

- Breaking changes
  - `GroundPrimitive.initializeTerrainHeights()` must be called and have the returned promise resolve before a `GroundPrimitive` can be added synchronously.
- Added terrain clamping to entities, KML, and GeoJSON
  - Added `heightReference` property to point, billboard and model entities.
  - Changed corridor, ellipse, polygon and rectangle entities to conform to terrain by using a `GroundPrimitive` if its material is a `ColorMaterialProperty` instance and it doesn't have a `height` or `extrudedHeight`. Entities with any other type of material are not clamped to terrain.
  - `KMLDataSource`
    - Point and Model features will always respect `altitudeMode`.
    - Added `clampToGround` property. When `true`, clamps `Polygon`, `LineString` and `LinearRing` features to the ground if their `altitudeMode` is `clampToGround`. For this case, lines use a corridor instead of a polyline.
  - `GeoJsonDataSource`
    - Points with a height will be drawn at that height; otherwise, they will be clamped to the ground.
    - Added `clampToGround` property. When `true`, clamps `Polygon` and `LineString` features to the ground. For this case, lines use a corridor instead of a polyline.
  - Added [Ground Clamping Sandcastle example](https://cesiumjs.org/Cesium/Apps/Sandcastle/index.html?src=Ground%20Clamping.html&label=Showcases).
- Improved performance and accuracy of polygon triangulation by using the [earcut](https://github.com/mapbox/earcut) library. Loading a GeoJSON with polygons for each country was 2x faster.
- Fix some large polygon triangulations. [#2788](https://github.com/CesiumGS/cesium/issues/2788)
- Added support for the glTF extension [WEB3D_quantized_attributes](https://github.com/KhronosGroup/glTF/blob/master/extensions/Vendor/WEB3D_quantized_attributes/README.md). [#3241](https://github.com/CesiumGS/cesium/issues/3241)
- Added CZML support for `Box`, `Corridor` and `Cylinder`. Added new CZML properties:
  - `Billboard`: `width`, `height`, `heightReference`, `scaleByDistance`, `translucencyByDistance`, `pixelOffsetScaleByDistance`, `imageSubRegion`
  - `Label`: `heightReference`, `translucencyByDistance`, `pixelOffsetScaleByDistance`
  - `Model`: `heightReference`, `maximumScale`
  - `Point`: `heightReference`, `scaleByDistance`, `translucencyByDistance`
  - `Ellipsoid`: `subdivisions`, `stackPartitions`, `slicePartitions`
- Added `rotatable2D` property to to `Scene`, `CesiumWidget` and `Viewer` to enable map rotation in 2D mode. [#3897](https://github.com/CesiumGS/cesium/issues/3897)
- `Camera.setView` and `Camera.flyTo` now use the `orientation.heading` parameter in 2D if the map is rotatable.
- Added `Camera.changed` event that will fire whenever the camera has changed more than `Camera.percentageChanged`. `percentageChanged` is in the range [0, 1].
- Zooming in toward a target point now keeps the target point at the same screen position. [#4016](https://github.com/CesiumGS/cesium/pull/4016)
- Improved `GroundPrimitive` performance.
- Some incorrect KML (specifically KML that reuses IDs) is now parsed correctly.
- Added `unsupportedNodeEvent` to `KmlDataSource` that is fired whenever an unsupported node is encountered.
- `Clock` now keeps its configuration settings self-consistent. Previously, this was done by `AnimationViewModel` and could become inconsistent in certain cases. [#4007](https://github.com/CesiumGS/cesium/pull/4007)
- Updated [Google Cardboard Sandcastle example](http://cesiumjs.org/Cesium/Apps/Sandcastle/index.html?src=Cardboard.html&label=Showcase).
- Added [hot air balloon](https://github.com/CesiumGS/cesium/tree/master/Apps/SampleData/models/CesiumBalloon) sample model.
- Fixed handling of sampled Rectangle coordinates in CZML. [#4033](https://github.com/CesiumGS/cesium/pull/4033)
- Fix "Cannot read property 'x' of undefined" error when calling SceneTransforms.wgs84ToWindowCoordinates in certain cases. [#4022](https://github.com/CesiumGS/cesium/pull/4022)
- Re-enabled mouse inputs after a specified number of milliseconds past the most recent touch event.
- Exposed a parametric ray-triangle intersection test to the API as `IntersectionTests.rayTriangleParametric`.
- Added `packArray` and `unpackArray` functions to `Cartesian2`, `Cartesian3`, and `Cartesian4`.

### 1.22.2 - 2016-06-14

- This is an npm only release to fix the improperly published 1.22.1. There were no code changes.

### 1.22.1 - 2016-06-13

- Fixed default Bing Key and added a watermark to notify users that they need to sign up for their own key.

### 1.22 - 2016-06-01

- Breaking changes
  - `KmlDataSource` now requires `options.camera` and `options.canvas`.
- Added shadows
  - See the Sandcastle demo: [Shadows](http://cesiumjs.org/Cesium/Apps/Sandcastle/index.html?src=Shadows.html&label=Showcases).
  - Added `Viewer.shadows` and `Viewer.terrainShadows`. Both are off by default.
  - Added `Viewer.shadowMap` and `Scene.shadowMap` for accessing the scene's shadow map.
  - Added `castShadows` and `receiveShadows` properties to `Model` and `Entity.model`, and options to the `Model` constructor and `Model.fromGltf`.
  - Added `castShadows` and `receiveShadows` properties to `Primitive`, and options to the `Primitive` constructor.
  - Added `castShadows` and `receiveShadows` properties to `Globe`.
- Added `heightReference` to models so they can be drawn on terrain.
- Added support for rendering models in 2D and Columbus view.
- Added option to enable sun position based atmosphere color when `Globe.enableLighting` is `true`. [3439](https://github.com/CesiumGS/cesium/issues/3439)
- Improved KML NetworkLink compatibility by supporting the `Url` tag. [#3895](https://github.com/CesiumGS/cesium/pull/3895).
- Added `VelocityVectorProperty` so billboard's aligned axis can follow the velocity vector. [#3908](https://github.com/CesiumGS/cesium/issues/3908)
- Improve memory management for entity billboard/label/point/path visualization.
- Added `terrainProviderChanged` event to `Scene` and `Globe`
- Added support for hue, saturation, and brightness color shifts in the atmosphere in `SkyAtmosphere`. See the new Sandcastle example: [Atmosphere Color](http://cesiumjs.org/Cesium/Apps/Sandcastle/index.html?src=Atmosphere%20Color.html&label=Showcases). [#3439](https://github.com/CesiumGS/cesium/issues/3439)
- Fixed exaggerated terrain tiles disappearing. [#3676](https://github.com/CesiumGS/cesium/issues/3676)
- Fixed a bug that could cause incorrect normals to be computed for exaggerated terrain, especially for low-detail tiles. [#3904](https://github.com/CesiumGS/cesium/pull/3904)
- Fixed a bug that was causing errors to be thrown when picking and terrain was enabled. [#3779](https://github.com/CesiumGS/cesium/issues/3779)
- Fixed a bug that was causing the atmosphere to disappear when only atmosphere is visible. [#3347](https://github.com/CesiumGS/cesium/issues/3347)
- Fixed infinite horizontal 2D scrolling in IE/Edge. [#3893](https://github.com/CesiumGS/cesium/issues/3893)
- Fixed a bug that would cause a crash is the camera was on the IDL in 2D. [#3951](https://github.com/CesiumGS/cesium/issues/3951)
- Fixed issue where a repeating model animation doesn't play when the clock is set to a time before the model was created. [#3932](https://github.com/CesiumGS/cesium/issues/3932)
- Fixed `Billboard.computeScreenSpacePosition` returning the wrong y coordinate. [#3920](https://github.com/CesiumGS/cesium/issues/3920)
- Fixed issue where labels were disappearing. [#3730](https://github.com/CesiumGS/cesium/issues/3730)
- Fixed issue where billboards on terrain didn't always update when the terrain provider was changed. [#3921](https://github.com/CesiumGS/cesium/issues/3921)
- Fixed issue where `Matrix4.fromCamera` was taking eye/target instead of position/direction. [#3927](https://github.com/CesiumGS/cesium/issues/3927)
- Added `Scene.nearToFarDistance2D` that determines the size of each frustum of the multifrustum in 2D.
- Added `Matrix4.computeView`.
- Added `CullingVolume.fromBoundingSphere`.
- Added `debugShowShadowVolume` to `GroundPrimitive`.
- Fix issue with disappearing tiles on Linux. [#3889](https://github.com/CesiumGS/cesium/issues/3889)

### 1.21 - 2016-05-02

- Breaking changes
  - Removed `ImageryMaterialProperty.alpha`. Use `ImageryMaterialProperty.color.alpha` instead.
  - Removed `OpenStreetMapImageryProvider`. Use `createOpenStreetMapImageryProvider` instead.
- Added ability to import and export Sandcastle example using GitHub Gists. [#3795](https://github.com/CesiumGS/cesium/pull/3795)
- Added `PolygonGraphics.closeTop`, `PolygonGraphics.closeBottom`, and `PolygonGeometry` options for creating an extruded polygon without a top or bottom. [#3879](https://github.com/CesiumGS/cesium/pull/3879)
- Added support for polyline arrow material to `CzmlDataSource` [#3860](https://github.com/CesiumGS/cesium/pull/3860)
- Fixed issue causing the sun not to render. [#3801](https://github.com/CesiumGS/cesium/pull/3801)
- Fixed issue where `Camera.flyTo` would not work with a rectangle in 2D. [#3688](https://github.com/CesiumGS/cesium/issues/3688)
- Fixed issue causing the fog to go dark and the atmosphere to flicker when the camera clips the globe. [#3178](https://github.com/CesiumGS/cesium/issues/3178)
- Fixed a bug that caused an exception and rendering to stop when using `ArcGisMapServerImageryProvider` to connect to a MapServer specifying the Web Mercator projection and a fullExtent bigger than the valid extent of the projection. [#3854](https://github.com/CesiumGS/cesium/pull/3854)
- Fixed issue causing an exception when switching scene modes with an active KML network link. [#3865](https://github.com/CesiumGS/cesium/issues/3865)

### 1.20 - 2016-04-01

- Breaking changes
  - Removed `TileMapServiceImageryProvider`. Use `createTileMapServiceImageryProvider` instead.
  - Removed `GroundPrimitive.geometryInstance`. Use `GroundPrimitive.geometryInstances` instead.
  - Removed `definedNotNull`. Use `defined` instead.
  - Removed ability to rotate the map in 2D due to the new infinite 2D scrolling feature.
- Deprecated
  - Deprecated `ImageryMaterialProperty.alpha`. It will be removed in 1.21. Use `ImageryMaterialProperty.color.alpha` instead.
- Added infinite horizontal scrolling in 2D.
- Added a code example to Sandcastle for the [new 1-meter Pennsylvania terrain service](http://cesiumjs.org/2016/03/15/New-Cesium-Terrain-Service-Covering-Pennsylvania/).
- Fixed loading for KML `NetworkLink` to not append a `?` if there isn't a query string.
- Fixed handling of non-standard KML `styleUrl` references within a `StyleMap`.
- Fixed issue in KML where StyleMaps from external documents fail to load.
- Added translucent and colored image support to KML ground overlays
- Fix bug when upsampling exaggerated terrain where the terrain heights were exaggerated at twice the value. [#3607](https://github.com/CesiumGS/cesium/issues/3607)
- All external urls are now https by default to make Cesium work better with non-server-based applications. [#3650](https://github.com/CesiumGS/cesium/issues/3650)
- `GeoJsonDataSource` now handles CRS `urn:ogc:def:crs:EPSG::4326`
- Fixed `TimeIntervalCollection.removeInterval` bug that resulted in too many intervals being removed.
- `GroundPrimitive` throws a `DeveloperError` when passed an unsupported geometry type instead of crashing.
- Fix issue with billboard collections that have at least one billboard with an aligned axis and at least one billboard without an aligned axis. [#3318](https://github.com/CesiumGS/cesium/issues/3318)
- Fix a race condition that would cause the terrain to continue loading and unloading or cause a crash when changing terrain providers. [#3690](https://github.com/CesiumGS/cesium/issues/3690)
- Fix issue where the `GroundPrimitive` volume was being clipped by the far plane. [#3706](https://github.com/CesiumGS/cesium/issues/3706)
- Fixed issue where `Camera.computeViewRectangle` was incorrect when crossing the international date line. [#3717](https://github.com/CesiumGS/cesium/issues/3717)
- Added `Rectangle` result parameter to `Camera.computeViewRectangle`.
- Fixed a reentrancy bug in `EntityCollection.collectionChanged`. [#3739](https://github.com/CesiumGS/cesium/pull/3739)
- Fixed a crash that would occur if you added and removed an `Entity` with a path without ever actually rendering it. [#3738](https://github.com/CesiumGS/cesium/pull/3738)
- Fixed issue causing parts of geometry and billboards/labels to be clipped. [#3748](https://github.com/CesiumGS/cesium/issues/3748)
- Fixed bug where transparent image materials were drawn black.
- Fixed `Color.fromCssColorString` from reusing the input `result` alpha value in some cases.

### 1.19 - 2016-03-01

- Breaking changes
  - `PolygonGeometry` now changes the input `Cartesian3` values of `options.positions` so that they are on the ellipsoid surface. This only affects polygons created synchronously with `options.perPositionHeight = false` when the positions have a non-zero height and the same positions are used for multiple entities. In this case, make a copy of the `Cartesian3` values used for the polygon positions.
- Deprecated
  - Deprecated `KmlDataSource` taking a proxy object. It will throw an exception in 1.21. It now should take a `options` object with required `camera` and `canvas` parameters.
  - Deprecated `definedNotNull`. It will be removed in 1.20. Use `defined` instead, which now checks for `null` as well as `undefined`.
- Improved KML support.
  - Added support for `NetworkLink` refresh modes `onInterval`, `onExpire` and `onStop`. Includes support for `viewboundScale`, `viewFormat`, `httpQuery`.
  - Added partial support for `NetworkLinkControl` including `minRefreshPeriod`, `cookie` and `expires`.
  - Added support for local `StyleMap`. The `highlight` style is still ignored.
  - Added support for `root://` URLs.
  - Added more warnings for unsupported features.
  - Improved style processing in IE.
- `Viewer.zoomTo` and `Viewer.flyTo` now accept an `ImageryLayer` instance as a valid parameter and will zoom to the extent of the imagery.
- Added `Camera.flyHome` function for resetting the camera to the home view.
- `Camera.flyTo` now honors max and min zoom settings in `ScreenSpaceCameraController`.
- Added `show` property to `CzmlDataSource`, `GeoJsonDataSource`, `KmlDataSource`, `CustomDataSource`, and `EntityCollection` for easily toggling display of entire data sources.
- Added `owner` property to `CompositeEntityCollection`.
- Added `DataSouceDisplay.ready` for determining whether or not static data associated with the Entity API has been rendered.
- Fix an issue when changing a billboard's position property multiple times per frame. [#3511](https://github.com/CesiumGS/cesium/pull/3511)
- Fixed texture coordinates for polygon with position heights.
- Fixed issue that kept `GroundPrimitive` with an `EllipseGeometry` from having a `rotation`.
- Fixed crash caused when drawing `CorridorGeometry` and `CorridorOutlineGeometry` synchronously.
- Added the ability to create empty geometries. Instead of throwing `DeveloperError`, `undefined` is returned.
- Fixed flying to `latitude, longitude, height` in the Geocoder.
- Fixed bug in `IntersectionTests.lineSegmentSphere` where the ray origin was not set.
- Added `length` to `Matrix2`, `Matrix3` and `Matrix4` so these can be used as array-like objects.
- Added `Color.add`, `Color.subtract`, `Color.multiply`, `Color.divide`, `Color.mod`, `Color.multiplyByScalar`, and `Color.divideByScalar` functions to perform arithmetic operations on colors.
- Added optional `result` parameter to `Color.fromRgba`, `Color.fromHsl` and `Color.fromCssColorString`.
- Fixed bug causing `navigator is not defined` reference error when Cesium is used with Node.js.
- Upgraded Knockout from version 3.2.0 to 3.4.0.
- Fixed hole that appeared in the top of in dynamic ellipsoids

### 1.18 - 2016-02-01

- Breaking changes
  - Removed support for `CESIUM_binary_glTF`. Use `KHR_binary_glTF` instead, which is the default for the online [COLLADA-to-glTF converter](http://cesiumjs.org/convertmodel.html).
- Deprecated
  - Deprecated `GroundPrimitive.geometryInstance`. It will be removed in 1.20. Use `GroundPrimitive.geometryInstances` instead.
  - Deprecated `TileMapServiceImageryProvider`. It will be removed in 1.20. Use `createTileMapServiceImageryProvider` instead.
- Reduced the amount of CPU memory used by terrain by ~25% in Chrome.
- Added a Sandcastle example to "star burst" overlapping billboards and labels.
- Added `VRButton` which is a simple, single-button widget that toggles VR mode. It is off by default. To enable the button, set the `vrButton` option to `Viewer` to `true`. Only Cardboard for mobile is supported. More VR devices will be supported when the WebVR API is more stable.
- Added `Scene.useWebVR` to switch the scene to use stereoscopic rendering.
- Cesium now honors `window.devicePixelRatio` on browsers that support the CSS `imageRendering` attribute. This greatly improves performance on mobile devices and high DPI displays by rendering at the browser-recommended resolution. This also reduces bandwidth usage and increases battery life in these cases. To enable the previous behavior, use the following code:
  ```javascript
  if (Cesium.FeatureDetection.supportsImageRenderingPixelated()) {
    viewer.resolutionScale = window.devicePixelRatio;
  }
  ```
- `GroundPrimitive` now supports batching geometry for better performance.
- Improved compatibility with glTF KHR_binary_glTF and KHR_materials_common extensions
- Added `ImageryLayer.getViewableRectangle` to make it easy to get the effective bounds of an imagery layer.
- Improved compatibility with glTF KHR_binary_glTF and KHR_materials_common extensions
- Fixed a picking issue that sometimes prevented objects being selected. [#3386](https://github.com/CesiumGS/cesium/issues/3386)
- Fixed cracking between tiles in 2D. [#3486](https://github.com/CesiumGS/cesium/pull/3486)
- Fixed creating bounding volumes for `GroundPrimitive`s whose containing rectangle has a width greater than pi.
- Fixed incorrect texture coordinates for polygons with large height.
- Fixed camera.flyTo not working when in 2D mode and only orientation changes
- Added `UrlTemplateImageryProvider.reinitialize` for changing imagery provider options without creating a new instance.
- `UrlTemplateImageryProvider` now accepts a promise to an `options` object in addition to taking the object directly.
- Fixed a bug that prevented WMS feature picking from working with THREDDS XML and msGMLOutput in Internet Explorer 11.
- Added `Scene.useDepthPicking` to enable or disable picking using the depth buffer. [#3390](https://github.com/CesiumGS/cesium/pull/3390)
- Added `BoundingSphere.fromEncodedCartesianVertices` to create bounding volumes from parallel arrays of the upper and lower bits of `EncodedCartesian3`s.
- Added helper functions: `getExtensionFromUri`, `getAbsoluteUri`, and `Math.logBase`.
- Added `Rectangle.union` and `Rectangle.expand`.
- TMS support now works with newer versions of gdal2tiles.py generated layers. `createTileMapServiceImageryProvider`. Tilesets generated with older gdal2tiles.py versions may need to have the `flipXY : true` option set to load correctly.

### 1.17 - 2016-01-04

- Breaking changes
  - Removed `Camera.viewRectangle`. Use `Camera.setView({destination: rectangle})` instead.
  - Removed `RectanglePrimitive`. Use `RectangleGeometry` or `Entity.rectangle` instead.
  - Removed `Polygon`. Use `PolygonGeometry` or `Entity.polygon` instead.
  - Removed `OrthographicFrustum.getPixelSize`. Use `OrthographicFrustum.getPixelDimensions` instead.
  - Removed `PerspectiveFrustum.getPixelSize`. Use `PerspectiveFrustum.getPixelDimensions` instead.
  - Removed `PerspectiveOffCenterFrustum.getPixelSize`. Use `PerspectiveOffCenterFrustum.getPixelDimensions` instead.
  - Removed `Scene\HeadingPitchRange`. Use `Core\HeadingPitchRange` instead.
  - Removed `jsonp`. Use `loadJsonp` instead.
  - Removed `HeightmapTessellator` from the public API. It is an implementation details.
  - Removed `TerrainMesh` from the public API. It is an implementation details.
- Reduced the amount of GPU and CPU memory used by terrain by using [compression](http://cesiumjs.org/2015/12/18/Terrain-Quantization/). The CPU memory was reduced by up to 40%.
- Added the ability to manipulate `Model` node transformations via CZML and the Entity API. See the new Sandcastle example: [CZML Model - Node Transformations](http://cesiumjs.org/Cesium/Apps/Sandcastle/index.html?src=CZML%20Model%20-%20Node%20Transformations.html&label=CZML). [#3316](https://github.com/CesiumGS/cesium/pull/3316)
- Added `Globe.tileLoadProgressEvent`, which is raised when the length of the tile load queue changes, enabling incremental loading indicators.
- Added support for msGMLOutput and Thredds server feature information formats to `GetFeatureInfoFormat` and `WebMapServiceImageryProvider`.
- Added dynamic `enableFeaturePicking` toggle to all ImageryProviders that support feature picking.
- Fixed disappearing terrain while fog is active. [#3335](https://github.com/CesiumGS/cesium/issues/3335)
- Fixed short segments in `CorridorGeometry` and `PolylineVolumeGeometry`. [#3293](https://github.com/CesiumGS/cesium/issues/3293)
- Fixed `CorridorGeometry` with nearly colinear points. [#3320](https://github.com/CesiumGS/cesium/issues/3320)
- Added missing points to `EllipseGeometry` and `EllipseOutlineGeometry`. [#3078](https://github.com/CesiumGS/cesium/issues/3078)
- `Rectangle.fromCartographicArray` now uses the smallest rectangle regardess of whether or not it crosses the international date line. [#3227](https://github.com/CesiumGS/cesium/issues/3227)
- Added `TranslationRotationScale` property, which represents an affine transformation defined by a translation, rotation, and scale.
- Added `Matrix4.fromTranslationRotationScale`.
- Added `NodeTransformationProperty`, which is a `Property` value that is defined by independent `translation`, `rotation`, and `scale` `Property` instances.
- Added `PropertyBag`, which is a `Property` whose value is a key-value mapping of property names to the computed value of other properties.
- Added `ModelGraphics.runAnimations` which is a boolean `Property` indicating if all model animations should be started after the model is loaded.
- Added `ModelGraphics.nodeTransformations` which is a `PropertyBag` of `TranslationRotationScale` properties to be applied to a loaded model.
- Added CZML support for new `runAnimations` and `nodeTransformations` properties on the `model` packet.

### 1.16 - 2015-12-01

- Deprecated
  - Deprecated `HeightmapTessellator`. It will be removed in 1.17.
  - Deprecated `TerrainMesh`. It will be removed in 1.17.
  - Deprecated `OpenStreetMapImageryProvider`. It will be removed in 1.18. Use `createOpenStreetMapImageryProvider` instead.
- Improved terrain performance by up to 35%. Added support for fog near the horizon, which improves performance by rendering less terrain tiles and reduces terrain tile requests. This is enabled by default. See `Scene.fog` for options. [#3154](https://github.com/CesiumGS/cesium/pull/3154)
- Added terrain exaggeration. Enabled on viewer creation with the exaggeration scalar as the `terrainExaggeration` option.
- Added support for incrementally loading textures after a Model is ready. This allows the Model to be visible as soon as possible while its textures are loaded in the background.
- `ImageMaterialProperty.image` now accepts an `HTMLVideoElement`. You can also assign a video element directly to an Entity `material` property.
- `Material` image uniforms now accept and `HTMLVideoElement` anywhere it could previously take a `Canvas` element.
- Added `VideoSynchronizer` helper object for keeping an `HTMLVideoElement` in sync with a scene's clock.
- Fixed an issue with loading skeletons for skinned glTF models. [#3224](https://github.com/CesiumGS/cesium/pull/3224)
- Fixed an issue with tile selection when below the surface of the ellipsoid. [#3170](https://github.com/CesiumGS/cesium/issues/3170)
- Added `Cartographic.fromCartesian` function.
- Added `createOpenStreetMapImageryProvider` function to replace the `OpenStreetMapImageryProvider` class. This function returns a constructed `UrlTemplateImageryProvider`.
- `GeoJsonDataSource.load` now takes an optional `describeProperty` function for generating feature description properties. [#3140](https://github.com/CesiumGS/cesium/pull/3140)
- Added `ImageryProvider.readyPromise` and `TerrainProvider.readyPromise` and implemented it in all terrain and imagery providers. This is a promise which resolves when `ready` becomes true and rejected if there is an error during initialization. [#3175](https://github.com/CesiumGS/cesium/pull/3175)
- Fixed an issue where the sun texture is not generated correctly on some mobile devices. [#3141](https://github.com/CesiumGS/cesium/issues/3141)
- Fixed a bug that caused setting `Entity.parent` to `undefined` to throw an exception. [#3169](https://github.com/CesiumGS/cesium/issues/3169)
- Fixed a bug which caused `Entity` polyline graphics to be incorrect when a scene's ellipsoid was not WGS84. [#3174](https://github.com/CesiumGS/cesium/pull/3174)
- Entities have a reference to their entity collection and to their owner (usually a data source, but can be a `CompositeEntityCollection`).
- Added `ImageMaterialProperty.alpha` and a `alpha` uniform to `Image` and `Material` types to control overall image opacity. It defaults to 1.0, fully opaque.
- Added `Camera.getPixelSize` function to get the size of a pixel in meters based on the current view.
- Added `Camera.distanceToBoundingSphere` function.
- Added `BoundingSphere.fromOrientedBoundingBox` function.
- Added utility function `getBaseUri`, which given a URI with or without query parameters, returns the base path of the URI.
- Added `Queue.peek` to return the item at the front of a Queue.
- Fixed `JulianDate.fromIso8601` so that it correctly parses the `YYYY-MM-DDThh:mmTZD` format.
- Added `Model.maximumScale` and `ModelGraphics.maximumScale` properties, giving an upper limit for minimumPixelSize.
- Fixed glTF implementation to read the version as a string as per the specification and to correctly handle backwards compatibility for axis-angle rotations in glTF 0.8 models.
- Fixed a bug in the deprecated `jsonp` that prevented it from returning a promise. Its replacement, `loadJsonp`, was unaffected.
- Fixed a bug where loadWithXhr would reject the returned promise with successful HTTP responses (2xx) that weren't 200.

### 1.15 - 2015-11-02

- Breaking changes
  - Deleted old `<subfolder>/package.json` and `*.profile.js` files, not used since Cesium moved away from a Dojo-based build years ago. This will allow future compatibility with newer systems like Browserify and Webpack.
- Deprecated
  - Deprecated `Camera.viewRectangle`. It will be removed in 1.17. Use `Camera.setView({destination: rectangle})` instead.
  - The following options to `Camera.setView` have been deprecated and will be removed in 1.17:
    - `position`. Use `destination` instead.
    - `positionCartographic`. Convert to a `Cartesian3` and use `destination` instead.
    - `heading`, `pitch` and `roll`. Use `orientation.heading/pitch/roll` instead.
  - Deprecated `CESIUM_binary_glTF` extension support for glTF models. [KHR_binary_glTF](https://github.com/KhronosGroup/glTF/tree/master/extensions/Khronos/KHR_binary_glTF) should be used instead. `CESIUM_binary_glTF` will be removed in 1.18. Reconvert models using the online [model converter](http://cesiumjs.org/convertmodel.html).
  - Deprecated `RectanglePrimitive`. It will be removed in 1.17. Use `RectangleGeometry` or `Entity.rectangle` instead.
  - Deprecated `EllipsoidPrimitive`. It will be removed in 1.17. Use `EllipsoidGeometry` or `Entity.ellipsoid` instead.
  - Made `EllipsoidPrimitive` private, use `EllipsoidGeometry` or `Entity.ellipsoid` instead.
  - Deprecated `BoxGeometry.minimumCorner` and `BoxGeometry.maximumCorner`. These will be removed in 1.17. Use `BoxGeometry.minimum` and `BoxGeometry.maximum` instead.
  - Deprecated `BoxOutlineGeometry.minimumCorner` and `BoxOutlineGeometry.maximumCorner`. These will be removed in 1.17. Use `BoxOutlineGeometry.minimum` and `BoxOutlineGeometry.maximum` instead.
  - Deprecated `OrthographicFrustum.getPixelSize`. It will be removed in 1.17. Use `OrthographicFrustum.getPixelDimensions` instead.
  - Deprecated `PerspectiveFrustum.getPixelSize`. It will be removed in 1.17. Use `PerspectiveFrustum.getPixelDimensions` instead.
  - Deprecated `PerspectiveOffCenterFrustum.getPixelSize`. It will be removed in 1.17. Use `PerspectiveOffCenterFrustum.getPixelDimensions` instead.
  - Deprecated `Scene\HeadingPitchRange`. It will be removed in 1.17. Use `Core\HeadingPitchRange` instead.
  - Deprecated `jsonp`. It will be removed in 1.17. Use `loadJsonp` instead.
- Added support for the [glTF 1.0](https://github.com/KhronosGroup/glTF/blob/master/specification/README.md) draft specification.
- Added support for the glTF extensions [KHR_binary_glTF](https://github.com/KhronosGroup/glTF/tree/master/extensions/Khronos/KHR_binary_glTF) and [KHR_materials_common](https://github.com/KhronosGroup/glTF/tree/KHR_materials_common/extensions/Khronos/KHR_materials_common).
- Decreased GPU memory usage in `BillboardCollection` and `LabelCollection` by using WebGL instancing.
- Added CZML examples to Sandcastle. See the new CZML tab.
- Changed `Camera.setView` to take the same parameter options as `Camera.flyTo`. `options.destination` takes a rectangle, `options.orientation` works with heading/pitch/roll or direction/up, and `options.endTransform` was added. [#3100](https://github.com/CesiumGS/cesium/pull/3100)
- Fixed token issue in `ArcGisMapServerImageryProvider`.
- `ImageryLayerFeatureInfo` now has an `imageryLayer` property, indicating the layer that contains the feature.
- Made `TileMapServiceImageryProvider` and `CesiumTerrainProvider` work properly when the provided base url contains query parameters and fragments.
- The WebGL setting of `failIfMajorPerformanceCaveat` now defaults to `false`, which is the WebGL default. This improves compatibility with out-of-date drivers and remote desktop sessions. Cesium will run slower in these cases instead of simply failing to load. [#3108](https://github.com/CesiumGS/cesium/pull/3108)
- Fixed the issue where the camera inertia takes too long to finish causing the camera move events to fire after it appears to. [#2839](https://github.com/CesiumGS/cesium/issues/2839)
- Make KML invalid coordinate processing match Google Earth behavior. [#3124](https://github.com/CesiumGS/cesium/pull/3124)
- Added `BoxOutlineGeometry.fromAxisAlignedBoundingBox` and `BoxGeometry.fromAxisAlignedBoundingBox` functions.
- Switched to [gulp](http://gulpjs.com/) for all build tasks. `Java` and `ant` are no longer required to develop Cesium. [#3106](https://github.com/CesiumGS/cesium/pull/3106)
- Updated `requirejs` from 2.1.9 to 2.1.20. [#3107](https://github.com/CesiumGS/cesium/pull/3107)
- Updated `almond` from 0.2.6 to 0.3.1. [#3107](https://github.com/CesiumGS/cesium/pull/3107)

### 1.14 - 2015-10-01

- Fixed issues causing the terrain and sky to disappear when the camera is near the surface. [#2415](https://github.com/CesiumGS/cesium/issues/2415) and [#2271](https://github.com/CesiumGS/cesium/issues/2271)
- Changed the `ScreenSpaceCameraController.minimumZoomDistance` default from `20.0` to `1.0`.
- Added `Billboard.sizeInMeters`. `true` sets the billboard size to be measured in meters; otherwise, the size of the billboard is measured in pixels. Also added support for billboard `sizeInMeters` to entities and CZML.
- Fixed a bug in `AssociativeArray` that would cause unbounded memory growth when adding and removing lots of items.
- Provided a workaround for Safari 9 where WebGL constants can't be accessed through `WebGLRenderingContext`. Now constants are hard-coded in `WebGLConstants`. [#2989](https://github.com/CesiumGS/cesium/issues/2989)
- Added a workaround for Chrome 45, where the first character in a label with a small font size would not appear. [#3011](https://github.com/CesiumGS/cesium/pull/3011)
- Added `subdomains` option to the `WebMapTileServiceImageryProvider` constructor.
- Added `subdomains` option to the `WebMapServiceImageryProvider` constructor.
- Fix zooming in 2D when tracking an object. The zoom was based on location rather than the tracked object. [#2991](https://github.com/CesiumGS/cesium/issues/2991)
- Added `options.credit` parameter to `MapboxImageryProvider`.
- Fixed an issue with drill picking at low frame rates that would cause a crash. [#3010](https://github.com/CesiumGS/cesium/pull/3010)
- Fixed a bug that prevented `setView` from working across all scene modes.
- Fixed a bug that caused `camera.positionWC` to occasionally return the incorrect value.
- Used all the template urls defined in the CesiumTerrain provider.[#3038](https://github.com/CesiumGS/cesium/pull/3038)

### 1.13 - 2015-09-01

- Breaking changes
  - Remove deprecated `AxisAlignedBoundingBox.intersect` and `BoundingSphere.intersect`. Use `BoundingSphere.intersectPlane` instead.
  - Remove deprecated `getFeatureInfoAsGeoJson` and `getFeatureInfoAsXml` constructor parameters from `WebMapServiceImageryProvider`.
- Added support for `GroundPrimitive` which works much like `Primitive` but drapes geometry over terrain. Valid geometries that can be draped on terrain are `CircleGeometry`, `CorridorGeometry`, `EllipseGeometry`, `PolygonGeometry`, and `RectangleGeometry`. Because of the cutting edge nature of this feature in WebGL, it requires the [EXT_frag_depth](https://www.khronos.org/registry/webgl/extensions/EXT_frag_depth/) extension, which is currently only supported in Chrome, Firefox, and Edge. Apple support is expected in iOS 9 and MacOS Safari 9. Android support varies by hardware and IE11 will most likely never support it. You can use [webglreport.com](http://webglreport.com) to verify support for your hardware. Finally, this feature is currently only supported in Primitives and not yet available via the Entity API. [#2865](https://github.com/CesiumGS/cesium/pull/2865)
- Added `Scene.groundPrimitives`, which is a primitive collection like `Scene.primitives`, but for `GroundPrimitive` instances. It allows custom z-ordering. [#2960](https://github.com/CesiumGS/cesium/pull/2960) For example:

        // draws the ellipse on top of the rectangle
        var ellipse = scene.groundPrimitives.add(new Cesium.GroundPrimitive({...}));
        var rectangle = scene.groundPrimitives.add(new Cesium.GroundPrimitive({...}));

        // move the rectangle to draw on top of the ellipse
        scene.groundPrimitives.raise(rectangle);

- Added `reverseZ` tag to `UrlTemplateImageryProvider`. [#2961](https://github.com/CesiumGS/cesium/pull/2961)
- Added `BoundingSphere.isOccluded` and `OrientedBoundingBox.isOccluded` to determine if the volumes are occluded by an `Occluder`.
- Added `distanceSquaredTo` and `computePlaneDistances` functions to `OrientedBoundingBox`.
- Fixed a GLSL precision issue that enables Cesium to support Mali-400MP GPUs and other mobile GPUs where GLSL shaders did not previously compile. [#2984](https://github.com/CesiumGS/cesium/pull/2984)
- Fixed an issue where extruded `PolygonGeometry` was always extruding to the ellipsoid surface instead of specified height. [#2923](https://github.com/CesiumGS/cesium/pull/2923)
- Fixed an issue where non-feature nodes prevented KML documents from loading. [#2945](https://github.com/CesiumGS/cesium/pull/2945)
- Fixed an issue where `JulianDate` would not parse certain dates properly. [#405](https://github.com/CesiumGS/cesium/issues/405)
- Removed [es5-shim](https://github.com/kriskowal/es5-shim), which is no longer being used. [#2933](https://github.com/CesiumGS/cesium/pull/2945)

### 1.12 - 2015-08-03

- Breaking changes
  - Remove deprecated `ObjectOrientedBoundingBox`. Use `OrientedBoundingBox` instead.
- Added `MapboxImageryProvider` to load imagery from [Mapbox](https://www.mapbox.com).
- Added `maximumHeight` option to `Viewer.flyTo`. [#2868](https://github.com/CesiumGS/cesium/issues/2868)
- Added picking support to `UrlTemplateImageryProvider`.
- Added ArcGIS token-based authentication support to `ArcGisMapServerImageryProvider`.
- Added proxy support to `ArcGisMapServerImageryProvider` for `pickFeatures` requests.
- The default `CTRL + Left Click Drag` mouse behavior is now duplicated for `CTRL + Right Click Drag` for better compatibility with Firefox on Mac OS [#2872](https://github.com/CesiumGS/cesium/pull/2913).
- Fixed incorrect texture coordinates for `WallGeometry` [#2872](https://github.com/CesiumGS/cesium/issues/2872)
- Fixed `WallGeometry` bug that caused walls covering a short distance not to render. [#2897](https://github.com/CesiumGS/cesium/issues/2897)
- Fixed `PolygonGeometry` clockwise winding order bug.
- Fixed extruded `RectangleGeometry` bug for small heights. [#2823](https://github.com/CesiumGS/cesium/issues/2823)
- Fixed `BillboardCollection` bounding sphere for billboards with a non-center vertical origin. [#2894](https://github.com/CesiumGS/cesium/issues/2894)
- Fixed a bug that caused `Camera.positionCartographic` to be incorrect. [#2838](https://github.com/CesiumGS/cesium/issues/2838)
- Fixed calling `Scene.pickPosition` after calling `Scene.drillPick`. [#2813](https://github.com/CesiumGS/cesium/issues/2813)
- The globe depth is now rendered during picking when `Scene.depthTestAgainstTerrain` is `true` so objects behind terrain are not picked.
- Fixed Cesium.js failing to parse in IE 8 and 9. While Cesium doesn't work in IE versions less than 11, this allows for more graceful error handling.

### 1.11 - 2015-07-01

- Breaking changes
  - Removed `Scene.fxaaOrderIndependentTranslucency`, which was deprecated in 1.10. Use `Scene.fxaa` which is now `true` by default.
  - Removed `Camera.clone`, which was deprecated in 1.10.
- Deprecated
  - The STK World Terrain url `cesiumjs.org/stk-terrain/world` has been deprecated, use `assets.agi.com/stk-terrain/world` instead. A redirect will be in place until 1.14.
  - Deprecated `AxisAlignedBoundingBox.intersect` and `BoundingSphere.intersect`. These will be removed in 1.13. Use `AxisAlignedBoundingBox.intersectPlane` and `BoundingSphere.intersectPlane` instead.
  - Deprecated `ObjectOrientedBoundingBox`. It will be removed in 1.12. Use `OrientedBoundingBox` instead.
- Improved camera flights. [#2825](https://github.com/CesiumGS/cesium/pull/2825)
- The camera now zooms to the point under the mouse cursor.
- Added a new camera mode for horizon views. When the camera is looking at the horizon and a point on terrain above the camera is picked, the camera moves in the plane containing the camera position, up and right vectors.
- Improved terrain and imagery performance and reduced tile loading by up to 50%, depending on the camera view, by using the new `OrientedBoundingBox` for view frustum culling. See [Terrain Culling with Oriented Bounding Boxes](http://cesiumjs.org/2015/06/24/Oriented-Bounding-Boxes/).
- Added `UrlTemplateImageryProvider`. This new imagery provider allows access to a wide variety of imagery sources, including OpenStreetMap, TMS, WMTS, WMS, WMS-C, and various custom schemes, by specifying a URL template to use to request imagery tiles.
- Fixed flash/streak rendering artifacts when picking. [#2790](https://github.com/CesiumGS/cesium/issues/2790), [#2811](https://github.com/CesiumGS/cesium/issues/2811)
- Fixed 2D and Columbus view lighting issue. [#2635](https://github.com/CesiumGS/cesium/issues/2635).
- Fixed issues with material caching which resulted in the inability to use an image-based material multiple times. [#2821](https://github.com/CesiumGS/cesium/issues/2821)
- Improved `Camera.viewRectangle` so that the specified rectangle is now better centered on the screen. [#2764](https://github.com/CesiumGS/cesium/issues/2764)
- Fixed a crash when `viewer.zoomTo` or `viewer.flyTo` were called immediately before or during a scene morph. [#2775](https://github.com/CesiumGS/cesium/issues/2775)
- Fixed an issue where `Camera` functions would throw an exception if used from within a `Scene.morphComplete` callback. [#2776](https://github.com/CesiumGS/cesium/issues/2776)
- Fixed camera flights that ended up at the wrong position in Columbus view. [#802](https://github.com/CesiumGS/cesium/issues/802)
- Fixed camera flights through the map in 2D. [#804](https://github.com/CesiumGS/cesium/issues/804)
- Fixed strange camera flights from opposite sides of the globe. [#1158](https://github.com/CesiumGS/cesium/issues/1158)
- Fixed camera flights that wouldn't fly to the home view after zooming out past it. [#1400](https://github.com/CesiumGS/cesium/issues/1400)
- Fixed flying to rectangles that cross the IDL in Columbus view and 2D. [#2093](https://github.com/CesiumGS/cesium/issues/2093)
- Fixed flights with a pitch of -90 degrees. [#2468](https://github.com/CesiumGS/cesium/issues/2468)
- `Model` can now load Binary glTF from a `Uint8Array`.
- Fixed a bug in `ImageryLayer` that could cause an exception and the render loop to stop when the base layer did not cover the entire globe.
- The performance statistics displayed when `scene.debugShowFramesPerSecond === true` can now be styled using the `cesium-performanceDisplay` CSS classes in `shared.css` [#2779](https://github.com/CesiumGS/cesium/issues/2779).
- Added `Plane.fromCartesian4`.
- Added `Plane.ORIGIN_XY_PLANE`/`ORIGIN_YZ_PLANE`/`ORIGIN_ZX_PLANE` constants for commonly-used planes.
- Added `Matrix2`/`Matrix3`/`Matrix4.ZERO` constants.
- Added `Matrix2`/`Matrix3.multiplyByScale` for multiplying against non-uniform scales.
- Added `projectPointToNearestOnPlane` and `projectPointsToNearestOnPlane` to `EllipsoidTangentPlane` to project 3D points to the nearest 2D point on an `EllipsoidTangentPlane`.
- Added `EllipsoidTangentPlane.plane` property to get the `Plane` for the tangent plane.
- Added `EllipsoidTangentPlane.xAxis`/`yAxis`/`zAxis` properties to get the local coordinate system of the tangent plane.
- Add `QuantizedMeshTerrainData` constructor argument `orientedBoundingBox`.
- Add `TerrainMesh.orientedBoundingBox` which holds the `OrientedBoundingBox` for the mesh for a single terrain tile.

### 1.10 - 2015-06-01

- Breaking changes
  - Existing bookmarks to documentation of static members have changed [#2757](https://github.com/CesiumGS/cesium/issues/2757).
  - Removed `InfoBoxViewModel.defaultSanitizer`, `InfoBoxViewModel.sanitizer`, and `Cesium.sanitize`, which was deprecated in 1.7.
  - Removed `InfoBoxViewModel.descriptionRawHtml`, which was deprecated in 1.7. Use `InfoBoxViewModel.description` instead.
  - Removed `GeoJsonDataSource.fromUrl`, which was deprecated in 1.7. Use `GeoJsonDataSource.load` instead. Unlike fromUrl, load can take either a url or parsed JSON object and returns a promise to a new instance, rather than a new instance.
  - Removed `GeoJsonDataSource.prototype.loadUrl`, which was deprecated in 1.7. Instead, pass a url as the first parameter to `GeoJsonDataSource.prototype.load`.
  - Removed `CzmlDataSource.prototype.loadUrl`, which was deprecated in 1.7. Instead, pass a url as the first parameter to `CzmlDataSource.prototype.load`.
  - Removed `CzmlDataSource.prototype.processUrl`, which was deprecated in 1.7. Instead, pass a url as the first parameter to `CzmlDataSource.prototype.process`.
  - Removed the `sourceUri` parameter to all `CzmlDataSource` load and process functions, which was deprecated in 1.7. Instead pass an `options` object with `sourceUri` property.
  - Removed `PolygonGraphics.positions` which was deprecated in 1.6. Instead, use `PolygonGraphics.hierarchy`.
  - Existing bookmarks to documentation of static members changed. [#2757](https://github.com/CesiumGS/cesium/issues/2757)
- Deprecated
  - `WebMapServiceImageryProvider` constructor parameters `options.getFeatureInfoAsGeoJson` and `options.getFeatureInfoAsXml` were deprecated and will be removed in Cesium 1.13. Use `options.getFeatureInfoFormats` instead.
  - Deprecated `Camera.clone`. It will be removed in 1.11.
  - Deprecated `Scene.fxaaOrderIndependentTranslucency`. It will be removed in 1.11. Use `Scene.fxaa` which is now `true` by default.
  - The Cesium sample models are now in the Binary glTF format (`.bgltf`). Cesium will also include the models as plain glTF (`.gltf`) until 1.13. Cesium support for `.gltf` will not be removed.
- Added `view` query parameter to the CesiumViewer app, which sets the initial camera position using longitude, latitude, height, heading, pitch and roll. For example: `http://cesiumjs.org/Cesium/Build/Apps/CesiumViewer/index.html/index.html?view=-75.0,40.0,300.0,9.0,-13.0,3.0`
- Added `Billboard.heightReference` and `Label.heightReference` to clamp billboards and labels to terrain.
- Added support for the [CESIUM_binary_glTF](https://github.com/KhronosGroup/glTF/blob/new-extensions/extensions/CESIUM_binary_glTF/README.md) extension for loading binary blobs of glTF to `Model`. See [Faster 3D Models with Binary glTF](http://cesiumjs.org/2015/06/01/Binary-glTF/).
- Added support for the [CESIUM_RTC](https://github.com/KhronosGroup/glTF/blob/new-extensions/extensions/CESIUM_RTC/README.md) glTF extension for high-precision rendering to `Model`.
- Added `PointPrimitive` and `PointPrimitiveCollection`, which are faster and use less memory than billboards with circles.
- Changed `Entity.point` to use the new `PointPrimitive` instead of billboards. This does not change the `Entity.point` API.
- Added `Scene.pickPosition` to reconstruct the WGS84 position from window coordinates.
- The default mouse controls now support panning and zooming on 3D models and other opaque geometry.
- Added `Camera.moveStart` and `Camera.moveEnd` events.
- Added `GeocoderViewModel.complete` event. Triggered after the camera flight is completed.
- `KmlDataSource` can now load a KML file that uses explicit XML namespacing, e.g. `kml:Document`.
- Setting `Entity.show` now properly toggles the display of all descendant entities, previously it only affected its direct children.
- Fixed a bug that sometimes caused `Entity` instances with `show` set to false to reappear when new `Entity` geometry is added. [#2686](https://github.com/CesiumGS/cesium/issues/2686)
- Added a `Rotation` object which, when passed to `SampledProperty`, always interpolates values towards the shortest angle. Also hooked up CZML to use `Rotation` for all time-dynamic rotations.
- Fixed a bug where moon rendered in front of foreground geometry. [#1964](https://github.com/CesiumGS/cesium/issue/1964)
- Fixed a bug where the sun was smeared when the skybox/stars was disabled. [#1829](https://github.com/CesiumGS/cesium/issue/1829)
- `TileProviderError` now optionally takes an `error` parameter with more details of the error or exception that occurred. `ImageryLayer` passes that information through when tiles fail to load. This allows tile provider error handling to take a different action when a tile returns a 404 versus a 500, for example.
- `ArcGisMapServerImageryProvider` now has a `maximumLevel` constructor parameter.
- `ArcGisMapServerImageryProvider` picking now works correctly when the `layers` parameter is specified. Previously, it would pick from all layers even if only displaying a subset.
- `WebMapServiceImageryProvider.pickFeatures` now works with WMS servers, such as Google Maps Engine, that can only return feature information in HTML format.
- `WebMapServiceImageryProvider` now accepts an array of `GetFeatureInfoFormat` instances that it will use to obtain information about the features at a given position on the globe. This enables an arbitrary `info_format` to be passed to the WMS server, and an arbitrary JavaScript function to be used to interpret the response.
- Fixed a crash caused by `ImageryLayer` attempting to generate mipmaps for textures that are not a power-of-two size.
- Fixed a bug where `ImageryLayerCollection.pickImageryLayerFeatures` would return incorrect results when picking from a terrain tile that was partially covered by correct-level imagery and partially covered by imagery from an ancestor level.
- Fixed incorrect counting of `debug.tilesWaitingForChildren` in `QuadtreePrimitive`.
- Added `throttleRequestsByServer.maximumRequestsPerServer` property.
- Changed `createGeometry` to load individual-geometry workers using a CommonJS-style `require` when run in a CommonJS-like environment.
- Added `buildModuleUrl.setBaseUrl` function to allow the Cesium base URL to be set without the use of the global CESIUM_BASE_URL variable.
- Changed `ThirdParty/zip` to defer its call to `buildModuleUrl` until it is needed, rather than executing during module loading.
- Added optional drilling limit to `Scene.drillPick`.
- Added optional `ellipsoid` parameter to construction options of imagery and terrain providers that were lacking it. Note that terrain bounding spheres are precomputed on the server, so any supplied terrain ellipsoid must match the one used by the server.
- Added debug option to `Scene` to show the depth buffer information for a specified view frustum slice and exposed capability in `CesiumInspector` widget.
- Added new leap second for 30 June 2015 at UTC 23:59:60.
- Upgraded Autolinker from version 0.15.2 to 0.17.1.

### 1.9 - 2015-05-01

- Breaking changes
  - Removed `ColorMaterialProperty.fromColor`, previously deprecated in 1.6. Pass a `Color` directly to the `ColorMaterialProperty` constructor instead.
  - Removed `CompositeEntityCollection.entities` and `EntityCollection.entities`, both previously deprecated in 1.6. Use `CompositeEntityCollection.values` and `EntityCollection.values` instead.
  - Removed `DataSourceDisplay.getScene` and `DataSourceDisplay.getDataSources`, both previously deprecated in 1.6. Use `DataSourceDisplay.scene` and `DataSourceDisplay.dataSources` instead.
  - `Entity` no longer takes a string id as its constructor argument. Pass an options object with `id` property instead. This was previously deprecated in 1.6.
  - Removed `Model.readyToRender`, previously deprecated in 1.6. Use `Model.readyPromise` instead.
- Entity `material` properties and `Material` uniform values can now take a `canvas` element in addition to an image or url. [#2667](https://github.com/CesiumGS/cesium/pull/2667)
- Fixed a bug which caused `Entity.viewFrom` to be ignored when flying to, zooming to, or tracking an Entity. [#2628](https://github.com/CesiumGS/cesium/issues/2628)
- Fixed a bug that caused `Corridor` and `PolylineVolume` geometry to be incorrect for sharp corners [#2626](https://github.com/CesiumGS/cesium/pull/2626)
- Fixed crash when modifying a translucent entity geometry outline. [#2630](https://github.com/CesiumGS/cesium/pull/2630)
- Fixed crash when loading KML GroundOverlays that spanned 360 degrees. [#2639](https://github.com/CesiumGS/cesium/pull/2639)
- Fixed `Geocoder` styling issue in Safari. [#2658](https://github.com/CesiumGS/cesium/pull/2658).
- Fixed a crash that would occur when the `Viewer` or `CesiumWidget` was resized to 0 while the camera was in motion. [#2662](https://github.com/CesiumGS/cesium/issues/2662)
- Fixed a bug that prevented the `InfoBox` title from updating if the name of `viewer.selectedEntity` changed. [#2644](https://github.com/CesiumGS/cesium/pull/2644)
- Added an optional `result` parameter to `computeScreenSpacePosition` on both `Billboard` and `Label`.
- Added number of cached shaders to the `CesiumInspector` debugging widget.
- An exception is now thrown if `Primitive.modelMatrix` is not the identity matrix when in in 2D or Columbus View.

### 1.8 - 2015-04-01

- Breaking changes
  - Removed the `eye`, `target`, and `up` parameters to `Camera.lookAt` which were deprecated in Cesium 1.6. Use the `target` and `offset`.
  - Removed `Camera.setTransform`, which was deprecated in Cesium 1.6. Use `Camera.lookAtTransform`.
  - Removed `Camera.transform`, which was deprecated in Cesium 1.6. Use `Camera.lookAtTransform`.
  - Removed the `direction` and `up` options to `Camera.flyTo`, which were deprecated in Cesium 1.6. Use the `orientation` option.
  - Removed `Camera.flyToRectangle`, which was deprecated in Cesium 1.6. Use `Camera.flyTo`.
- Deprecated
  - Deprecated the `smallterrain` tileset. It will be removed in 1.11. Use the [STK World Terrain](http://cesiumjs.org/data-and-assets/terrain/stk-world-terrain.html) tileset.
- Added `Entity.show`, a boolean for hiding or showing an entity and its children.
- Added `Entity.isShowing`, a read-only property that indicates if an entity is currently being drawn.
- Added support for the KML `visibility` element.
- Added `PolylineArrowMaterialProperty` to allow entities materials to use polyline arrows.
- Added `VelocityOrientationProperty` to easily orient Entity graphics (such as a model) along the direction it is moving.
- Added a new Sandcastle demo, [Interpolation](http://cesiumjs.org/Cesium/Apps/Sandcastle/index.html?src=Interpolation.html&label=Showcases), which illustrates time-dynamic position interpolation options and uses the new `VelocityOrientationProperty` to orient an aircraft in flight.
- Improved `viewer.zoomTo` and `viewer.flyTo` so they are now "best effort" and work even if some entities being zoomed to are not currently in the scene.
- Fixed `PointerEvent` detection so that it works with older implementations of the specification. This also fixes lack of mouse handling when detection failed, such as when using Cesium in the Windows `WebBrowser` control.
- Fixed an issue with transparency. [#2572](https://github.com/CesiumGS/cesium/issues/2572)
- Fixed improper handling of null values when loading `GeoJSON` data.
- Added support for automatic raster feature picking from `ArcGisMapServerImagerProvider`.
- Added the ability to specify the desired tiling scheme, rectangle, and width and height of tiles to the `ArcGisMapServerImagerProvider` constructor.
- Added the ability to access dynamic ArcGIS MapServer layers by specifying the `layers` parameter to the `ArcGisMapServerImagerProvider` constructor.
- Fixed a bug that could cause incorrect rendering of an `ArcGisMapServerImageProvider` with a "singleFusedMapCache" in the geographic projection (EPSG:4326).
- Added new construction options to `CesiumWidget` and `Viewer`, for `skyBox`, `skyAtmosphere`, and `globe`.
- Fixed a bug that prevented Cesium from working in browser configurations that explicitly disabled localStorage, such as Safari's private browsing mode.
- Cesium is now tested using Jasmine 2.2.0.

### 1.7.1 - 2015-03-06

- Fixed a crash in `InfoBox` that would occur when attempting to display plain text.
- Fixed a crash when loading KML features that have no description and an empty `ExtendedData` node.
- Fixed a bug `in Color.fromCssColorString` where undefined would be returned for the CSS color `transparent`.
- Added `Color.TRANSPARENT`.
- Added support for KML `TimeStamp` nodes.
- Improved KML compatibility to work with non-specification compliant KML files that still happen to load in Google Earth.
- All data sources now print errors to the console in addition to raising the `errorEvent` and rejecting their load promise.

### 1.7 - 2015-03-02

- Breaking changes
  - Removed `viewerEntityMixin`, which was deprecated in Cesium 1.5. Its functionality is now directly part of the `Viewer` widget.
  - Removed `Camera.tilt`, which was deprecated in Cesium 1.6. Use `Camera.pitch`.
  - Removed `Camera.heading` and `Camera.tilt`. They were deprecated in Cesium 1.6. Use `Camera.setView`.
  - Removed `Camera.setPositionCartographic`, which was was deprecated in Cesium 1.6. Use `Camera.setView`.
- Deprecated
  - Deprecated `InfoBoxViewModel.defaultSanitizer`, `InfoBoxViewModel.sanitizer`, and `Cesium.sanitize`. They will be removed in 1.10.
  - Deprecated `InfoBoxViewModel.descriptionRawHtml`, it will be removed in 1.10. Use `InfoBoxViewModel.description` instead.
  - Deprecated `GeoJsonDataSource.fromUrl`, it will be removed in 1.10. Use `GeoJsonDataSource.load` instead. Unlike fromUrl, load can take either a url or parsed JSON object and returns a promise to a new instance, rather than a new instance.
  - Deprecated `GeoJsonDataSource.prototype.loadUrl`, it will be removed in 1.10. Instead, pass a url as the first parameter to `GeoJsonDataSource.prototype.load`.
  - Deprecated `CzmlDataSource.prototype.loadUrl`, it will be removed in 1.10. Instead, pass a url as the first parameter to `CzmlDataSource.prototype.load`.
  - Deprecated `CzmlDataSource.prototype.processUrl`, it will be removed in 1.10. Instead, pass a url as the first parameter to `CzmlDataSource.prototype.process`.
  - Deprecated the `sourceUri` parameter to all `CzmlDataSource` load and process functions. Support will be removed in 1.10. Instead pass an `options` object with `sourceUri` property.
- Added initial support for [KML 2.2](https://developers.google.com/kml/) via `KmlDataSource`. Check out the new [Sandcastle Demo](http://cesiumjs.org/Cesium/Apps/Sandcastle/index.html?src=KML.html) and the [reference documentation](http://cesiumjs.org/Cesium/Build/Documentation/KmlDataSource.html) for more details.
- `InfoBox` sanitization now relies on [iframe sandboxing](http://www.html5rocks.com/en/tutorials/security/sandboxed-iframes/). This allows for much more content to be displayed in the InfoBox (and still be secure).
- Added `InfoBox.frame` which is the instance of the iframe that is used to host description content. Sanitization can be controlled via the frame's `sandbox` attribute. See the above link for additional information.
- Worked around a bug in Safari that caused most of Cesium to be broken. Cesium should now work much better on Safari for both desktop and mobile.
- Fixed incorrect ellipse texture coordinates. [#2363](https://github.com/CesiumGS/cesium/issues/2363) and [#2465](https://github.com/CesiumGS/cesium/issues/2465)
- Fixed a bug that would cause incorrect geometry for long Corridors and Polyline Volumes. [#2513](https://github.com/CesiumGS/cesium/issues/2513)
- Fixed a bug in imagery loading that could cause some or all of the globe to be missing when using an imagery layer that does not cover the entire globe.
- Fixed a bug that caused `ElipseOutlineGeometry` and `CircleOutlineGeometry` to be extruded to the ground when they should have instead been drawn at height. [#2499](https://github.com/CesiumGS/cesium/issues/2499).
- Fixed a bug that prevented per-vertex colors from working with `PolylineGeometry` and `SimplePolylineGeometry` when used asynchronously. [#2516](https://github.com/CesiumGS/cesium/issues/2516)
- Fixed a bug that would caused duplicate graphics if non-time-dynamic `Entity` objects were modified in quick succession. [#2514](https://github.com/CesiumGS/cesium/issues/2514).
- Fixed a bug where `camera.flyToBoundingSphere` would ignore range if the bounding sphere radius was 0. [#2519](https://github.com/CesiumGS/cesium/issues/2519)
- Fixed some styling issues with `InfoBox` and `BaseLayerPicker` caused by using Bootstrap with Cesium. [#2487](https://github.com/CesiumGS/cesium/issues/2479)
- Added support for rendering a water effect on Quantized-Mesh terrain tiles.
- Added `pack` and `unpack` functions to `Matrix2` and `Matrix3`.
- Added camera-terrain collision detection/response when the camera reference frame is set.
- Added `ScreenSpaceCameraController.enableCollisionDetection` to enable/disable camera collision detection with terrain.
- Added `CzmlDataSource.load` and `GeoJsonDataSource.load` to make it easy to create and load data in a single line.
- Added the ability to pass a `Promise` to a `DataSource` to `DataSourceCollection.add`. The `DataSource` will not actually be added until the promise resolves.
- Added the ability to pass a `Promise` to a target to `viewer.zoomTo` and `viewer.flyTo`.
- All `CzmlDataSource` and `GeoJsonDataSource` loading functions now return `Promise` instances that resolve to the instances after data is loaded.
- Error handling in all `CzmlDataSource` and `GeoJsonDataSource` loading functions is now more consistent. Rather than a mix of exceptions and `Promise` rejections, all errors are raised via `Promise` rejections.
- In addition to addresses, the `Geocoder` widget now allows input of longitude, latitude, and an optional height in degrees and meters. Example: `-75.596, 40.038, 1000` or `-75.596 40.038`.

### 1.6 - 2015-02-02

- Breaking changes
  - `Rectangle.intersectWith` was deprecated in Cesium 1.5. Use `Rectangle.intersection`, which is the same but returns `undefined` when two rectangles do not intersect.
  - `Rectangle.isEmpty` was deprecated in Cesium 1.5.
  - The `sourceUri` parameter to `GeoJsonDatasource.load` was deprecated in Cesium 1.4 and has been removed. Use options.sourceUri instead.
  - `PolygonGraphics.positions` created by `GeoJSONDataSource` now evaluate to a `PolygonHierarchy` object instead of an array of positions.
- Deprecated
  - `Camera.tilt` was deprecated in Cesium 1.6. It will be removed in Cesium 1.7. Use `Camera.pitch`.
  - `Camera.heading` and `Camera.tilt` were deprecated in Cesium 1.6. They will become read-only in Cesium 1.7. Use `Camera.setView`.
  - `Camera.setPositionCartographic` was deprecated in Cesium 1.6. It will be removed in Cesium 1.7. Use `Camera.setView`.
  - The `direction` and `up` options to `Camera.flyTo` have been deprecated in Cesium 1.6. They will be removed in Cesium 1.8. Use the `orientation` option.
  - `Camera.flyToRectangle` has been deprecated in Cesium 1.6. They will be removed in Cesium 1.8. Use `Camera.flyTo`.
  - `Camera.setTransform` was deprecated in Cesium 1.6. It will be removed in Cesium 1.8. Use `Camera.lookAtTransform`.
  - `Camera.transform` was deprecated in Cesium 1.6. It will be removed in Cesium 1.8. Use `Camera.lookAtTransform`.
  - The `eye`, `target`, and `up` parameters to `Camera.lookAt` were deprecated in Cesium 1.6. It will be removed in Cesium 1.8. Use the `target` and `offset`.
  - `PolygonGraphics.positions` was deprecated and replaced with `PolygonGraphics.hierarchy`, whose value is a `PolygonHierarchy` instead of an array of positions. `PolygonGraphics.positions` will be removed in Cesium 1.8.
  - The `Model.readyToRender` event was deprecated and will be removed in Cesium 1.9. Use the new `Model.readyPromise` instead.
  - `ColorMaterialProperty.fromColor(color)` has been deprecated and will be removed in Cesium 1.9. The constructor can now take a Color directly, for example `new ColorMaterialProperty(color)`.
  - `DataSourceDisplay` methods `getScene` and `getDataSources` have been deprecated and replaced with `scene` and `dataSources` properties. They will be removed in Cesium 1.9.
  - The `Entity` constructor taking a single string value for the id has been deprecated. The constructor now takes an options object which allows you to provide any and all `Entity` related properties at construction time. Support for the deprecated behavior will be removed in Cesium 1.9.
  - The `EntityCollection.entities` and `CompositeEntityCollect.entities` properties have both been renamed to `values`. Support for the deprecated behavior will be removed in Cesium 1.9.
- Fixed an issue which caused order independent translucency to be broken on many video cards. Disabling order independent translucency should no longer be necessary.
- `GeoJsonDataSource` now supports polygons with holes.
- Many Sandcastle examples have been rewritten to make use of the newly improved Entity API.
- Instead of throwing an exception when there are not enough unique positions to define a geometry, creating a `Primitive` will succeed, but not render. [#2375](https://github.com/CesiumGS/cesium/issues/2375)
- Improved performance of asynchronous geometry creation (as much as 20% faster in some use cases). [#2342](https://github.com/CesiumGS/cesium/issues/2342)
- Fixed picking in 2D. [#2447](https://github.com/CesiumGS/cesium/issues/2447)
- Added `viewer.entities` which allows you to easily create and manage `Entity` instances without a corresponding `DataSource`. This is just a shortcut to `viewer.dataSourceDisplay.defaultDataSource.entities`
- Added `viewer.zoomTo` and `viewer.flyTo` which takes an entity, array of entities, `EntityCollection`, or `DataSource` as a parameter and zooms or flies to the corresponding visualization.
- Setting `viewer.trackedEntity` to `undefined` will now restore the camera controls to their default states.
- When you track an entity by clicking on the track button in the `InfoBox`, you can now stop tracking by clicking the button a second time.
- Added `Quaternion.fromHeadingPitchRoll` to create a rotation from heading, pitch, and roll angles.
- Added `Transforms.headingPitchRollToFixedFrame` to create a local frame from a position and heading/pitch/roll angles.
- Added `Transforms.headingPitchRollQuaternion` which is the quaternion rotation from `Transforms.headingPitchRollToFixedFrame`.
- Added `Color.fromAlpha` and `Color.withAlpha` to make it easy to create translucent colors from constants, i.e. `var translucentRed = Color.RED.withAlpha(0.95)`.
- Added `PolylineVolumeGraphics` and `Entity.polylineVolume`
- Added `Camera.lookAtTransform` which sets the camera position and orientation given a transformation matrix defining a reference frame and either a cartesian offset or heading/pitch/range from the center of that frame.
- Added `Camera.setView` (which use heading, pitch, and roll) and `Camera.roll`.
- Added an orientation option to `Camera.flyTo` that can be either direction and up unit vectors or heading, pitch and roll angles.
- Added `BillboardGraphics.imageSubRegion`, to enable custom texture atlas use for `Entity` instances.
- Added `CheckerboardMaterialProperty` to enable use of the checkerboard material with the entity API.
- Added `PolygonHierarchy` to make defining polygons with holes clearer.
- Added `PolygonGraphics.hierarchy` for supporting polygons with holes via data sources.
- Added `BoundingSphere.fromBoundingSpheres`, which creates a `BoundingSphere` that encloses the specified array of BoundingSpheres.
- Added `Model.readyPromise` and `Primitive.readyPromise` which are promises that resolve when the primitives are ready.
- `ConstantProperty` can now hold any value; previously it was limited to values that implemented `equals` and `clones` functions, as well as a few special cases.
- Fixed a bug in `EllipsoidGeodesic` that caused it to modify the `height` of the positions passed to the constructor or to to `setEndPoints`.
- `WebMapTileServiceImageryProvider` now supports RESTful requests (by accepting a tile-URL template).
- Fixed a bug that caused `Camera.roll` to be around 180 degrees, indicating the camera was upside-down, when in the Southern hemisphere.
- The object returned by `Primitive.getGeometryInstanceAttributes` now contains the instance's bounding sphere and repeated calls will always now return the same object instance.
- Fixed a bug that caused dynamic geometry outlines widths to not work on implementations that support them.
- The `SelectionIndicator` widget now works for all entity visualization and uses the center of visualization instead of entity.position. This produces more accurate results, especially for shapes, volumes, and models.
- Added `CustomDataSource` which makes it easy to create and manage a group of entities without having to manually implement the DataSource interface in a new class.
- Added `DataSourceDisplay.defaultDataSource` which is an instance of `CustomDataSource` and allows you to easily add custom entities to the display.
- Added `Camera.viewBoundingSphere` and `Camera.flyToBoundingSphere`, which as the names imply, sets or flies to a view that encloses the provided `BoundingSphere`
- For constant `Property` values, there is no longer a need to create an instance of `ConstantProperty` or `ConstantPositionProperty`, you can now assign a value directly to the corresponding property. The same is true for material images and colors.
- All Entity and related classes can now be assigned using anonymous objects as well as be passed template objects. The correct underlying instance is created for you automatically. For a more detailed overview of changes to the Entity API, see [this forum thread](https://community.cesium.com/t/cesium-in-2015-entity-api/1863) for details.

### 1.5 - 2015-01-05

- Breaking changes
  - Removed `GeometryPipeline.wrapLongitude`, which was deprecated in 1.4. Use `GeometryPipeline.splitLongitude` instead.
  - Removed `GeometryPipeline.combine`, which was deprecated in 1.4. Use `GeometryPipeline.combineInstances` instead.
- Deprecated
  - `viewerEntityMixin` was deprecated. It will be removed in Cesium 1.6. Its functionality is now directly part of the `Viewer` widget.
  - `Rectangle.intersectWith` was deprecated. It will be removed in Cesium 1.6. Use `Rectangle.intersection`, which is the same but returns `undefined` when two rectangles do not intersect.
  - `Rectangle.isEmpty` was deprecated. It will be removed in Cesium 1.6.
- Improved GeoJSON, TopoJSON, and general polygon loading performance.
- Added caching to `Model` to save memory and improve loading speed when several models with the same url are created.
- Added `ModelNode.show` for per-node show/hide.
- Added the following properties to `Viewer` and `CesiumWidget`: `imageryLayers`, `terrainProvider`, and `camera`. This avoids the need to access `viewer.scene` in some cases.
- Dramatically improved the quality of font outlines.
- Added `BoxGraphics` and `Entity.box`.
- Added `CorridorGraphics` and `Entity.corridor`.
- Added `CylinderGraphics` and `Entity.cylinder`.
- Fixed imagery providers whose rectangle crosses the IDL. Added `Rectangle.computeWidth`, `Rectangle.computeHeight`, `Rectangle.width`, and `Rectangle.height`. [#2195](https://github.com/CesiumGS/cesium/issues/2195)
- `ConstantProperty` now accepts `HTMLElement` instances as valid values.
- `BillboardGraphics.image` and `ImageMaterialProperty.image` now accept `Property` instances that represent an `Image` or `Canvas` in addition to a url.
- Fixed a bug in `PolylineGeometry` that would cause gaps in the line. [#2136](https://github.com/CesiumGS/cesium/issues/2136)
- Fixed `upsampleQuantizedTerrainMesh` rounding errors that had occasionally led to missing terrain skirt geometry in upsampled tiles.
- Added `Math.mod` which computes `m % n` but also works when `m` is negative.

### 1.4 - 2014-12-01

- Breaking changes
  - Types implementing `TerrainProvider` are now required to implement the `getTileDataAvailable` function. Backwards compatibility for this was deprecated in Cesium 1.2.
- Deprecated
  - The `sourceUri` parameter to `GeoJsonDatasource.load` was deprecated and will be removed in Cesium 1.6 on February 3, 2015 ([#2257](https://github.com/CesiumGS/cesium/issues/2257)). Use `options.sourceUri` instead.
  - `GeometryPipeline.wrapLongitude` was deprecated. It will be removed in Cesium 1.5 on January 2, 2015. Use `GeometryPipeline.splitLongitude`. ([#2272](https://github.com/CesiumGS/cesium/issues/2272))
  - `GeometryPipeline.combine` was deprecated. It will be removed in Cesium 1.5. Use `GeometryPipeline.combineInstances`.
- Added support for touch events on Internet Explorer 11 using the [Pointer Events API](http://www.w3.org/TR/pointerevents/).
- Added geometry outline width support to the `DataSource` layer. This is exposed via the new `outlineWidth` property on `EllipseGraphics`, `EllipsoidGraphics`, `PolygonGraphics`, `RectangleGraphics`, and `WallGraphics`.
- Added `outlineWidth` support to CZML geometry packets.
- Added `stroke-width` support to the GeoJSON simple-style implementation.
- Added the ability to specify global GeoJSON default styling. See the [documentation](http://cesiumjs.org/Cesium/Build/Documentation/GeoJsonDataSource.html) for details.
- Added `CallbackProperty` to support lazy property evaluation as well as make custom properties easier to create.
- Added an options parameter to `GeoJsonDataSource.load`, `GeoJsonDataSource.loadUrl`, and `GeoJsonDataSource.fromUrl` to allow for basic per-instance styling. [Sandcastle example](http://cesiumjs.org/Cesium/Apps/Sandcastle/index.html?src=GeoJSON%20and%20TopoJSON.html&label=Showcases).
- Improved GeoJSON loading performance.
- Improved point visualization performance for all DataSources.
- Improved the performance and memory usage of `EllipseGeometry`, `EllipseOutlineGeometry`, `CircleGeometry`, and `CircleOutlineGeometry`.
- Added `tileMatrixLabels` option to `WebMapTileServiceImageryProvider`.
- Fixed a bug in `PolylineGeometry` that would cause the geometry to be split across the IDL for 3D only scenes. [#1197](https://github.com/CesiumGS/cesium/issues/1197)
- Added `modelMatrix` and `cull` options to `Primitive` constructor.
- The `translation` parameter to `Matrix4.fromRotationTranslation` now defaults to `Cartesian3.ZERO`.
- Fixed `ModelNode.matrix` when a node is targeted for animation.
- `Camera.tilt` now clamps to [-pi / 2, pi / 2] instead of [0, pi / 2].
- Fixed an issue that could lead to poor performance on lower-end GPUs like the Intel HD 3000.
- Added `distanceSquared` to `Cartesian2`, `Cartesian3`, and `Cartesian4`.
- Added `Matrix4.multiplyByMatrix3`.
- Fixed a bug in `Model` where the WebGL shader optimizer in Linux was causing mesh loading to fail.

### 1.3 - 2014-11-03

- Worked around a shader compilation regression in Firefox 33 and 34 by falling back to a less precise shader on those browsers. [#2197](https://github.com/CesiumGS/cesium/issues/2197)
- Added support to the `CesiumTerrainProvider` for terrain tiles with more than 64K vertices, which is common for sub-meter terrain.
- Added `Primitive.compressVertices`. When true (default), geometry vertices are compressed to save GPU memory.
- Added `culture` option to `BingMapsImageryProvider` constructor.
- Reduced the amount of GPU memory used by billboards and labels.
- Fixed a bug that caused non-base imagery layers with a limited `rectangle` to be stretched to the edges of imagery tiles. [#416](https://github.com/CesiumGS/cesium/issues/416)
- Fixed rendering polylines with duplicate positions. [#898](https://github.com/CesiumGS/cesium/issues/898)
- Fixed a bug in `Globe.pick` that caused it to return incorrect results when using terrain data with vertex normals. The bug manifested itself as strange behavior when navigating around the surface with the mouse as well as incorrect results when using `Camera.viewRectangle`.
- Fixed a bug in `sampleTerrain` that could cause it to produce undefined heights when sampling for a position very near the edge of a tile.
- `ReferenceProperty` instances now retain their last value if the entity being referenced is removed from the target collection. The reference will be automatically reattached if the target is reintroduced.
- Upgraded topojson from 1.6.8 to 1.6.18.
- Upgraded Knockout from version 3.1.0 to 3.2.0.
- Upgraded CodeMirror, used by SandCastle, from 2.24 to 4.6.

### 1.2 - 2014-10-01

- Deprecated
  - Types implementing the `TerrainProvider` interface should now include the new `getTileDataAvailable` function. The function will be required starting in Cesium 1.4.
- Fixed model orientations to follow the same Z-up convention used throughout Cesium. There was also an orientation issue fixed in the [online model converter](http://cesiumjs.org/convertmodel.html). If you are having orientation issues after updating, try reconverting your models.
- Fixed a bug in `Model` where the wrong animations could be used when the model was created from glTF JSON instead of a url to a glTF file. [#2078](https://github.com/CesiumGS/cesium/issues/2078)
- Fixed a bug in `GeoJsonDataSource` which was causing polygons with height values to be drawn onto the surface.
- Fixed a bug that could cause a crash when quickly adding and removing imagery layers.
- Eliminated imagery artifacts at some zoom levels due to Mercator reprojection.
- Added support for the GeoJSON [simplestyle specification](https://github.com/mapbox/simplestyle-spec). ([Sandcastle example](http://cesiumjs.org/Cesium/Apps/Sandcastle/index.html?src=GeoJSON%20simplestyle.html))
- Added `GeoJsonDataSource.fromUrl` to make it easy to add a data source in less code.
- Added `PinBuilder` class for easy creation of map pins. ([Sandcastle example](http://cesiumjs.org/Cesium/Apps/Sandcastle/index.html?src=PinBuilder.html))
- Added `Color.brighten` and `Color.darken` to make it easy to brighten or darker a color instance.
- Added a constructor option to `Scene`, `CesiumWidget`, and `Viewer` to disable order independent translucency.
- Added support for WKID 102113 (equivalent to 102100) to `ArcGisMapServerImageryProvider`.
- Added `TerrainProvider.getTileDataAvailable` to improve tile loading performance when camera starts near globe.
- Added `Globe.showWaterEffect` to enable/disable the water effect for supported terrain providers.
- Added `Globe.baseColor` to set the color of the globe when no imagery is available.
- Changed default `GeoJSON` Point feature graphics to use `BillboardGraphics` with a blue map pin instead of color `PointGraphics`.
- Cesium now ships with a version of the [maki icon set](https://www.mapbox.com/maki/) for use with `PinBuilder` and GeoJSON simplestyle support.
- Cesium now ships with a default web.config file to simplify IIS deployment.

### 1.1 - 2014-09-02

- Added a new imagery provider, `WebMapTileServiceImageryProvider`, for accessing tiles on a WMTS 1.0.0 server.
- Added an optional `pickFeatures` function to the `ImageryProvider` interface. With supporting imagery providers, such as `WebMapServiceImageryProvider`, it can be used to determine the rasterized features under a particular location.
- Added `ImageryLayerCollection.pickImageryLayerFeatures`. It determines the rasterized imagery layer features intersected by a given pick ray by querying supporting layers using `ImageryProvider.pickFeatures`.
- Added `tileWidth`, `tileHeight`, `minimumLevel`, and `tilingScheme` parameters to the `WebMapServiceImageryProvider` constructor.
- Added `id` property to `Scene` which is a readonly unique identifier associated with each instance.
- Added `FeatureDetection.supportsWebWorkers`.
- Greatly improved the performance of time-varying polylines when using DataSources.
- `viewerEntityMixin` now automatically queries for imagery layer features on click and shows their properties in the `InfoBox` panel.
- Fixed a bug in terrain and imagery loading that could cause an inconsistent frame rate when moving around the globe, especially on a faster internet connection.
- Fixed a bug that caused `SceneTransforms.wgs84ToWindowCoordinates` to incorrectly return `undefined` when in 2D.
- Fixed a bug in `ImageryLayer` that caused layer images to be rendered twice for each terrain tile that existed prior to adding the imagery layer.
- Fixed a bug in `Camera.pickEllipsoid` that caused it to return the back side of the ellipsoid when near the surface.
- Fixed a bug which prevented `loadWithXhr` from working with older browsers, such as Internet Explorer 9.

### 1.0 - 2014-08-01

- Breaking changes ([why so many?](https://community.cesium.com/t/moving-towards-cesium-1-0/1209))

  - All `Matrix2`, `Matrix3`, `Matrix4` and `Quaternion` functions that take a `result` parameter now require the parameter, except functions starting with `from`.
  - Removed `Billboard.imageIndex` and `BillboardCollection.textureAtlas`. Instead, use `Billboard.image`.

    - Code that looked like:

            var billboards = new Cesium.BillboardCollection();
            var textureAtlas = new Cesium.TextureAtlas({
                scene : scene,
                images : images // array of loaded images
            });
            billboards.textureAtlas = textureAtlas;
            billboards.add({
                imageIndex : 0,
                position : //...
            });

    - should now look like:

            var billboards = new Cesium.BillboardCollection();
            billboards.add({
                image : '../images/Cesium_Logo_overlay.png',
                position : //...
            });

  - Updated the [Model Converter](http://cesiumjs.org/convertmodel.html) and `Model` to support [glTF 0.8](https://github.com/KhronosGroup/glTF/blob/schema-8/specification/README.md). See the [forum post](https://community.cesium.com/t/cesium-and-gltf-version-compatibility/1343) for full details.
  - `Model` primitives are now rotated to be `Z`-up to match Cesium convention; glTF stores models with `Y` up.
  - `SimplePolylineGeometry` and `PolylineGeometry` now curve to follow the ellipsoid surface by default. To disable this behavior, set the option `followSurface` to `false`.
  - Renamed `DynamicScene` layer to `DataSources`. The following types were also renamed:
    - `DynamicBillboard` -> `BillboardGraphics`
    - `DynamicBillboardVisualizer` -> `BillboardVisualizer`
    - `CompositeDynamicObjectCollection` -> `CompositeEntityCollection`
    - `DynamicClock` -> `DataSourceClock`
    - `DynamicEllipse` -> `EllipseGraphics`
    - `DynamicEllipsoid` -> `EllipsoidGraphics`
    - `DynamicObject` -> `Entity`
    - `DynamicObjectCollection` -> `EntityCollection`
    - `DynamicObjectView` -> `EntityView`
    - `DynamicLabel` -> `LabelGraphics`
    - `DynamicLabelVisualizer` -> `LabelVisualizer`
    - `DynamicModel` -> `ModelGraphics`
    - `DynamicModelVisualizer` -> `ModelVisualizer`
    - `DynamicPath` -> `PathGraphics`
    - `DynamicPathVisualizer` -> `PathVisualizer`
    - `DynamicPoint` -> `PointGraphics`
    - `DynamicPointVisualizer` -> `PointVisualizer`
    - `DynamicPolygon` -> `PolygonGraphics`
    - `DynamicPolyline` -> `PolylineGraphics`
    - `DynamicRectangle` -> `RectangleGraphics`
    - `DynamicWall` -> `WallGraphics`
    - `viewerDynamicObjectMixin` -> `viewerEntityMixin`
  - Removed `DynamicVector` and `DynamicVectorVisualizer`.
  - Renamed `DataSource.dynamicObjects` to `DataSource.entities`.
  - `EntityCollection.getObjects()` and `CompositeEntityCollection.getObjects()` are now properties named `EntityCollection.entities` and `CompositeEntityCollection.entities`.
  - Renamed `Viewer.trackedObject` and `Viewer.selectedObject` to `Viewer.trackedEntity` and `Viewer.selectedEntity` when using the `viewerEntityMixin`.
  - Renamed functions for consistency:
    - `BoundingSphere.getPlaneDistances` -> `BoundingSphere.computePlaneDistances`
    - `Cartesian[2,3,4].getMaximumComponent` -> `Cartesian[2,3,4].maximumComponent`
    - `Cartesian[2,3,4].getMinimumComponent` -> `Cartesian[2,3,4].minimumComponent`
    - `Cartesian[2,3,4].getMaximumByComponent` -> `Cartesian[2,3,4].maximumByComponent`
    - `Cartesian[2,3,4].getMinimumByComponent` -> `Cartesian[2,3,4].minimumByComponent`
    - `CubicRealPolynomial.realRoots` -> `CubicRealPolynomial.computeRealRoots`
    - `CubicRealPolynomial.discriminant` -> `CubicRealPolynomial.computeDiscriminant`
    - `JulianDate.getTotalDays` -> `JulianDate.totalDyas`
    - `JulianDate.getSecondsDifference` -> `JulianDate.secondsDifference`
    - `JulianDate.getDaysDifference` -> `JulianDate.daysDifference`
    - `JulianDate.getTaiMinusUtc` -> `JulianDate.computeTaiMinusUtc`
    - `Matrix3.getEigenDecompostion` -> `Matrix3.computeEigenDecomposition`
    - `Occluder.getVisibility` -> `Occluder.computeVisibility`
    - `Occluder.getOccludeePoint` -> `Occluder.computerOccludeePoint`
    - `QuadraticRealPolynomial.discriminant` -> `QuadraticRealPolynomial.computeDiscriminant`
    - `QuadraticRealPolynomial.realRoots` -> `QuadraticRealPolynomial.computeRealRoots`
    - `QuarticRealPolynomial.discriminant` -> `QuarticRealPolynomial.computeDiscriminant`
    - `QuarticRealPolynomial.realRoots` -> `QuarticRealPolynomial.computeRealRoots`
    - `Quaternion.getAxis` -> `Quaternion.computeAxis`
    - `Quaternion.getAngle` -> `Quaternion.computeAngle`
    - `Quaternion.innerQuadrangle` -> `Quaternion.computeInnerQuadrangle`
    - `Rectangle.getSouthwest` -> `Rectangle.southwest`
    - `Rectangle.getNorthwest` -> `Rectangle.northwest`
    - `Rectangle.getSoutheast` -> `Rectangle.southeast`
    - `Rectangle.getNortheast` -> `Rectangle.northeast`
    - `Rectangle.getCenter` -> `Rectangle.center`
    - `CullingVolume.getVisibility` -> `CullingVolume.computeVisibility`
  - Replaced `PerspectiveFrustum.fovy` with `PerspectiveFrustum.fov` which will change the field of view angle in either the `X` or `Y` direction depending on the aspect ratio.
  - Removed the following from the Cesium API: `Transforms.earthOrientationParameters`, `EarthOrientationParameters`, `EarthOrientationParametersSample`, `Transforms.iau2006XysData`, `Iau2006XysData`, `Iau2006XysSample`, `IauOrientationAxes`, `TimeConstants`, `Scene.frameState`, `FrameState`, `EncodedCartesian3`, `EllipsoidalOccluder`, `TextureAtlas`, and `FAR`. These are still available but are not part of the official API and may change in future versions.
  - Removed `DynamicObject.vertexPositions`. Use `DynamicWall.positions`, `DynamicPolygon.positions`, and `DynamicPolyline.positions` instead.
  - Removed `defaultPoint`, `defaultLine`, and `defaultPolygon` from `GeoJsonDataSource`.
  - Removed `Primitive.allow3DOnly`. Set the `Scene` constructor option `scene3DOnly` instead.
  - `SampledProperty` and `SampledPositionProperty` no longer extrapolate outside of their sample data time range by default.
  - Changed the following functions to properties:
    - `TerrainProvider.hasWaterMask`
    - `CesiumTerrainProvider.hasWaterMask`
    - `ArcGisImageServerTerrainProvider.hasWaterMask`
    - `EllipsoidTerrainProvider.hasWaterMask`
    - `VRTheWorldTerrainProvider.hasWaterMask`
  - Removed `ScreenSpaceCameraController.ellipsoid`. The behavior that depended on the ellipsoid is now determined based on the scene state.
  - Sandcastle examples now automatically wrap the example code in RequireJS boilerplate. To upgrade any custom examples, copy the code into an existing example (such as Hello World) and save a new file.
  - Removed `CustomSensorVolume`, `RectangularPyramidSensorVolume`, `DynamicCone`, `DynamicConeVisualizerUsingCustomSensor`, `DynamicPyramid` and `DynamicPyramidVisualizer`. This will be moved to a plugin in early August. [#1887](https://github.com/CesiumGS/cesium/issues/1887)
  - If `Primitive.modelMatrix` is changed after creation, it only affects primitives with one instance and only in 3D mode.
  - `ImageryLayer` properties `alpha`, `brightness`, `contrast`, `hue`, `saturation`, and `gamma` may no longer be functions. If you need to change these values each frame, consider moving your logic to an event handler for `Scene.preRender`.
  - Removed `closeTop` and `closeBottom` options from `RectangleGeometry`.
  - CZML changes:
    - CZML is now versioned using the <major>.<minor> scheme. For example, any CZML 1.0 implementation will be able to load any 1.<minor> document (with graceful degradation). Major version number increases will be reserved for breaking changes. We fully expect these major version increases to happen, as CZML is still in development, but we wanted to give developers a stable target to work with.
    - A `"1.0"` version string is required to be on the document packet, which is required to be the first packet in a CZML file. Previously the `document` packet was optional; it is now mandatory. The simplest document packet is:
      ```
      {
        "id":"document",
        "version":"1.0"
      }
      ```
    - The `vertexPositions` property has been removed. There is now a `positions` property directly on objects that use it, currently `polyline`, `polygon`, and `wall`.
    - `cone`, `pyramid`, and `vector` have been removed from the core CZML schema. They are now treated as extensions maintained by Analytical Graphics and have been renamed to `agi_conicSensor`, `agi_customPatternSensor`, and `agi_vector` respectively.
    - The `orientation` property has been changed to match Cesium convention. To update existing CZML documents, conjugate the quaternion values.
    - `pixelOffset` now uses the top-left of the screen as the origin; previously it was the bottom-left. To update existing documents, negate the `y` value.
    - Removed `color`, `outlineColor`, and `outlineWidth` properties from `polyline` and `path`. There is a new `material` property that allows you to specify a variety of materials, such as `solidColor`, `polylineOutline` and `polylineGlow`.
    - See the [CZML Schema](https://github.com/CesiumGS/cesium/wiki/CZML-Content) for more details. We plan on greatly improving this document in the coming weeks.

- Added camera collision detection with terrain to the default mouse interaction.
- Modified the default camera tilt mouse behavior to tilt about the point clicked, taking into account terrain.
- Modified the default camera mouse behavior to look about the camera's position when the sky is clicked.
- Cesium can now render an unlimited number of imagery layers, no matter how few texture units are supported by the hardware.
- Added support for rendering terrain lighting with oct-encoded per-vertex normals. Added `CesiumTerrainProvider.requestVertexNormals` to request per vertex normals. Added `hasVertexNormals` property to all terrain providers to indicate whether or not vertex normals are included in the requested terrain tiles.
- Added `Globe.getHeight` and `Globe.pick` for finding the terrain height at a given Cartographic coordinate and picking the terrain with a ray.
- Added `scene3DOnly` options to `Viewer`, `CesiumWidget`, and `Scene` constructors. This setting optimizes memory usage and performance for 3D mode at the cost of losing the ability to use 2D or Columbus View.
- Added `forwardExtrapolationType`, `forwardExtrapolationDuration`, `backwardExtrapolationType`, and `backwardExtrapolationDuration` to `SampledProperty` and `SampledPositionProperty` which allows the user to specify how a property calculates its value when outside the range of its sample data.
- Prevent primitives from flashing off and on when modifying static DataSources.
- Added the following methods to `IntersectionTests`: `rayTriangle`, `lineSegmentTriangle`, `raySphere`, and `lineSegmentSphere`.
- Matrix types now have `add` and `subtract` functions.
- `Matrix3` type now has a `fromCrossProduct` function.
- Added `CesiumMath.signNotZero`, `CesiumMath.toSNorm` and `CesiumMath.fromSNorm` functions.
- DataSource & CZML models now default to North-East-Down orientation if none is provided.
- `TileMapServiceImageryProvider` now works with tilesets created by tools that better conform to the TMS specification. In particular, a profile of `global-geodetic` or `global-mercator` is now supported (in addition to the previous `geodetic` and `mercator`) and in these profiles it is assumed that the X coordinates of the bounding box correspond to the longitude direction.
- `EntityCollection` and `CompositeEntityCollection` now include the array of modified entities as the last parameter to their `onCollectionChanged` event.
- `RectangleGeometry`, `RectangleOutlineGeometry` and `RectanglePrimitive` can cross the international date line.

## Beta Releases

### b30 - 2014-07-01

- Breaking changes ([why so many?](https://community.cesium.com/t/moving-towards-cesium-1-0/1209))

  - CZML property references now use a `#` symbol to separate identifier from property path. `objectId.position` should now be `objectId#position`.
  - All `Cartesian2`, `Cartesian3`, `Cartesian4`, `TimeInterval`, and `JulianDate` functions that take a `result` parameter now require the parameter (except for functions starting with `from`).
  - Modified `Transforms.pointToWindowCoordinates` and `SceneTransforms.wgs84ToWindowCoordinates` to return window coordinates with origin at the top left corner.
  - `Billboard.pixelOffset` and `Label.pixelOffset` now have their origin at the top left corner.
  - Replaced `CameraFlightPath.createAnimation` with `Camera.flyTo` and replaced `CameraFlightPath.createAnimationRectangle` with `Camera.flyToRectangle`. Code that looked like:

            scene.animations.add(Cesium.CameraFlightPath.createAnimation(scene, {
                destination : Cesium.Cartesian3.fromDegrees(-117.16, 32.71, 15000.0)
            }));

    should now look like:

            scene.camera.flyTo({
                destination : Cesium.Cartesian3.fromDegrees(-117.16, 32.71, 15000.0)
            });

  - In `Camera.flyTo` and `Camera.flyToRectangle`:
    - `options.duration` is now in seconds, not milliseconds.
    - Renamed `options.endReferenceFrame` to `options.endTransform`.
    - Renamed `options.onComplete` to `options.complete`.
    - Renamed `options.onCancel` to `options.cancel`.
  - The following are now in seconds, not milliseconds.
    - `Scene.morphToColumbusView`, `Scene.morphTo2D`, and `Scene.morphTo3D` parameter `duration`.
    - `HomeButton` constructor parameter `options.duration`, `HomeButtonViewModel` constructor parameter `duration`, and `HomeButtonViewModel.duration`.
    - `SceneModePicker` constructor parameter `duration`, `SceneModePickerViewModel` constructor parameter `duration`, and `SceneModePickerViewModel.duration`.
    - `Geocoder` and `GeocoderViewModel` constructor parameter `options.flightDuration` and `GeocoderViewModel.flightDuration`.
    - `ScreenSpaceCameraController.bounceAnimationTime`.
    - `FrameRateMonitor` constructor parameter `options.samplingWindow`, `options.quietPeriod`, and `options.warmupPeriod`.
  - Refactored `JulianDate` to be in line with other Core types.
    - Most functions now take result parameters.
    - The default constructor no longer creates a date at the current time, use `JulianDate.now()` instead.
    - Removed `JulianDate.getJulianTimeFraction` and `JulianDate.compareTo`
    - `new JulianDate()` -> `JulianDate.now()`
    - `date.getJulianDayNumber()` -> `date.dayNumber`
    - `date.getSecondsOfDay()` -> `secondsOfDay`
    - `date.getTotalDays()` -> `JulianDate.getTotalDays(date)`
    - `date.getSecondsDifference(arg1, arg2)` -> `JulianDate.getSecondsDifference(arg2, arg1)` (Note, order of arguments flipped)
    - `date.getDaysDifference(arg1, arg2)` -> `JulianDate.getDaysDifference(arg2, arg1)` (Note, order of arguments flipped)
    - `date.getTaiMinusUtc()` -> `JulianDate.getTaiMinusUtc(date)`
    - `date.addSeconds(seconds)` -> `JulianDate.addSeconds(date, seconds)`
    - `date.addMinutes(minutes)` -> `JulianDate.addMinutes(date, minutes)`
    - `date.addHours(hours)` -> `JulianDate.addHours(date, hours)`
    - `date.addDays(days)` -> `JulianDate.addDays(date, days)`
    - `date.lessThan(right)` -> `JulianDate.lessThan(left, right)`
    - `date.lessThanOrEquals(right)` -> `JulianDate.lessThanOrEquals(left, right)`
    - `date.greaterThan(right)` -> `JulianDate.greaterThan(left, right)`
    - `date.greaterThanOrEquals(right)` -> `JulianDate.greaterThanOrEquals(left, right)`
  - Refactored `TimeInterval` to be in line with other Core types.

    - The constructor no longer requires parameters and now takes a single options parameter. Code that looked like:

            new TimeInterval(startTime, stopTime, true, true, data);

    should now look like:

            new TimeInterval({
                start : startTime,
                stop : stopTime,
                isStartIncluded : true,
                isStopIncluded : true,
                data : data
            });

    - `TimeInterval.fromIso8601` now takes a single options parameter. Code that looked like:

            TimeInterval.fromIso8601(intervalString, true, true, data);

    should now look like:

            TimeInterval.fromIso8601({
                iso8601 : intervalString,
                isStartIncluded : true,
                isStopIncluded : true,
                data : data
            });

    - `interval.intersect(otherInterval)` -> `TimeInterval.intersect(interval, otherInterval)`
    - `interval.contains(date)` -> `TimeInterval.contains(interval, date)`

  - Removed `TimeIntervalCollection.intersectInterval`.
  - `TimeIntervalCollection.findInterval` now takes a single options parameter instead of individual parameters. Code that looked like:

            intervalCollection.findInterval(startTime, stopTime, false, true);

    should now look like:

            intervalCollection.findInterval({
                start : startTime,
                stop : stopTime,
                isStartIncluded : false,
                isStopIncluded : true
            });

  - `TimeIntervalCollection.empty` was renamed to `TimeIntervalCollection.isEmpty`
  - Removed `Scene.animations` and `AnimationCollection` from the public Cesium API.
  - Replaced `color`, `outlineColor`, and `outlineWidth` in `DynamicPath` with a `material` property.
  - `ModelAnimationCollection.add` and `ModelAnimationCollection.addAll` renamed `options.startOffset` to `options.delay`. Also renamed `ModelAnimation.startOffset` to `ModelAnimation.delay`.
  - Replaced `Scene.scene2D.projection` property with read-only `Scene.mapProjection`. Set this with the `mapProjection` option for the `Viewer`, `CesiumWidget`, or `Scene` constructors.
  - Moved Fresnel, Reflection, and Refraction materials to the [Materials Pack Plugin](https://github.com/CesiumGS/cesium-materials-pack).
  - Renamed `Simon1994PlanetaryPositions` functions `ComputeSunPositionInEarthInertialFrame` and `ComputeMoonPositionInEarthInertialFrame` to `computeSunPositionInEarthInertialFrame` and `computeMoonPositionInEarthInertialFrame`, respectively.
  - `Scene` constructor function now takes an `options` parameter instead of individual parameters.
  - `CesiumWidget.showErrorPanel` now takes a `message` parameter in between the previous `title` and `error` parameters.
  - Removed `Camera.createCorrectPositionAnimation`.
  - Moved `LeapSecond.leapSeconds` to `JulianDate.leapSeconds`.
  - `Event.removeEventListener` no longer throws `DeveloperError` if the `listener` does not exist; it now returns `false`.
  - Enumeration values of `SceneMode` have better correspondence with mode names to help with debugging.
  - The build process now requires [Node.js](http://nodejs.org/) to be installed on the system.

- Cesium now supports Internet Explorer 11.0.9 on desktops. For the best results, use the new [IE Developer Channel](http://devchannel.modern.ie/) for development.
- `ReferenceProperty` can now handle sub-properties, for example, `myObject#billboard.scale`.
- `DynamicObject.id` can now include period characters.
- Added `PolylineGlowMaterialProperty` which enables data sources to use the PolylineGlow material.
- Fixed support for embedded resources in glTF models.
- Added `HermitePolynomialApproximation.interpolate` for performing interpolation when derivative information is available.
- `SampledProperty` and `SampledPositionProperty` can now store derivative information for each sample value. This allows for more accurate interpolation when using `HermitePolynomialApproximation`.
- Added `FrameRateMonitor` to monitor the frame rate achieved by a `Scene` and to raise a `lowFrameRate` event when it falls below a configurable threshold.
- Added `PerformanceWatchdog` widget and `viewerPerformanceWatchdogMixin`.
- `Viewer` and `CesiumWidget` now provide more user-friendly error messages when an initialization or rendering error occurs.
- `Viewer` and `CesiumWidget` now take a new optional parameter, `creditContainer`.
- `Viewer` can now optionally be constructed with a `DataSourceCollection`. Previously, it always created one itself internally.
- Fixed a problem that could rarely lead to the camera's `tilt` property being `NaN`.
- `GeoJsonDataSource` no longer uses the `name` or `title` property of the feature as the dynamic object's name if the value of the property is null.
- Added `TimeIntervalCollection.isStartIncluded` and `TimeIntervalCollection.isStopIncluded`.
- Added `Cesium.VERSION` to the combined `Cesium.js` file.
- Made general improvements to the [reference documentation](http://cesiumjs.org/refdoc.html).
- Updated third-party [Tween.js](https://github.com/sole/tween.js/) from r7 to r13.
- Updated third-party JSDoc 3.3.0-alpha5 to 3.3.0-alpha9.
- The development web server has been rewritten in Node.js, and is now included as part of each release.

### b29 - 2014-06-02

- Breaking changes ([why so many?](https://community.cesium.com/t/moving-towards-cesium-1-0/1209))

  - Replaced `Scene.createTextureAtlas` with `new TextureAtlas`.
  - Removed `CameraFlightPath.createAnimationCartographic`. Code that looked like:

           var flight = CameraFlightPath.createAnimationCartographic(scene, {
               destination : cartographic
           });
           scene.animations.add(flight);

    should now look like:

           var flight = CameraFlightPath.createAnimation(scene, {
               destination : ellipsoid.cartographicToCartesian(cartographic)
           });
           scene.animations.add(flight);

  - Removed `CesiumWidget.onRenderLoopError` and `Viewer.renderLoopError`. They have been replaced by `Scene.renderError`.
  - Renamed `CompositePrimitive` to `PrimitiveCollection` and added an `options` parameter to the constructor function.
  - Removed `Shapes.compute2DCircle`, `Shapes.computeCircleBoundary` and `Shapes.computeEllipseBoundary`. Instead, use `CircleOutlineGeometry` and `EllipseOutlineGeometry`. See the [tutorial](http://cesiumjs.org/2013/11/04/Geometry-and-Appearances/).
  - Removed `PolylinePipeline`, `PolygonPipeline`, `Tipsify`, `FrustumCommands`, and all `Renderer` types (except noted below) from the public Cesium API. These are still available but are not part of the official API and may change in future versions. `Renderer` types in particular are likely to change.
  - For AMD users only:
    - Moved `PixelFormat` from `Renderer` to `Core`.
    - Moved the following from `Renderer` to `Scene`: `TextureAtlas`, `TextureAtlasBuilder`, `BlendEquation`, `BlendFunction`, `BlendingState`, `CullFace`, `DepthFunction`, `StencilFunction`, and `StencilOperation`.
    - Moved the following from `Scene` to `Core`: `TerrainProvider`, `ArcGisImageServerTerrainProvider`, `CesiumTerrainProvider`, `EllipsoidTerrainProvider`, `VRTheWorldTerrainProvider`, `TerrainData`, `HeightmapTerrainData`, `QuantizedMeshTerrainData`, `TerrainMesh`, `TilingScheme`, `GeographicTilingScheme`, `WebMercatorTilingScheme`, `sampleTerrain`, `TileProviderError`, `Credit`.
  - Removed `TilingScheme.createRectangleOfLevelZeroTiles`, `GeographicTilingScheme.createLevelZeroTiles` and `WebMercatorTilingScheme.createLevelZeroTiles`.
  - Removed `CameraColumbusViewMode`.
  - Removed `Enumeration`.

- Added new functions to `Cartesian3`: `fromDegrees`, `fromRadians`, `fromDegreesArray`, `fromRadiansArray`, `fromDegreesArray3D` and `fromRadiansArray3D`. Added `fromRadians` to `Cartographic`.
- Fixed dark lighting in 3D and Columbus View when viewing a primitive edge on. ([#592](https://github.com/CesiumGS/cesium/issues/592))
- Improved Internet Explorer 11.0.8 support including workarounds for rendering labels, billboards, and the sun.
- Improved terrain and imagery rendering performance when very close to the surface.
- Added `preRender` and `postRender` events to `Scene`.
- Added `Viewer.targetFrameRate` and `CesiumWidget.targetFrameRate` to allow for throttling of the requestAnimationFrame rate.
- Added `Viewer.resolutionScale` and `CesiumWidget.resolutionScale` to allow the scene to be rendered at a resolution other than the canvas size.
- `Camera.transform` now works consistently across scene modes.
- Fixed a bug that prevented `sampleTerrain` from working with STK World Terrain in Firefox.
- `sampleTerrain` no longer fails when used with a `TerrainProvider` that is not yet ready.
- Fixed problems that could occur when using `ArcGisMapServerImageryProvider` to access a tiled MapServer of non-global extent.
- Added `interleave` option to `Primitive` constructor.
- Upgraded JSDoc from 3.0 to 3.3.0-alpha5. The Cesium reference documentation now has a slightly different look and feel.
- Upgraded Dojo from 1.9.1 to 1.9.3. NOTE: Dojo is only used in Sandcastle and not required by Cesium.

### b28 - 2014-05-01

- Breaking changes ([why so many?](https://community.cesium.com/t/breaking-changes/1132)):
  - Renamed and moved `Scene.primitives.centralBody` moved to `Scene.globe`.
  - Removed `CesiumWidget.centralBody` and `Viewer.centralBody`. Use `CesiumWidget.scene.globe` and `Viewer.scene.globe`.
  - Renamed `CentralBody` to `Globe`.
  - Replaced `Model.computeWorldBoundingSphere` with `Model.boundingSphere`.
  - Refactored visualizers, removing `setDynamicObjectCollection`, `getDynamicObjectCollection`, `getScene`, and `removeAllPrimitives` which are all superfluous after the introduction of `DataSourceDisplay`. The affected classes are:
    - `DynamicBillboardVisualizer`
    - `DynamicConeVisualizerUsingCustomSensor`
    - `DynamicLabelVisualizer`
    - `DynamicModelVisualizer`
    - `DynamicPathVisualizer`
    - `DynamicPointVisualizer`
    - `DynamicPyramidVisualizer`
    - `DynamicVectorVisualizer`
    - `GeometryVisualizer`
  - Renamed Extent to Rectangle
    - `Extent` -> `Rectangle`
    - `ExtentGeometry` -> `RectangleGeomtry`
    - `ExtentGeometryOutline` -> `RectangleGeometryOutline`
    - `ExtentPrimitive` -> `RectanglePrimitive`
    - `BoundingRectangle.fromExtent` -> `BoundingRectangle.fromRectangle`
    - `BoundingSphere.fromExtent2D` -> `BoundingSphere.fromRectangle2D`
    - `BoundingSphere.fromExtentWithHeights2D` -> `BoundingSphere.fromRectangleWithHeights2D`
    - `BoundingSphere.fromExtent3D` -> `BoundingSphere.fromRectangle3D`
    - `EllipsoidalOccluder.computeHorizonCullingPointFromExtent` -> `EllipsoidalOccluder.computeHorizonCullingPointFromRectangle`
    - `Occluder.computeOccludeePointFromExtent` -> `Occluder.computeOccludeePointFromRectangle`
    - `Camera.getExtentCameraCoordinates` -> `Camera.getRectangleCameraCoordinates`
    - `Camera.viewExtent` -> `Camera.viewRectangle`
    - `CameraFlightPath.createAnimationExtent` -> `CameraFlightPath.createAnimationRectangle`
    - `TilingScheme.extentToNativeRectangle` -> `TilingScheme.rectangleToNativeRectangle`
    - `TilingScheme.tileXYToNativeExtent` -> `TilingScheme.tileXYToNativeRectangle`
    - `TilingScheme.tileXYToExtent` -> `TilingScheme.tileXYToRectangle`
  - Converted `DataSource` get methods into properties.
    - `getName` -> `name`
    - `getClock` -> `clock`
    - `getChangedEvent` -> `changedEvent`
    - `getDynamicObjectCollection` -> `dynamicObjects`
    - `getErrorEvent` -> `errorEvent`
  - `BaseLayerPicker` has been extended to support terrain selection ([#1607](https://github.com/CesiumGS/cesium/pull/1607)).
    - The `BaseLayerPicker` constructor function now takes the container element and an options object instead of a CentralBody and ImageryLayerCollection.
    - The `BaseLayerPickerViewModel` constructor function now takes an options object instead of a `CentralBody` and `ImageryLayerCollection`.
    - `ImageryProviderViewModel` -> `ProviderViewModel`
    - `BaseLayerPickerViewModel.selectedName` -> `BaseLayerPickerViewModel.buttonTooltip`
    - `BaseLayerPickerViewModel.selectedIconUrl` -> `BaseLayerPickerViewModel.buttonImageUrl`
    - `BaseLayerPickerViewModel.selectedItem` -> `BaseLayerPickerViewModel.selectedImagery`
    - `BaseLayerPickerViewModel.imageryLayers`has been removed and replaced with `BaseLayerPickerViewModel.centralBody`
  - Renamed `TimeIntervalCollection.clear` to `TimeIntervalColection.removeAll`
  - `Context` is now private.
    - Removed `Scene.context`. Instead, use `Scene.drawingBufferWidth`, `Scene.drawingBufferHeight`, `Scene.maximumAliasedLineWidth`, and `Scene.createTextureAtlas`.
    - `Billboard.computeScreenSpacePosition`, `Label.computeScreenSpacePosition`, `SceneTransforms.clipToWindowCoordinates` and `SceneTransforms.clipToDrawingBufferCoordinates` take a `Scene` parameter instead of a `Context`.
    - `Camera` constructor takes `Scene` as parameter instead of `Context`
  - Types implementing the `ImageryProvider` interface arenow require a `hasAlphaChannel` property.
  - Removed `checkForChromeFrame` since Chrome Frame is no longer supported by Google. See [Google's official announcement](http://blog.chromium.org/2013/06/retiring-chrome-frame.html).
  - Types implementing `DataSource` no longer need to implement `getIsTimeVarying`.
- Added a `NavigationHelpButton` widget that, when clicked, displays information about how to navigate around the globe with the mouse. The new button is enabled by default in the `Viewer` widget.
- Added `Model.minimumPixelSize` property so models remain visible when the viewer zooms out.
- Added `DynamicRectangle` to support DataSource provided `RectangleGeometry`.
- Added `DynamicWall` to support DataSource provided `WallGeometry`.
- Improved texture upload performance and reduced memory usage when using `BingMapsImageryProvider` and other imagery providers that return false from `hasAlphaChannel`.
- Added the ability to offset the grid in the `GridMaterial`.
- `GeometryVisualizer` now creates geometry asynchronously to prevent locking up the browser.
- Add `Clock.canAnimate` to prevent time from advancing, even while the clock is animating.
- `Viewer` now prevents time from advancing if asynchronous geometry is being processed in order to avoid showing an incomplete picture. This can be disabled via the `Viewer.allowDataSourcesToSuspendAnimation` settings.
- Added ability to modify glTF material parameters using `Model.getMaterial`, `ModelMaterial`, and `ModelMesh.material`.
- Added `asynchronous` and `ready` properties to `Model`.
- Added `Cartesian4.fromColor` and `Color.fromCartesian4`.
- Added `getScale` and `getMaximumScale` to `Matrix2`, `Matrix3`, and `Matrix4`.
- Upgraded Knockout from version 3.0.0 to 3.1.0.
- Upgraded TopoJSON from version 1.1.4 to 1.6.8.

### b27 - 2014-04-01

- Breaking changes:

  - All `CameraController` functions have been moved up to the `Camera`. Removed `CameraController`. For example, code that looked like:

           scene.camera.controller.viewExtent(extent);

    should now look like:

           scene.camera.viewExtent(extent);

  - Finished replacing getter/setter functions with properties:
    - `ImageryLayer`
      - `getImageryProvider` -> `imageryProvider`
      - `getExtent` -> `extent`
    - `Billboard`, `Label`
      - `getShow`, `setShow` -> `show`
      - `getPosition`, `setPosition` -> `position`
      - `getPixelOffset`, `setPixelOffset` -> `pixelOffset`
      - `getTranslucencyByDistance`, `setTranslucencyByDistance` -> `translucencyByDistance`
      - `getPixelOffsetScaleByDistance`, `setPixelOffsetScaleByDistance` -> `pixelOffsetScaleByDistance`
      - `getEyeOffset`, `setEyeOffset` -> `eyeOffset`
      - `getHorizontalOrigin`, `setHorizontalOrigin` -> `horizontalOrigin`
      - `getVerticalOrigin`, `setVerticalOrigin` -> `verticalOrigin`
      - `getScale`, `setScale` -> `scale`
      - `getId` -> `id`
    - `Billboard`
      - `getScaleByDistance`, `setScaleByDistance` -> `scaleByDistance`
      - `getImageIndex`, `setImageIndex` -> `imageIndex`
      - `getColor`, `setColor` -> `color`
      - `getRotation`, `setRotation` -> `rotation`
      - `getAlignedAxis`, `setAlignedAxis` -> `alignedAxis`
      - `getWidth`, `setWidth` -> `width`
      - `getHeight` `setHeight` -> `height`
    - `Label`
      - `getText`, `setText` -> `text`
      - `getFont`, `setFont` -> `font`
      - `getFillColor`, `setFillColor` -> `fillColor`
      - `getOutlineColor`, `setOutlineColor` -> `outlineColor`
      - `getOutlineWidth`, `setOutlineWidth` -> `outlineWidth`
      - `getStyle`, `setStyle` -> `style`
    - `Polygon`
      - `getPositions`, `setPositions` -> `positions`
    - `Polyline`
      - `getShow`, `setShow` -> `show`
      - `getPositions`, `setPositions` -> `positions`
      - `getMaterial`, `setMeterial` -> `material`
      - `getWidth`, `setWidth` -> `width`
      - `getLoop`, `setLoop` -> `loop`
      - `getId` -> `id`
    - `Occluder`
      - `getPosition` -> `position`
      - `getRadius` -> `radius`
      - `setCameraPosition` -> `cameraPosition`
    - `LeapSecond`
      - `getLeapSeconds`, `setLeapSeconds` -> `leapSeconds`
    - `Fullscreen`
      - `getFullscreenElement` -> `element`
      - `getFullscreenChangeEventName` -> `changeEventName`
      - `getFullscreenErrorEventName` -> `errorEventName`
      - `isFullscreenEnabled` -> `enabled`
      - `isFullscreen` -> `fullscreen`
    - `Event`
      - `getNumberOfListeners` -> `numberOfListeners`
    - `EllipsoidGeodesic`
      - `getSurfaceDistance` -> `surfaceDistance`
      - `getStart` -> `start`
      - `getEnd` -> `end`
      - `getStartHeading` -> `startHeading`
      - `getEndHeading` -> `endHeading`
    - `AnimationCollection`
      - `getAll` -> `all`
    - `CentralBodySurface`
      - `getTerrainProvider`, `setTerrainProvider` -> `terrainProvider`
    - `Credit`
      - `getText` -> `text`
      - `getImageUrl` -> `imageUrl`
      - `getLink` -> `link`
    - `TerrainData`, `HightmapTerrainData`, `QuanitzedMeshTerrainData`
      - `getWaterMask` -> `waterMask`
    - `Tile`
      - `getChildren` -> `children`
    - `Buffer`
      - `getSizeInBytes` -> `sizeInBytes`
      - `getUsage` -> `usage`
      - `getVertexArrayDestroyable`, `setVertexArrayDestroyable` -> `vertexArrayDestroyable`
    - `CubeMap`
      - `getPositiveX` -> `positiveX`
      - `getNegativeX` -> `negativeX`
      - `getPositiveY` -> `positiveY`
      - `getNegativeY` -> `negativeY`
      - `getPositiveZ` -> `positiveZ`
      - `getNegativeZ` -> `negativeZ`
    - `CubeMap`, `Texture`
      - `getSampler`, `setSampler` -> `sampler`
      - `getPixelFormat` -> `pixelFormat`
      - `getPixelDatatype` -> `pixelDatatype`
      - `getPreMultiplyAlpha` -> `preMultiplyAlpha`
      - `getFlipY` -> `flipY`
      - `getWidth` -> `width`
      - `getHeight` -> `height`
    - `CubeMapFace`
      - `getPixelFormat` -> `pixelFormat`
      - `getPixelDatatype` -> `pixelDatatype`
    - `Framebuffer`
      - `getNumberOfColorAttachments` -> `numberOfColorAttachments`
      - `getDepthTexture` -> `depthTexture`
      - `getDepthRenderbuffer` -> `depthRenderbuffer`
      - `getStencilRenderbuffer` -> `stencilRenderbuffer`
      - `getDepthStencilTexture` -> `depthStencilTexture`
      - `getDepthStencilRenderbuffer` -> `depthStencilRenderbuffer`
      - `hasDepthAttachment` -> `hasdepthAttachment`
    - `Renderbuffer`
      - `getFormat` -> `format`
      - `getWidth` -> `width`
      - `getHeight` -> `height`
    - `ShaderProgram`
      - `getVertexAttributes` -> `vertexAttributes`
      - `getNumberOfVertexAttributes` -> `numberOfVertexAttributes`
      - `getAllUniforms` -> `allUniforms`
      - `getManualUniforms` -> `manualUniforms`
    - `Texture`
      - `getDimensions` -> `dimensions`
    - `TextureAtlas`
      - `getBorderWidthInPixels` -> `borderWidthInPixels`
      - `getTextureCoordinates` -> `textureCoordinates`
      - `getTexture` -> `texture`
      - `getNumberOfImages` -> `numberOfImages`
      - `getGUID` -> `guid`
    - `VertexArray`
      - `getNumberOfAttributes` -> `numberOfAttributes`
      - `getIndexBuffer` -> `indexBuffer`
  - Finished removing prototype functions. (Use 'static' versions of these functions instead):
    - `BoundingRectangle`
      - `union`, `expand`
    - `BoundingSphere`
      - `union`, `expand`, `getPlaneDistances`, `projectTo2D`
    - `Plane`
      - `getPointDistance`
    - `Ray`
      - `getPoint`
    - `Spherical`
      - `normalize`
    - `Extent`
      - `validate`, `getSouthwest`, `getNorthwest`, `getNortheast`, `getSoutheast`, `getCenter`, `intersectWith`, `contains`, `isEmpty`, `subsample`
  - `DataSource` now has additional required properties, `isLoading` and `loadingEvent` as well as a new optional `update` method which will be called each frame.
  - Renamed `Stripe` material uniforms `lightColor` and `darkColor` to `evenColor` and `oddColor`.
  - Replaced `SceneTransitioner` with new functions and properties on the `Scene`: `morphTo2D`, `morphToColumbusView`, `morphTo3D`, `completeMorphOnUserInput`, `morphStart`, `morphComplete`, and `completeMorph`.
  - Removed `TexturePool`.

- Improved visual quality for translucent objects with [Weighted Blended Order-Independent Transparency](http://cesiumjs.org/2014/03/14/Weighted-Blended-Order-Independent-Transparency/).
- Fixed extruded polygons rendered in the southern hemisphere. [#1490](https://github.com/CesiumGS/cesium/issues/1490)
- Fixed Primitive picking that have a closed appearance drawn on the surface. [#1333](https://github.com/CesiumGS/cesium/issues/1333)
- Added `StripeMaterialProperty` for supporting the `Stripe` material in DynamicScene.
- `loadArrayBuffer`, `loadBlob`, `loadJson`, `loadText`, and `loadXML` now support loading data from data URIs.
- The `debugShowBoundingVolume` property on primitives now works across all scene modes.
- Eliminated the use of a texture pool for Earth surface imagery textures. The use of the pool was leading to mipmapping problems in current versions of Google Chrome where some tiles would show imagery from entirely unrelated parts of the globe.

### b26 - 2014-03-03

- Breaking changes:
  - Replaced getter/setter functions with properties:
    - `Scene`
      - `getCanvas` -> `canvas`
      - `getContext` -> `context`
      - `getPrimitives` -> `primitives`
      - `getCamera` -> `camera`
      - `getScreenSpaceCameraController` -> `screenSpaceCameraController`
      - `getFrameState` -> `frameState`
      - `getAnimations` -> `animations`
    - `CompositePrimitive`
      - `getCentralBody`, `setCentralBody` -> `centralBody`
      - `getLength` -> `length`
    - `Ellipsoid`
      - `getRadii` -> `radii`
      - `getRadiiSquared` -> `radiiSquared`
      - `getRadiiToTheFourth` -> `radiiToTheFourth`
      - `getOneOverRadii` -> `oneOverRadii`
      - `getOneOverRadiiSquared` -> `oneOverRadiiSquared`
      - `getMinimumRadius` -> `minimumRadius`
      - `getMaximumRadius` -> `maximumRadius`
    - `CentralBody`
      - `getEllipsoid` -> `ellipsoid`
      - `getImageryLayers` -> `imageryLayers`
    - `EllipsoidalOccluder`
      - `getEllipsoid` -> `ellipsoid`
      - `getCameraPosition`, `setCameraPosition` -> `cameraPosition`
    - `EllipsoidTangentPlane`
      - `getEllipsoid` -> `ellipsoid`
      - `getOrigin` -> `origin`
    - `GeographicProjection`
      - `getEllipsoid` -> `ellipsoid`
    - `WebMercatorProjection`
      - `getEllipsoid` -> `ellipsoid`
    - `SceneTransitioner`
      - `getScene` -> `scene`
      - `getEllipsoid` -> `ellipsoid`
    - `ScreenSpaceCameraController`
      - `getEllipsoid`, `setEllipsoid` -> `ellipsoid`
    - `SkyAtmosphere`
      - `getEllipsoid` -> `ellipsoid`
    - `TilingScheme`, `GeographicTilingScheme`, `WebMercatorTilingSheme`
      - `getEllipsoid` -> `ellipsoid`
      - `getExtent` -> `extent`
      - `getProjection` -> `projection`
    - `ArcGisMapServerImageryProvider`, `BingMapsImageryProvider`, `GoogleEarthImageryProvider`, `GridImageryProvider`, `OpenStreetMapImageryProvider`, `SingleTileImageryProvider`, `TileCoordinatesImageryProvider`, `TileMapServiceImageryProvider`, `WebMapServiceImageryProvider`
      - `getProxy` -> `proxy`
      - `getTileWidth` -> `tileWidth`
      - `getTileHeight` -> `tileHeight`
      - `getMaximumLevel` -> `maximumLevel`
      - `getMinimumLevel` -> `minimumLevel`
      - `getTilingScheme` -> `tilingScheme`
      - `getExtent` -> `extent`
      - `getTileDiscardPolicy` -> `tileDiscardPolicy`
      - `getErrorEvent` -> `errorEvent`
      - `isReady` -> `ready`
      - `getCredit` -> `credit`
    - `ArcGisMapServerImageryProvider`, `BingMapsImageryProvider`, `GoogleEarthImageryProvider`, `OpenStreetMapImageryProvider`, `SingleTileImageryProvider`, `TileMapServiceImageryProvider`, `WebMapServiceImageryProvider`
      - `getUrl` -> `url`
    - `ArcGisMapServerImageryProvider`
      - `isUsingPrecachedTiles` - > `usingPrecachedTiles`
    - `BingMapsImageryProvider`
      - `getKey` -> `key`
      - `getMapStyle` -> `mapStyle`
    - `GoogleEarthImageryProvider`
      - `getPath` -> `path`
      - `getChannel` -> `channel`
      - `getVersion` -> `version`
      - `getRequestType` -> `requestType`
    - `WebMapServiceImageryProvider`
      - `getLayers` -> `layers`
    - `CesiumTerrainProvider`, `EllipsoidTerrainProvider`, `ArcGisImageServerTerrainProvider`, `VRTheWorldTerrainProvider`
      - `getErrorEvent` -> `errorEvent`
      - `getCredit` -> `credit`
      - `getTilingScheme` -> `tilingScheme`
      - `isReady` -> `ready`
    - `TimeIntervalCollection`
      - `getChangedEvent` -> `changedEvent`
      - `getStart` -> `start`
      - `getStop` -> `stop`
      - `getLength` -> `length`
      - `isEmpty` -> `empty`
    - `DataSourceCollection`, `ImageryLayerCollection`, `LabelCollection`, `PolylineCollection`, `SensorVolumeCollection`
      - `getLength` -> `length`
    - `BillboardCollection`
      - `getLength` -> `length`
      - `getTextureAtlas`, `setTextureAtlas` -> `textureAtlas`
      - `getDestroyTextureAtlas`, `setDestroyTextureAtlas` -> `destroyTextureAtlas`
  - Removed `Scene.getUniformState()`. Use `scene.context.getUniformState()`.
  - Visualizers no longer create a `dynamicObject` property on the primitives they create. Instead, they set the `id` property that is standard for all primitives.
  - The `propertyChanged` on DynamicScene objects has been renamed to `definitionChanged`. Also, the event is now raised in the case of an existing property being modified as well as having a new property assigned (previously only property assignment would raise the event).
  - The `visualizerTypes` parameter to the `DataSouceDisplay` has been changed to a callback function that creates an array of visualizer instances.
  - `DynamicDirectionsProperty` and `DynamicVertexPositionsProperty` were both removed, they have been superseded by `PropertyArray` and `PropertyPositionArray`, which make it easy for DataSource implementations to create time-dynamic arrays.
  - `VisualizerCollection` has been removed. It is superseded by `DataSourceDisplay`.
  - `DynamicEllipsoidVisualizer`, `DynamicPolygonVisualizer`, and `DynamicPolylineVisualizer` have been removed. They are superseded by `GeometryVisualizer` and corresponding `GeometryUpdater` implementations; `EllipsoidGeometryUpdater`, `PolygonGeometryUpdater`, `PolylineGeometryUpdater`.
  - Modified `CameraFlightPath` functions to take place in the camera's current reference frame. The arguments to the function now need to be given in world coordinates and an optional reference frame can be given when the flight is completed.
  - `PixelDatatype` properties are now JavaScript numbers, not `Enumeration` instances.
  - `combine` now takes two objects instead of an array, and defaults to copying shallow references. The `allowDuplicates` parameter has been removed. In the event of duplicate properties, the first object's properties will be used.
  - Removed `FeatureDetection.supportsCrossOriginImagery`. This check was only useful for very old versions of WebKit.
- Added `Model` for drawing 3D models using glTF. See the [tutorial](http://cesiumjs.org/2014/03/03/Cesium-3D-Models-Tutorial/) and [Sandcastle example](http://cesiumjs.org/Cesium/Apps/Sandcastle/index.html?src=3D%20Models.html&label=Showcases).
- DynamicScene now makes use of [Geometry and Appearances](http://cesiumjs.org/2013/11/04/Geometry-and-Appearances/), which provides a tremendous improvements to DataSource visualization (CZML, GeoJSON, etc..). Extruded geometries are now supported and in many use cases performance is an order of magnitude faster.
- Added new `SelectionIndicator` and `InfoBox` widgets to `Viewer`, activated by `viewerDynamicObjectMixin`.
- `CesiumTerrainProvider` now supports mesh-based terrain like the tiles created by [STK Terrain Server](https://community.cesium.com/t/stk-terrain-server-beta/1017).
- Fixed rendering artifact on translucent objects when zooming in or out.
- Added `CesiumInspector` widget for graphics debugging. In Cesium Viewer, it is enabled by using the query parameter `inspector=true`. Also see the [Sandcastle example](http://cesiumjs.org/Cesium/Apps/Sandcastle/index.html?src=Cesium%20Inspector.html&label=Showcases).
- Improved compatibility with Internet Explorer 11.
- `DynamicEllipse`, `DynamicPolygon`, and `DynamicEllipsoid` now have properties matching their geometry counterpart, i.e. `EllipseGeometry`, `EllipseOutlineGeometry`, etc. These properties are also available in CZML.
- Added a `definitionChanged` event to the `Property` interface as well as most `DynamicScene` objects. This makes it easy for a client to observe when new data is loaded into a property or object.
- Added an `isConstant` property to the `Property` interface. Constant properties do not change in regards to simulation time, i.e. `Property.getValue` will always return the same result for all times.
- `ConstantProperty` is now mutable; it's value can be updated via `ConstantProperty.setValue`.
- Improved the quality of imagery near the poles when the imagery source uses a `GeographicTilingScheme`.
- `OpenStreetMapImageryProvider` now supports imagery with a minimum level.
- `BingMapsImageryProvider` now uses HTTPS by default for metadata and tiles when the document is loaded over HTTPS.
- Added the ability for imagery providers to specify view-dependent attribution to be display in the `CreditDisplay`.
- View-dependent imagery source attribution is now added to the `CreditDisplay` by the `BingMapsImageryProvider`.
- Fixed viewing an extent. [#1431](https://github.com/CesiumGS/cesium/issues/1431)
- Fixed camera tilt in ICRF. [#544](https://github.com/CesiumGS/cesium/issues/544)
- Fixed developer error when zooming in 2D. If the zoom would create an invalid frustum, nothing is done. [#1432](https://github.com/CesiumGS/cesium/issues/1432)
- Fixed `WallGeometry` bug that failed by removing positions that were less close together by less than 6 decimal places. [#1483](https://github.com/CesiumGS/cesium/pull/1483)
- Fixed `EllipsoidGeometry` texture coordinates. [#1454](https://github.com/CesiumGS/cesium/issues/1454)
- Added a loop property to `Polyline`s to join the first and last point. [#960](https://github.com/CesiumGS/cesium/issues/960)
- Use `performance.now()` instead of `Date.now()`, when available, to limit time spent loading terrain and imagery tiles. This results in more consistent frame rates while loading tiles on some systems.
- `RequestErrorEvent` now includes the headers that were returned with the error response.
- Added `AssociativeArray`, which is a helper class for maintaining a hash of objects that also needs to be iterated often.
- Added `TimeIntervalCollection.getChangedEvent` which returns an event that will be raised whenever intervals are updated.
- Added a second parameter to `Material.fromType` to override default uniforms. [#1522](https://github.com/CesiumGS/cesium/pull/1522)
- Added `Intersections2D` class containing operations on 2D triangles.
- Added `czm_inverseViewProjection` and `czm_inverseModelViewProjection` automatic GLSL uniform.

### b25 - 2014-02-03

- Breaking changes:
  - The `Viewer` constructor argument `options.fullscreenElement` now matches the `FullscreenButton` default of `document.body`, it was previously the `Viewer` container itself.
  - Removed `Viewer.objectTracked` event; `Viewer.trackedObject` is now an ES5 Knockout observable that can be subscribed to directly.
  - Replaced `PerformanceDisplay` with `Scene.debugShowFramesPerSecond`.
  - `Asphalt`, `Blob`, `Brick`, `Cement`, `Erosion`, `Facet`, `Grass`, `TieDye`, and `Wood` materials were moved to the [Materials Pack Plugin](https://github.com/CesiumGS/cesium-materials-pack).
  - Renamed `GeometryPipeline.createAttributeIndices` to `GeometryPipeline.createAttributeLocations`.
  - Renamed `attributeIndices` property to `attributeLocations` when calling `Context.createVertexArrayFromGeometry`.
  - `PerformanceDisplay` requires a DOM element as a parameter.
- Fixed globe rendering in the current Canary version of Google Chrome.
- `Viewer` now monitors the clock settings of the first added `DataSource` for changes, and also now has a constructor option `automaticallyTrackFirstDataSourceClock` which will turn off this behavior.
- The `DynamicObjectCollection` created by `CzmlDataSource` now sends a single `collectionChanged` event after CZML is loaded; previously it was sending an event every time an object was created or removed during the load process.
- Added `ScreenSpaceCameraController.enableInputs` to fix issue with inputs not being restored after overlapping camera flights.
- Fixed picking in 2D with rotated map. [#1337](https://github.com/CesiumGS/cesium/issues/1337)
- `TileMapServiceImageryProvider` can now handle casing differences in tilemapresource.xml.
- `OpenStreetMapImageryProvider` now supports imagery with a minimum level.
- Added `Quaternion.fastSlerp` and `Quaternion.fastSquad`.
- Upgraded Tween.js to version r12.

### b24 - 2014-01-06

- Breaking changes:

  - Added `allowTextureFilterAnisotropic` (default: `true`) and `failIfMajorPerformanceCaveat` (default: `true`) properties to the `contextOptions` property passed to `Viewer`, `CesiumWidget`, and `Scene` constructors and moved the existing properties to a new `webgl` sub-property. For example, code that looked like:

           var viewer = new Viewer('cesiumContainer', {
               contextOptions : {
                 alpha : true
               }
           });

    should now look like:

           var viewer = new Viewer('cesiumContainer', {
               contextOptions : {
                 webgl : {
                   alpha : true
                 }
               }
           });

  - The read-only `Cartesian3` objects must now be cloned to camera properties instead of assigned. For example, code that looked like:

          camera.up = Cartesian3.UNIT_Z;

    should now look like:

          Cartesian3.clone(Cartesian3.UNIT_Z, camera.up);

  - The CSS files for individual widgets, e.g. `BaseLayerPicker.css`, no longer import other CSS files. Most applications should import `widgets.css` (and optionally `lighter.css`).
  - `SvgPath` has been replaced by a Knockout binding: `cesiumSvgPath`.
  - `DynamicObject.availability` is now a `TimeIntervalCollection` instead of a `TimeInterval`.
  - Removed prototype version of `BoundingSphere.transform`.
  - `Matrix4.multiplyByPoint` now returns a `Cartesian3` instead of a `Cartesian4`.

- The minified, combined `Cesium.js` file now omits certain `DeveloperError` checks, to increase performance and reduce file size. When developing your application, we recommend using the unminified version locally for early error detection, then deploying the minified version to production.
- Fixed disabling `CentralBody.enableLighting`.
- Fixed `Geocoder` flights when following an object.
- The `Viewer` widget now clears `Geocoder` input when the user clicks the home button.
- The `Geocoder` input type has been changed to `search`, which improves usability (particularly on mobile devices). There were also some other minor styling improvements.
- Added `CentralBody.maximumScreenSpaceError`.
- Added `translateEventTypes`, `zoomEventTypes`, `rotateEventTypes`, `tiltEventTypes`, and `lookEventTypes` properties to `ScreenSpaceCameraController` to change the default mouse inputs.
- Added `Billboard.setPixelOffsetScaleByDistance`, `Label.setPixelOffsetScaleByDistance`, `DynamicBillboard.pixelOffsetScaleByDistance`, and `DynamicLabel.pixelOffsetScaleByDistance` to control minimum/maximum pixelOffset scaling based on camera distance.
- Added `BoundingSphere.transformsWithoutScale`.
- Added `fromArray` function to `Matrix2`, `Matrix3` and `Matrix4`.
- Added `Matrix4.multiplyTransformation`, `Matrix4.multiplyByPointAsVector`.

### b23 - 2013-12-02

- Breaking changes:

  - Changed the `CatmulRomSpline` and `HermiteSpline` constructors from taking an array of structures to a structure of arrays. For example, code that looked like:

           var controlPoints = [
               { point: new Cartesian3(1235398.0, -4810983.0, 4146266.0), time: 0.0},
               { point: new Cartesian3(1372574.0, -5345182.0, 4606657.0), time: 1.5},
               { point: new Cartesian3(-757983.0, -5542796.0, 4514323.0), time: 3.0},
               { point: new Cartesian3(-2821260.0, -5248423.0, 4021290.0), time: 4.5},
               { point: new Cartesian3(-2539788.0, -4724797.0, 3620093.0), time: 6.0}
           ];
           var spline = new HermiteSpline(controlPoints);

    should now look like:

           var spline = new HermiteSpline({
               times : [ 0.0, 1.5, 3.0, 4.5, 6.0 ],
               points : [
                   new Cartesian3(1235398.0, -4810983.0, 4146266.0),
                   new Cartesian3(1372574.0, -5345182.0, 4606657.0),
                   new Cartesian3(-757983.0, -5542796.0, 4514323.0),
                   new Cartesian3(-2821260.0, -5248423.0, 4021290.0),
                   new Cartesian3(-2539788.0, -4724797.0, 3620093.0)
               ]
           });

  - `loadWithXhr` now takes an options object, and allows specifying HTTP method and data to send with the request.
  - Renamed `SceneTransitioner.onTransitionStart` to `SceneTransitioner.transitionStart`.
  - Renamed `SceneTransitioner.onTransitionComplete` to `SceneTransitioner.transitionComplete`.
  - Renamed `CesiumWidget.onRenderLoopError` to `CesiumWidget.renderLoopError`.
  - Renamed `SceneModePickerViewModel.onTransitionStart` to `SceneModePickerViewModel.transitionStart`.
  - Renamed `Viewer.onRenderLoopError` to `Viewer.renderLoopError`.
  - Renamed `Viewer.onDropError` to `Viewer.dropError`.
  - Renamed `CesiumViewer.onDropError` to `CesiumViewer.dropError`.
  - Renamed `viewerDragDropMixin.onDropError` to `viewerDragDropMixin.dropError`.
  - Renamed `viewerDynamicObjectMixin.onObjectTracked` to `viewerDynamicObjectMixin.objectTracked`.
  - `PixelFormat`, `PrimitiveType`, `IndexDatatype`, `TextureWrap`, `TextureMinificationFilter`, and `TextureMagnificationFilter` properties are now JavaScript numbers, not `Enumeration` instances.
  - Replaced `sizeInBytes` properties on `IndexDatatype` with `IndexDatatype.getSizeInBytes`.

- Added `perPositionHeight` option to `PolygonGeometry` and `PolygonOutlineGeometry`.
- Added `QuaternionSpline` and `LinearSpline`.
- Added `Quaternion.log`, `Quaternion.exp`, `Quaternion.innerQuadrangle`, and `Quaternion.squad`.
- Added `Matrix3.inverse` and `Matrix3.determinant`.
- Added `ObjectOrientedBoundingBox`.
- Added `Ellipsoid.transformPositionFromScaledSpace`.
- Added `Math.nextPowerOfTwo`.
- Renamed our main website from [cesium.agi.com](http://cesium.agi.com/) to [cesiumjs.org](http://cesiumjs.org/).

### b22 - 2013-11-01

- Breaking changes:
  - Reversed the rotation direction of `Matrix3.fromQuaternion` to be consistent with graphics conventions. Mirrored change in `Quaternion.fromRotationMatrix`.
  - The following prototype functions were removed:
    - From `Matrix2`, `Matrix3`, and `Matrix4`: `toArray`, `getColumn`, `setColumn`, `getRow`, `setRow`, `multiply`, `multiplyByVector`, `multiplyByScalar`, `negate`, and `transpose`.
    - From `Matrix4`: `getTranslation`, `getRotation`, `inverse`, `inverseTransformation`, `multiplyByTranslation`, `multiplyByUniformScale`, `multiplyByPoint`. For example, code that previously looked like `matrix.toArray();` should now look like `Matrix3.toArray(matrix);`.
  - Replaced `DynamicPolyline` `color`, `outlineColor`, and `outlineWidth` properties with a single `material` property.
  - Renamed `DynamicBillboard.nearFarScalar` to `DynamicBillboard.scaleByDistance`.
  - All data sources must now implement `DataSource.getName`, which returns a user-readable name for the data source.
  - CZML `document` objects are no longer added to the `DynamicObjectCollection` created by `CzmlDataSource`. Use the `CzmlDataSource` interface to access the data instead.
  - `TimeInterval.equals`, and `TimeInterval.equalsEpsilon` now compare interval data as well.
  - All SVG files were deleted from `Widgets/Images` and replaced by a new `SvgPath` class.
  - The toolbar widgets (Home, SceneMode, BaseLayerPicker) and the fullscreen button now depend on `CesiumWidget.css` for global Cesium button styles.
  - The toolbar widgets expect their `container` to be the toolbar itself now, no need for separate containers for each widget on the bar.
  - `Property` implementations are now required to implement a prototype `equals` function.
  - `ConstantProperty` and `TimeIntervalCollectionProperty` no longer take a `clone` function and instead require objects to implement prototype `clone` and `equals` functions.
  - The `SkyBox` constructor now takes an `options` argument with a `sources` property, instead of directly taking `sources`.
  - Replaced `SkyBox.getSources` with `SkyBox.sources`.
  - The `bearing` property of `DynamicEllipse` is now called `rotation`.
  - CZML `ellipse.bearing` property is now `ellipse.rotation`.
- Added a `Geocoder` widget that allows users to enter an address or the name of a landmark and zoom to that location. It is enabled by default in applications that use the `Viewer` widget.
- Added `GoogleEarthImageryProvider`.
- Added `Moon` for drawing the moon, and `IauOrientationAxes` for computing the Moon's orientation.
- Added `Material.translucent` property. Set this property or `Appearance.translucent` for correct rendering order. Translucent geometries are rendered after opaque geometries.
- Added `enableLighting`, `lightingFadeOutDistance`, and `lightingFadeInDistance` properties to `CentralBody` to configure lighting.
- Added `Billboard.setTranslucencyByDistance`, `Label.setTranslucencyByDistance`, `DynamicBillboard.translucencyByDistance`, and `DynamicLabel.translucencyByDistance` to control minimum/maximum translucency based on camera distance.
- Added `PolylineVolumeGeometry` and `PolylineVolumeGeometryOutline`.
- Added `Shapes.compute2DCircle`.
- Added `Appearances` tab to Sandcastle with an example for each geometry appearance.
- Added `Scene.drillPick` to return list of objects each containing 1 primitive at a screen space position.
- Added `PolylineOutlineMaterialProperty` for use with `DynamicPolyline.material`.
- Added the ability to use `Array` and `JulianDate` objects as custom CZML properties.
- Added `DynamicObject.name` and corresponding CZML support. This is a non-unique, user-readable name for the object.
- Added `DynamicObject.parent` and corresponding CZML support. This allows for `DataSource` objects to present data hierarchically.
- Added `DynamicPoint.scaleByDistance` to control minimum/maximum point size based on distance from the camera.
- The toolbar widgets (Home, SceneMode, BaseLayerPicker) and the fullscreen button can now be styled directly with user-supplied CSS.
- Added `skyBox` to the `CesiumWidget` and `Viewer` constructors for changing the default stars.
- Added `Matrix4.fromTranslationQuaternionRotationScale` and `Matrix4.multiplyByScale`.
- Added `Matrix3.getEigenDecomposition`.
- Added utility function `getFilenameFromUri`, which given a URI with or without query parameters, returns the last segment of the URL.
- Added prototype versions of `equals` and `equalsEpsilon` method back to `Cartesian2`, `Cartesian3`, `Cartesian4`, and `Quaternion`.
- Added prototype equals function to `NearFarScalar`, and `TimeIntervalCollection`.
- Added `FrameState.events`.
- Added `Primitive.allowPicking` to save memory when picking is not needed.
- Added `debugShowBoundingVolume`, for debugging primitive rendering, to `Primitive`, `Polygon`, `ExtentPrimitive`, `EllipsoidPrimitive`, `BillboardCollection`, `LabelCollection`, and `PolylineCollection`.
- Added `DebugModelMatrixPrimitive` for debugging primitive's `modelMatrix`.
- Added `options` argument to the `EllipsoidPrimitive` constructor.
- Upgraded Knockout from version 2.3.0 to 3.0.0.
- Upgraded RequireJS to version 2.1.9, and Almond to 0.2.6.
- Added a user-defined `id` to all primitives for use with picking. For example:

            primitives.add(new Polygon({
                id : {
                    // User-defined object returned by Scene.pick
                },
                // ...
            }));
            // ...
            var p = scene.pick(/* ... */);
            if (defined(p) && defined(p.id)) {
               // Use properties and functions in p.id
            }

### b21 - 2013-10-01

- Breaking changes:

  - Cesium now prints a reminder to the console if your application uses Bing Maps imagery and you do not supply a Bing Maps key for your application. This is a reminder that you should create a Bing Maps key for your application as soon as possible and prior to deployment. You can generate a Bing Maps key by visiting [https://www.bingmapsportal.com/](https://www.bingmapsportal.com/). Set the `BingMapsApi.defaultKey` property to the value of your application's key before constructing the `CesiumWidget` or any other types that use the Bing Maps API.

           BingMapsApi.defaultKey = 'my-key-generated-with-bingmapsportal.com';

  - `Scene.pick` now returns an object with a `primitive` property, not the primitive itself. For example, code that looked like:

           var primitive = scene.pick(/* ... */);
           if (defined(primitive)) {
              // Use primitive
           }

    should now look like:

           var p = scene.pick(/* ... */);
           if (defined(p) && defined(p.primitive)) {
              // Use p.primitive
           }

  - Removed `getViewMatrix`, `getInverseViewMatrix`, `getInverseTransform`, `getPositionWC`, `getDirectionWC`, `getUpWC` and `getRightWC` from `Camera`. Instead, use the `viewMatrix`, `inverseViewMatrix`, `inverseTransform`, `positionWC`, `directionWC`, `upWC`, and `rightWC` properties.
  - Removed `getProjectionMatrix` and `getInfiniteProjectionMatrix` from `PerspectiveFrustum`, `PerspectiveOffCenterFrustum` and `OrthographicFrustum`. Instead, use the `projectionMatrix` and `infiniteProjectionMatrix` properties.
  - The following prototype functions were removed:

    - From `Quaternion`: `conjugate`, `magnitudeSquared`, `magnitude`, `normalize`, `inverse`, `add`, `subtract`, `negate`, `dot`, `multiply`, `multiplyByScalar`, `divideByScalar`, `getAxis`, `getAngle`, `lerp`, `slerp`, `equals`, `equalsEpsilon`
    - From `Cartesian2`, `Cartesian3`, and `Cartesian4`: `getMaximumComponent`, `getMinimumComponent`, `magnitudeSquared`, `magnitude`, `normalize`, `dot`, `multiplyComponents`, `add`, `subtract`, `multiplyByScalar`, `divideByScalar`, `negate`, `abs`, `lerp`, `angleBetween`, `mostOrthogonalAxis`, `equals`, and `equalsEpsilon`.
    - From `Cartesian3`: `cross`

    Code that previously looked like `quaternion.magnitude();` should now look like `Quaternion.magnitude(quaternion);`.

  - `DynamicObjectCollection` and `CompositeDynamicObjectCollection` have been largely re-written, see the documentation for complete details. Highlights include:
    - `getObject` has been renamed `getById`.
    - `removeObject` has been renamed `removeById`.
    - `collectionChanged` event added for notification of objects being added or removed.
  - `DynamicScene` graphics object (`DynamicBillboard`, etc...) have had their static `mergeProperties` and `clean` functions removed.
  - `UniformState.update` now takes a context as its first parameter.
  - `Camera` constructor now takes a context instead of a canvas.
  - `SceneTransforms.clipToWindowCoordinates` now takes a context instead of a canvas.
  - Removed `canvasDimensions` from `FrameState`.
  - Removed `context` option from `Material` constructor and parameter from `Material.fromType`.
  - Renamed `TextureWrap.CLAMP` to `TextureWrap.CLAMP_TO_EDGE`.

- Added `Geometries` tab to Sandcastle with an example for each geometry type.
- Added `CorridorOutlineGeometry`.
- Added `PolylineGeometry`, `PolylineColorAppearance`, and `PolylineMaterialAppearance`.
- Added `colors` option to `SimplePolylineGeometry` for per vertex or per segment colors.
- Added proper support for browser zoom.
- Added `propertyChanged` event to `DynamicScene` graphics objects for receiving change notifications.
- Added prototype `clone` and `merge` functions to `DynamicScene` graphics objects.
- Added `width`, `height`, and `nearFarScalar` properties to `DynamicBillboard` for controlling the image size.
- Added `heading` and `tilt` properties to `CameraController`.
- Added `Scene.sunBloom` to enable/disable the bloom filter on the sun. The bloom filter should be disabled for better frame rates on mobile devices.
- Added `getDrawingBufferWidth` and `getDrawingBufferHeight` to `Context`.
- Added new built-in GLSL functions `czm_getLambertDiffuse` and `czm_getSpecular`.
- Added support for [EXT_frag_depth](http://www.khronos.org/registry/webgl/extensions/EXT_frag_depth/).
- Improved graphics performance.
  - An Everest terrain view went from 135-140 to over 150 frames per second.
  - Rendering over a thousand polylines in the same collection with different materials went from 20 to 40 frames per second.
- Improved runtime generation of GLSL shaders.
- Made sun size accurate.
- Fixed bug in triangulation that fails on complex polygons. Instead, it makes a best effort to render what it can. [#1121](https://github.com/CesiumGS/cesium/issues/1121)
- Fixed geometries not closing completely. [#1093](https://github.com/CesiumGS/cesium/issues/1093)
- Fixed `EllipsoidTangentPlane.projectPointOntoPlane` for tangent planes on an ellipsoid other than the unit sphere.
- `CompositePrimitive.add` now returns the added primitive. This allows us to write more concise code.

        var p = new Primitive(/* ... */);
        primitives.add(p);
        return p;

  becomes

        return primitives.add(new Primitive(/* ... */));

### b20 - 2013-09-03

_This releases fixes 2D and other issues with Chrome 29.0.1547.57 ([#1002](https://github.com/CesiumGS/cesium/issues/1002) and [#1047](https://github.com/CesiumGS/cesium/issues/1047))._

- Breaking changes:

  - The `CameraFlightPath` functions `createAnimation`, `createAnimationCartographic`, and `createAnimationExtent` now take `scene` as their first parameter instead of `frameState`.
  - Completely refactored the `DynamicScene` property system to vastly improve the API. See [#1080](https://github.com/CesiumGS/cesium/pull/1080) for complete details.
    - Removed `CzmlBoolean`, `CzmlCartesian2`, `CzmlCartesian3`, `CzmlColor`, `CzmlDefaults`, `CzmlDirection`, `CzmlHorizontalOrigin`, `CzmlImage`, `CzmlLabelStyle`, `CzmlNumber`, `CzmlPosition`, `CzmlString`, `CzmlUnitCartesian3`, `CzmlUnitQuaternion`, `CzmlUnitSpherical`, and `CzmlVerticalOrigin` since they are no longer needed.
    - Removed `DynamicProperty`, `DynamicMaterialProperty`, `DynamicDirectionsProperty`, and `DynamicVertexPositionsProperty`; replacing them with an all new system of properties.
      - `Property` - base interface for all properties.
      - `CompositeProperty` - a property composed of other properties.
      - `ConstantProperty` - a property whose value never changes.
      - `SampledProperty` - a property whose value is interpolated from a set of samples.
      - `TimeIntervalCollectionProperty` - a property whose value changes based on time interval.
      - `MaterialProperty` - base interface for all material properties.
      - `CompositeMaterialProperty` - a `CompositeProperty` for materials.
      - `ColorMaterialProperty` - a property that maps to a color material. (replaces `DynamicColorMaterial`)
      - `GridMaterialProperty` - a property that maps to a grid material. (replaces `DynamicGridMaterial`)
      - `ImageMaterialProperty` - a property that maps to an image material. (replaces `DynamicImageMaterial`)
      - `PositionProperty`- base interface for all position properties.
      - `CompositePositionProperty` - a `CompositeProperty` for positions.
      - `ConstantPositionProperty` - a `PositionProperty` whose value does not change in respect to the `ReferenceFrame` in which is it defined.
      - `SampledPositionProperty` - a `SampledProperty` for positions.
      - `TimeIntervalCollectionPositionProperty` - A `TimeIntervalCollectionProperty` for positions.
  - Removed `processCzml`, use `CzmlDataSource` instead.
  - `Source/Widgets/Viewer/lighter.css` was deleted, use `Source/Widgets/lighter.css` instead.
  - Replaced `ExtentGeometry` parameters for extruded extent to make them consistent with other geometries.
    - `options.extrudedOptions.height` -> `options.extrudedHeight`
    - `options.extrudedOptions.closeTop` -> `options.closeBottom`
    - `options.extrudedOptions.closeBottom` -> `options.closeTop`
  - Geometry constructors no longer compute vertices or indices. Use the type's `createGeometry` method. For example, code that looked like:

          var boxGeometry = new BoxGeometry({
            minimumCorner : min,
            maximumCorner : max,
            vertexFormat : VertexFormat.POSITION_ONLY
          });

    should now look like:

          var box = new BoxGeometry({
              minimumCorner : min,
              maximumCorner : max,
              vertexFormat : VertexFormat.POSITION_ONLY
          });
          var geometry = BoxGeometry.createGeometry(box);

  - Removed `createTypedArray` and `createArrayBufferView` from each of the `ComponentDatatype` enumerations. Instead, use `ComponentDatatype.createTypedArray` and `ComponentDatatype.createArrayBufferView`.
  - `DataSourceDisplay` now requires a `DataSourceCollection` to be passed into its constructor.
  - `DeveloperError` and `RuntimeError` no longer contain an `error` property. Call `toString`, or check the `stack` property directly instead.
  - Replaced `createPickFragmentShaderSource` with `createShaderSource`.
  - Renamed `PolygonPipeline.earClip2D` to `PolygonPipeline.triangulate`.

- Added outline geometries. [#1021](https://github.com/CesiumGS/cesium/pull/1021).
- Added `CorridorGeometry`.
- Added `Billboard.scaleByDistance` and `NearFarScalar` to control billboard minimum/maximum scale based on camera distance.
- Added `EllipsoidGeodesic`.
- Added `PolylinePipeline.scaleToSurface`.
- Added `PolylinePipeline.scaleToGeodeticHeight`.
- Added the ability to specify a `minimumTerrainLevel` and `maximumTerrainLevel` when constructing an `ImageryLayer`. The layer will only be shown for terrain tiles within the specified range.
- Added `Math.setRandomNumberSeed` and `Math.nextRandomNumber` for generating repeatable random numbers.
- Added `Color.fromRandom` to generate random and partially random colors.
- Added an `onCancel` callback to `CameraFlightPath` functions that will be executed if the flight is canceled.
- Added `Scene.debugShowFrustums` and `Scene.debugFrustumStatistics` for rendering debugging.
- Added `Packable` and `PackableForInterpolation` interfaces to aid interpolation and in-memory data storage. Also made most core Cesium types implement them.
- Added `InterpolationAlgorithm` interface to codify the base interface already being used by `LagrangePolynomialApproximation`, `LinearApproximation`, and `HermitePolynomialApproximation`.
- Improved the performance of polygon triangulation using an O(n log n) algorithm.
- Improved geometry batching performance by moving work to a web worker.
- Improved `WallGeometry` to follow the curvature of the earth.
- Improved visual quality of closed translucent geometries.
- Optimized polyline bounding spheres.
- `Viewer` now automatically sets its clock to that of the first added `DataSource`, regardless of how it was added to the `DataSourceCollection`. Previously, this was only done for dropped files by `viewerDragDropMixin`.
- `CesiumWidget` and `Viewer` now display an HTML error panel if an error occurs while rendering, which can be disabled with a constructor option.
- `CameraFlightPath` now automatically disables and restores mouse input for the flights it generates.
- Fixed broken surface rendering in Columbus View when using the `EllipsoidTerrainProvider`.
- Fixed triangulation for polygons that cross the international date line.
- Fixed `EllipsoidPrimitive` rendering for some oblate ellipsoids. [#1067](https://github.com/CesiumGS/cesium/pull/1067).
- Fixed Cesium on Nexus 4 with Android 4.3.
- Upgraded Knockout from version 2.2.1 to 2.3.0.

### b19 - 2013-08-01

- Breaking changes:
  - Replaced tessellators and meshes with geometry. In particular:
    - Replaced `CubeMapEllipsoidTessellator` with `EllipsoidGeometry`.
    - Replaced `BoxTessellator` with `BoxGeometry`.
    - Replaced `ExtentTessletaor` with `ExtentGeometry`.
    - Removed `PlaneTessellator`. It was incomplete and not used.
    - Renamed `MeshFilters` to `GeometryPipeline`.
    - Renamed `MeshFilters.toWireframeInPlace` to `GeometryPipeline.toWireframe`.
    - Removed `MeshFilters.mapAttributeIndices`. It was not used.
    - Renamed `Context.createVertexArrayFromMesh` to `Context.createVertexArrayFromGeometry`. Likewise, renamed `mesh` constructor property to `geometry`.
  - Renamed `ComponentDatatype.*.toTypedArray` to `ComponentDatatype.*.createTypedArray`.
  - Removed `Polygon.configureExtent`. Use `ExtentPrimitive` instead.
  - Removed `Polygon.bufferUsage`. It is no longer needed.
  - Removed `height` and `textureRotationAngle` arguments from `Polygon` `setPositions` and `configureFromPolygonHierarchy` functions. Use `Polygon` `height` and `textureRotationAngle` properties.
  - Renamed `PolygonPipeline.cleanUp` to `PolygonPipeline.removeDuplicates`.
  - Removed `PolygonPipeline.wrapLongitude`. Use `GeometryPipeline.wrapLongitude` instead.
  - Added `surfaceHeight` parameter to `BoundingSphere.fromExtent3D`.
  - Added `surfaceHeight` parameter to `Extent.subsample`.
  - Renamed `pointInsideTriangle2D` to `pointInsideTriangle`.
  - Renamed `getLogo` to `getCredit` for `ImageryProvider` and `TerrainProvider`.
- Added Geometry and Appearances [#911](https://github.com/CesiumGS/cesium/pull/911).
- Added property `intersectionWidth` to `DynamicCone`, `DynamicPyramid`, `CustomSensorVolume`, and `RectangularPyramidSensorVolume`.
- Added `ExtentPrimitive`.
- Added `PolylinePipeline.removeDuplicates`.
- Added `barycentricCoordinates` to compute the barycentric coordinates of a point in a triangle.
- Added `BoundingSphere.fromEllipsoid`.
- Added `BoundingSphere.projectTo2D`.
- Added `Extent.fromDegrees`.
- Added `czm_tangentToEyeSpaceMatrix` built-in GLSL function.
- Added debugging aids for low-level rendering: `DrawCommand.debugShowBoundingVolume` and `Scene.debugCommandFilter`.
- Added extrusion to `ExtentGeometry`.
- Added `Credit` and `CreditDisplay` for displaying credits on the screen.
- Improved performance and visual quality of `CustomSensorVolume` and `RectangularPyramidSensorVolume`.
- Improved the performance of drawing polygons created with `configureFromPolygonHierarchy`.

### b18 - 2013-07-01

- Breaking changes:
  - Removed `CesiumViewerWidget` and replaced it with a new `Viewer` widget with mixin architecture. This new widget does not depend on Dojo and is part of the combined Cesium.js file. It is intended to be a flexible base widget for easily building robust applications. ([#838](https://github.com/CesiumGS/cesium/pull/838))
  - Changed all widgets to use ECMAScript 5 properties. All public observable properties now must be accessed and assigned as if they were normal properties, instead of being called as functions. For example:
    - `clockViewModel.shouldAnimate()` -> `clockViewModel.shouldAnimate`
    - `clockViewModel.shouldAnimate(true);` -> `clockViewModel.shouldAnimate = true;`
  - `ImageryProviderViewModel.fromConstants` has been removed. Use the `ImageryProviderViewModel` constructor directly.
  - Renamed the `transitioner` property on `CesiumWidget`, `HomeButton`, and `ScreenModePicker` to `sceneTrasitioner` to be consistent with property naming convention.
  - `ImageryProvider.loadImage` now requires that the calling imagery provider instance be passed as its first parameter.
  - Removed the Dojo-based `checkForChromeFrame` function, and replaced it with a new standalone version that returns a promise to signal when the asynchronous check has completed.
  - Removed `Assets/Textures/NE2_LR_LC_SR_W_DR_2048.jpg`. If you were previously using this image with `SingleTileImageryProvider`, consider instead using `TileMapServiceImageryProvider` with a URL of `Assets/Textures/NaturalEarthII`.
  - The `Client CZML` SandCastle demo has been removed, largely because it is redundant with the Simple CZML demo.
  - The `Two Viewer Widgets` SandCastle demo has been removed. We will add back a multi-scene example when we have a good architecture for it in place.
  - Changed static `clone` functions in all objects such that if the object being cloned is undefined, the function will return undefined instead of throwing an exception.
- Fix resizing issues in `CesiumWidget` ([#608](https://github.com/CesiumGS/cesium/issues/608), [#834](https://github.com/CesiumGS/cesium/issues/834)).
- Added initial support for [GeoJSON](http://www.geojson.org/) and [TopoJSON](https://github.com/mbostock/topojson). ([#890](https://github.com/CesiumGS/cesium/pull/890), [#906](https://github.com/CesiumGS/cesium/pull/906))
- Added rotation, aligned axis, width, and height properties to `Billboard`s.
- Improved the performance of "missing tile" checking, especially for Bing imagery.
- Improved the performance of terrain and imagery refinement, especially when using a mixture of slow and fast imagery sources.
- `TileMapServiceImageryProvider` now supports imagery with a minimum level. This improves compatibility with tile sets generated by MapTiler or gdal2tiles.py using their default settings.
- Added `Context.getAntialias`.
- Improved test robustness on Mac.
- Upgraded RequireJS to version 2.1.6, and Almond to 0.2.5.
- Fixed artifacts that showed up on the edges of imagery tiles on a number of GPUs.
- Fixed an issue in `BaseLayerPicker` where destroy wasn't properly cleaning everything up.
- Added the ability to unsubscribe to `Timeline` update event.
- Added a `screenSpaceEventHandler` property to `CesiumWidget`. Also added a `sceneMode` option to the constructor to set the initial scene mode.
- Added `useDefaultRenderLoop` property to `CesiumWidget` that allows the default render loop to be disabled so that a custom render loop can be used.
- Added `CesiumWidget.onRenderLoopError` which is an `Event` that is raised if an exception is generated inside of the default render loop.
- `ImageryProviderViewModel.creationCommand` can now return an array of ImageryProvider instances, which allows adding multiple layers when a single item is selected in the `BaseLayerPicker` widget.

### b17 - 2013-06-03

- Breaking changes:
  - Replaced `Uniform.getFrameNumber` and `Uniform.getTime` with `Uniform.getFrameState`, which returns the full frame state.
  - Renamed `Widgets/Fullscreen` folder to `Widgets/FullscreenButton` along with associated objects/files.
    - `FullscreenWidget` -> `FullscreenButton`
    - `FullscreenViewModel` -> `FullscreenButtonViewModel`
  - Removed `addAttribute`, `removeAttribute`, and `setIndexBuffer` from `VertexArray`. They were not used.
- Added support for approximating local vertical, local horizontal (LVLH) reference frames when using `DynamicObjectView` in 3D. The object automatically selects LVLH or EastNorthUp based on the object's velocity.
- Added support for CZML defined vectors via new `CzmlDirection`, `DynamicVector`, and `DynamicVectorVisualizer` objects.
- Added `SceneTransforms.wgs84ToWindowCoordinates`. [#746](https://github.com/CesiumGS/cesium/issues/746).
- Added `fromElements` to `Cartesian2`, `Cartesian3`, and `Cartesian4`.
- Added `DrawCommand.cull` to avoid redundant visibility checks.
- Added `czm_morphTime` automatic GLSL uniform.
- Added support for [OES_vertex_array_object](http://www.khronos.org/registry/webgl/extensions/OES_vertex_array_object/), which improves rendering performance.
- Added support for floating-point textures.
- Added `IntersectionTests.trianglePlaneIntersection`.
- Added `computeHorizonCullingPoint`, `computeHorizonCullingPointFromVertices`, and `computeHorizonCullingPointFromExtent` methods to `EllipsoidalOccluder` and used them to build a more accurate horizon occlusion test for terrain rendering.
- Added sun visualization. See `Sun` and `Scene.sun`.
- Added a new `HomeButton` widget for returning to the default view of the current scene mode.
- Added `Command.beforeExecute` and `Command.afterExecute` events to enable additional processing when a command is executed.
- Added rotation parameter to `Polygon.configureExtent`.
- Added camera flight to extents. See new methods `CameraController.getExtentCameraCoordinates` and `CameraFlightPath.createAnimationExtent`.
- Improved the load ordering of terrain and imagery tiles, so that relevant detail is now more likely to be loaded first.
- Improved appearance of the Polyline arrow material.
- Fixed polyline clipping artifact. [#728](https://github.com/CesiumGS/cesium/issues/728).
- Fixed polygon crossing International Date Line for 2D and Columbus view. [#99](https://github.com/CesiumGS/cesium/issues/99).
- Fixed issue for camera flights when `frameState.mode === SceneMode.MORPHING`.
- Fixed ISO8601 date parsing when UTC offset is specified in the extended format, such as `2008-11-10T14:00:00+02:30`.

### b16 - 2013-05-01

- Breaking changes:

  - Removed the color, outline color, and outline width properties of polylines. Instead, use materials for polyline color and outline properties. Code that looked like:

           var polyline = polylineCollection.add({
               positions : positions,
               color : new Color(1.0, 1.0, 1.0, 1.0),
               outlineColor : new Color(1.0, 0.0, 0.0, 1.0),
               width : 1.0,
               outlineWidth : 3.0
           });

    should now look like:

           var outlineMaterial = Material.fromType(context, Material.PolylineOutlineType);
           outlineMaterial.uniforms.color = new Color(1.0, 1.0, 1.0, 1.0);
           outlineMaterial.uniforms.outlineColor = new Color(1.0, 0.0, 0.0, 1.0);
           outlineMaterial.uniforms.outlinewidth = 2.0;

           var polyline = polylineCollection.add({
               positions : positions,
               width : 3.0,
               material : outlineMaterial
           });

  - `CzmlCartographic` has been removed and all cartographic values are converted to Cartesian internally during CZML processing. This improves performance and fixes interpolation of cartographic source data. The Cartographic representation can still be retrieved if needed.
  - Removed `ComplexConicSensorVolume`, which was not documented and did not work on most platforms. It will be brought back in a future release. This does not affect CZML, which uses a custom sensor to approximate a complex conic.
  - Replaced `computeSunPosition` with `Simon1994PlanetaryPosition`, which has functions to calculate the position of the sun and the moon more accurately.
  - Removed `Context.createClearState`. These properties are now part of `ClearCommand`.
  - `RenderState` objects returned from `Context.createRenderState` are now immutable.
  - Removed `positionMC` from `czm_materialInput`. It is no longer used by any materials.

- Added wide polylines that work with and without ANGLE.
- Polylines now use materials to describe their surface appearance. See the [Fabric](https://github.com/CesiumGS/cesium/wiki/Fabric) wiki page for more details on how to create materials.
- Added new `PolylineOutline`, `PolylineGlow`, `PolylineArrow`, and `Fade` materials.
- Added `czm_pixelSizeInMeters` automatic GLSL uniform.
- Added `AnimationViewModel.snapToTicks`, which when set to true, causes the shuttle ring on the Animation widget to snap to the defined tick values, rather than interpolate between them.
- Added `Color.toRgba` and `Color.fromRgba` to convert to/from numeric unsigned 32-bit RGBA values.
- Added `GridImageryProvider` for custom rendering effects and debugging.
- Added new `Grid` material.
- Made `EllipsoidPrimitive` double-sided.
- Improved rendering performance by minimizing WebGL state calls.
- Fixed an error in Web Worker creation when loading Cesium.js from a different origin.
- Fixed `EllipsoidPrimitive` picking and picking objects with materials that have transparent parts.
- Fixed imagery smearing artifacts on mobile devices and other devices without high-precision fragment shaders.

### b15 - 2013-04-01

- Breaking changes:
  - `Billboard.computeScreenSpacePosition` now takes `Context` and `FrameState` arguments instead of a `UniformState` argument.
  - Removed `clampToPixel` property from `BillboardCollection` and `LabelCollection`. This option is no longer needed due to overall LabelCollection visualization improvements.
  - Removed `Widgets/Dojo/CesiumWidget` and replaced it with `Widgets/CesiumWidget`, which has no Dojo dependancies.
  - `destroyObject` no longer deletes properties from the object being destroyed.
  - `darker.css` files have been deleted and the `darker` theme is now the default style for widgets. The original theme is now known as `lighter` and is in corresponding `lighter.css` files.
  - CSS class names have been standardized to avoid potential collisions. All widgets now follow the same pattern, `cesium-<widget>-<className>`.
  - Removed `view2D`, `view3D`, and `viewColumbus` properties from `CesiumViewerWidget`. Use the `sceneTransitioner` property instead.
- Added `BoundingSphere.fromCornerPoints`.
- Added `fromArray` and `distance` functions to `Cartesian2`, `Cartesian3`, and `Cartesian4`.
- Added `DynamicPath.resolution` property for setting the maximum step size, in seconds, to take when sampling a position for path visualization.
- Added `TileCoordinatesImageryProvider` that renders imagery with tile X, Y, Level coordinates on the surface of the globe. This is mostly useful for debugging.
- Added `DynamicEllipse` and `DynamicObject.ellipse` property to render CZML ellipses on the globe.
- Added `sampleTerrain` function to sample the terrain height of a list of `Cartographic` positions.
- Added `DynamicObjectCollection.removeObject` and handling of the new CZML `delete` property.
- Imagery layers with an `alpha` of exactly 0.0 are no longer rendered. Previously these invisible layers were rendered normally, which was a waste of resources. Unlike the `show` property, imagery tiles in a layer with an `alpha` of 0.0 are still downloaded, so the layer will become visible more quickly when its `alpha` is increased.
- Added `onTransitionStart` and `onTransitionComplete` events to `SceneModeTransitioner`.
- Added `SceneModePicker`; a new widget for morphing between scene modes.
- Added `BaseLayerPicker`; a new widget for switching among pre-configured base layer imagery providers.

### b14 - 2013-03-01

- Breaking changes:
  - Major refactoring of both animation and widgets systems as we move to an MVVM-like architecture for user interfaces.
    - New `Animation` widget for controlling playback.
    - AnimationController.js has been deleted.
    - `ClockStep.SYSTEM_CLOCK_DEPENDENT` was renamed to `ClockStep.SYSTEM_CLOCK_MULTIPLIER`.
    - `ClockStep.SYSTEM_CLOCK` was added to have the clock always match the system time.
    - `ClockRange.LOOP` was renamed to `ClockRange.LOOP_STOP` and now only loops in the forward direction.
    - `Clock.reverseTick` was removed, simply negate `Clock.multiplier` and pass it to `Clock.tick`.
    - `Clock.shouldAnimate` was added to indicate if `Clock.tick` should actually advance time.
    - The Timeline widget was moved into the Widgets/Timeline subdirectory.
    - `Dojo/TimelineWidget` was removed. You should use the non-toolkit specific Timeline widget directly.
  - Removed `CesiumViewerWidget.fullScreenElement`, instead use the `CesiumViewerWidget.fullscreen.viewModel.fullScreenElement` observable property.
  - `IntersectionTests.rayPlane` now takes the new `Plane` type instead of separate `planeNormal` and `planeD` arguments.
  - Renamed `ImageryProviderError` to `TileProviderError`.
- Added support for global terrain visualization via `CesiumTerrainProvider`, `ArcGisImageServerTerrainProvider`, and `VRTheWorldTerrainProvider`. See the [Terrain Tutorial](http://cesiumjs.org/2013/02/15/Cesium-Terrain-Tutorial/) for more information.
- Added `FullscreenWidget` which is a simple, single-button widget that toggles fullscreen mode of the specified element.
- Added interactive extent drawing to the `Picking` Sandcastle example.
- Added `HeightmapTessellator` to create a mesh from a heightmap.
- Added `JulianDate.equals`.
- Added `Plane` for representing the equation of a plane.
- Added a line segment-plane intersection test to `IntersectionTests`.
- Improved the lighting used in 2D and Columbus View modes. In general, the surface lighting in these modes should look just like it does in 3D.
- Fixed an issue where a `PolylineCollection` with a model matrix other than the identity would be incorrectly rendered in 2D and Columbus view.
- Fixed an issue in the `ScreenSpaceCameraController` where disabled mouse events can cause the camera to be moved after being re-enabled.

### b13 - 2013-02-01

- Breaking changes:
  - The combined `Cesium.js` file and other required files are now created in `Build/Cesium` and `Build/CesiumUnminified` folders.
  - The Web Worker files needed when using the combined `Cesium.js` file are now in a `Workers` subdirectory.
  - Removed `erosion` property from `Polygon`, `ComplexConicSensorVolume`, `RectangularPyramidSensorVolume`, and `ComplexConicSensorVolume`. Use the new `Erosion` material. See the Sandbox Animation example.
  - Removed `setRectangle` and `getRectangle` methods from `ViewportQuad`. Use the new `rectangle` property.
  - Removed `time` parameter from `Scene.initializeFrame`. Instead, pass the time to `Scene.render`.
- Added new `RimLighting` and `Erosion` materials. See the [Fabric](https://github.com/CesiumGS/cesium/wiki/Fabric) wiki page.
- Added `hue` and `saturation` properties to `ImageryLayer`.
- Added `czm_hue` and `czm_saturation` to adjust the hue and saturation of RGB colors.
- Added `JulianDate.getDaysDifference` method.
- Added `Transforms.computeIcrfToFixedMatrix` and `computeFixedToIcrfMatrix`.
- Added `EarthOrientationParameters`, `EarthOrientationParametersSample`, `Iau2006XysData`, and `Iau2006XysDataSample` classes to `Core`.
- CZML now supports the ability to specify positions in the International Celestial Reference Frame (ICRF), and inertial reference frame.
- Fixed globe rendering on the Nexus 4 running Google Chrome Beta.
- `ViewportQuad` now supports the material system. See the [Fabric](https://github.com/CesiumGS/cesium/wiki/Fabric) wiki page.
- Fixed rendering artifacts in `EllipsoidPrimitive`.
- Fixed an issue where streaming CZML would fail when changing material types.
- Updated Dojo from 1.7.2 to 1.8.4. Reminder: Cesium does not depend on Dojo but uses it for reference applications.

### b12a - 2013-01-18

- Breaking changes:

  - Renamed the `server` property to `url` when constructing a `BingMapsImageryProvider`. Likewise, renamed `BingMapsImageryProvider.getServer` to `BingMapsImageryProvider.getUrl`. Code that looked like

           var bing = new BingMapsImageryProvider({
               server : 'dev.virtualearth.net'
           });

    should now look like:

           var bing = new BingMapsImageryProvider({
               url : 'http://dev.virtualearth.net'
           });

  - Renamed `toCSSColor` to `toCssColorString`.
  - Moved `minimumZoomDistance` and `maximumZoomDistance` from the `CameraController` to the `ScreenSpaceCameraController`.

- Added `fromCssColorString` to `Color` to create a `Color` instance from any CSS value.
- Added `fromHsl` to `Color` to create a `Color` instance from H, S, L values.
- Added `Scene.backgroundColor`.
- Added `textureRotationAngle` parameter to `Polygon.setPositions` and `Polygon.configureFromPolygonHierarchy` to rotate textures on polygons.
- Added `Matrix3.fromRotationX`, `Matrix3.fromRotationY`, `Matrix3.fromRotationZ`, and `Matrix2.fromRotation`.
- Added `fromUniformScale` to `Matrix2`, `Matrix3`, and `Matrix4`.
- Added `fromScale` to `Matrix2`.
- Added `multiplyByUniformScale` to `Matrix4`.
- Added `flipY` property when calling `Context.createTexture2D` and `Context.createCubeMap`.
- Added `MeshFilters.encodePosition` and `EncodedCartesian3.encode`.
- Fixed jitter artifacts with polygons.
- Fixed camera tilt close to the `minimumZoomDistance`.
- Fixed a bug that could lead to blue tiles when zoomed in close to the North and South poles.
- Fixed a bug where removing labels would remove the wrong label and ultimately cause a crash.
- Worked around a bug in Firefox 18 preventing typed arrays from being transferred to or from Web Workers.
- Upgraded RequireJS to version 2.1.2, and Almond to 0.2.3.
- Updated the default Bing Maps API key.

### b12 - 2013-01-03

- Breaking changes:
  - Renamed `EventHandler` to `ScreenSpaceEventHandler`.
  - Renamed `MouseEventType` to `ScreenSpaceEventType`.
  - Renamed `MouseEventType.MOVE` to `ScreenSpaceEventType.MOUSE_MOVE`.
  - Renamed `CameraEventHandler` to `CameraEventAggregator`.
  - Renamed all `*MouseAction` to `*InputAction` (including get, set, remove, etc).
  - Removed `Camera2DController`, `CameraCentralBodyController`, `CameraColumbusViewController`, `CameraFlightController`, `CameraFreeLookController`, `CameraSpindleController`, and `CameraControllerCollection`. Common ways to modify the camera are through the `CameraController` object of the `Camera` and will work in all scene modes. The default camera handler is the `ScreenSpaceCameraController` object on the `Scene`.
  - Changed default Natural Earth imagery to a 2K version of [Natural Earth II with Shaded Relief, Water, and Drainages](http://www.naturalearthdata.com/downloads/10m-raster-data/10m-natural-earth-2/). The previously used version did not include lakes and rivers. This replaced `Source/Assets/Textures/NE2_50M_SR_W_2048.jpg` with `Source/Assets/Textures/NE2_LR_LC_SR_W_DR_2048.jpg`.
- Added pinch-zoom, pinch-twist, and pinch-tilt for touch-enabled browsers (particularly mobile browsers).
- Improved rendering support on Nexus 4 and Nexus 7 using Firefox.
- Improved camera flights.
- Added Sandbox example using NASA's new [Black Marble](http://www.nasa.gov/mission_pages/NPP/news/earth-at-night.html) night imagery.
- Added constrained z-axis by default to the Cesium widgets.
- Upgraded Jasmine from version 1.1.0 to 1.3.0.
- Added `JulianDate.toIso8601`, which creates an ISO8601 compliant representation of a JulianDate.
- The `Timeline` widget now properly displays leap seconds.

### b11 - 2012-12-03

- Breaking changes:
  - Widget render loop now started by default. Startup code changed, see Sandcastle examples.
  - Changed `Timeline.makeLabel` to take a `JulianDate` instead of a JavaScript date parameter.
  - Default Earth imagery has been moved to a new package `Assets`. Images used by `Sandcastle` examples have been moved to the Sandcastle folder, and images used by the Dojo widgets are now self-contained in the `Widgets` package.
  - `positionToEyeEC` in `czm_materialInput` is no longer normalized by default.
  - `FullScreen` and related functions have been renamed to `Fullscreen` to match the W3C standard name.
  - `Fullscreen.isFullscreenEnabled` was incorrectly implemented in certain browsers. `isFullscreenEnabled` now correctly determines whether the browser will allow an element to go fullscreen. A new `isFullscreen` function is available to determine if the browser is currently in fullscreen mode.
  - `Fullscreen.getFullScreenChangeEventName` and `Fullscreen.getFullScreenChangeEventName` now return the proper event name, suitable for use with the `addEventListener` API, instead prefixing them with "on".
  - Removed `Scene.setSunPosition` and `Scene.getSunPosition`. The sun position used for lighting is automatically computed based on the scene's time.
  - Removed a number of rendering options from `CentralBody`, including the ground atmosphere, night texture, specular map, cloud map, cloud shadows, and bump map. These features weren't really production ready and had a disproportionate cost in terms of shader complexity and compilation time. They may return in a more polished form in a future release.
  - Removed `affectedByLighting` property from `Polygon`, `EllipsoidPrimitive`, `RectangularPyramidSensorVolume`, `CustomSensorVolume`, and `ComplexConicSensorVolume`.
  - Removed `DistanceIntervalMaterial`. This was not documented.
  - `Matrix2.getElementIndex`, `Matrix3.getElementIndex`, and `Matrix4.getElementIndex` functions have had their parameters swapped and now take row first and column second. This is consistent with other class constants, such as Matrix2.COLUMN1ROW2.
  - Replaced `CentralBody.showSkyAtmosphere` with `Scene.skyAtmosphere` and `SkyAtmosphere`. This has no impact for those using the Cesium widget.
- Improved lighting in Columbus view and on polygons, ellipsoids, and sensors.
- Fixed atmosphere rendering artifacts and improved Columbus view transition.
- Fixed jitter artifacts with billboards and polylines.
- Added `TileMapServiceImageryProvider`. See the Imagery Layers `Sandcastle` example.
- Added `Water` material. See the Materials `Sandcastle` example.
- Added `SkyBox` to draw stars. Added `CesiumWidget.showSkyBox` and `CesiumViewerWidget.showSkyBox`.
- Added new `Matrix4` functions: `Matrix4.multiplyByTranslation`, `multiplyByPoint`, and `Matrix4.fromScale`. Added `Matrix3.fromScale`.
- Added `EncodedCartesian3`, which is used to eliminate jitter when drawing primitives.
- Added new automatic GLSL uniforms: `czm_frameNumber`, `czm_temeToPseudoFixed`, `czm_entireFrustum`, `czm_inverseModel`, `czm_modelViewRelativeToEye`, `czm_modelViewProjectionRelativeToEye`, `czm_encodedCameraPositionMCHigh`, and `czm_encodedCameraPositionMCLow`.
- Added `czm_translateRelativeToEye` and `czm_luminance` GLSL functions.
- Added `shininess` to `czm_materialInput`.
- Added `QuadraticRealPolynomial`, `CubicRealPolynomial`, and `QuarticRealPolynomial` for finding the roots of quadratic, cubic, and quartic polynomials.
- Added `IntersectionTests.grazingAltitudeLocation` for finding a point on a ray nearest to an ellipsoid.
- Added `mostOrthogonalAxis` function to `Cartesian2`, `Cartesian3`, and `Cartesian4`.
- Changed CesiumViewerWidget default behavior so that zooming to an object now requires a single left-click, rather than a double-click.
- Updated third-party [Tween.js](https://github.com/sole/tween.js/).

### b10 - 2012-11-02

- Breaking changes:
  - Renamed `Texture2DPool` to `TexturePool`.
  - Renamed `BingMapsTileProvider` to `BingMapsImageryProvider`.
  - Renamed `SingleTileProvider` to `SingleTileImageryProvider`.
  - Renamed `ArcGISTileProvider` to `ArcGisMapServerImageryProvider`.
  - Renamed `EquidistantCylindrdicalProjection` to `GeographicProjection`.
  - Renamed `MercatorProjection` to `WebMercatorProjection`.
  - `CentralBody.dayTileProvider` has been removed. Instead, add one or more imagery providers to the collection returned by `CentralBody.getImageryLayers()`.
  - The `description.generateTextureCoords` parameter passed to `ExtentTessellator.compute` is now called `description.generateTextureCoordinates`.
  - Renamed `bringForward`, `sendBackward`, `bringToFront`, and `sendToBack` methods on `CompositePrimitive` to `raise`, `lower`, `raiseToTop`, and `lowerToBottom`, respectively.
  - `Cache` and `CachePolicy` are no longer used and have been removed.
  - Fixed problem with Dojo widget startup, and removed "postSetup" callback in the process. See Sandcastle examples and update your startup code.
- `CentralBody` now allows imagery from multiple sources to be layered and alpha blended on the globe. See the new `Imagery Layers` and `Map Projections` Sandcastle examples.
- Added `WebMapServiceImageryProvider`.
- Improved middle mouse click behavior to always tilt in the same direction.
- Added `getElementIndex` to `Matrix2`, `Matrix3`, and `Matrix4`.

### b9 - 2012-10-01

- Breaking changes:
  - Removed the `render` and `renderForPick` functions of primitives. The primitive `update` function updates a list of commands for the renderer. For more details, see the [Data Driven Renderer](https://github.com/CesiumGS/cesium/wiki/Data-Driven-Renderer-Details).
  - Removed `Context.getViewport` and `Context.setViewport`. The viewport defaults to the size of the canvas if a primitive does not override the viewport property in the render state.
  - `shallowEquals` has been removed.
  - Passing `undefined` to any of the set functions on `Billboard` now throws an exception.
  - Passing `undefined` to any of the set functions on `Polyline` now throws an exception.
  - `PolygonPipeline.scaleToGeodeticHeight` now takes ellipsoid as the last parameter, instead of the first. It also now defaults to `Ellipsoid.WGS84` if no parameter is provided.
- The new Sandcastle live editor and demo gallery replace the Sandbox and Skeleton examples.
- Improved picking performance and accuracy.
- Added EllipsoidPrimitive for visualizing ellipsoids and spheres. Currently, this is only supported in 3D, not 2D or Columbus view.
- Added `DynamicEllipsoid` and `DynamicEllipsoidVisualizer` which use the new `EllipsoidPrimitive` to implement ellipsoids in CZML.
- `Extent` functions now take optional result parameters. Also added `getCenter`, `intersectWith`, and `contains` functions.
- Add new utility class, `DynamicObjectView` for tracking a DynamicObject with the camera across scene modes; also hooked up CesiumViewerWidget to use it.
- Added `enableTranslate`, `enableZoom`, and `enableRotate` properties to `Camera2DController` to selectively toggle camera behavior. All values default to `true`.
- Added `Camera2DController.setPositionCartographic` to simplify moving the camera programmatically when in 2D mode.
- Improved near/far plane distances and eliminated z-fighting.
- Added `Matrix4.multiplyByTranslation`, `Matrix4.fromScale`, and `Matrix3.fromScale`.

### b8 - 2012-09-05

- Breaking changes:

  - Materials are now created through a centralized Material class using a JSON schema called [Fabric](https://github.com/CesiumGS/cesium/wiki/Fabric). For example, change:

          polygon.material = new BlobMaterial({repeat : 10.0});

    to:

          polygon.material = Material.fromType(context, 'Blob');
          polygon.material.repeat = 10.0;

    or:

          polygon.material = new Material({
              context : context,
              fabric : {
                  type : 'Blob',
                  uniforms : {
                      repeat : 10.0
                  }
              }
          });

  - `Label.computeScreenSpacePosition` now requires the current scene state as a parameter.
  - Passing `undefined` to any of the set functions on `Label` now throws an exception.
  - Renamed `agi_` prefix on GLSL identifiers to `czm_`.
  - Replaced `ViewportQuad` properties `vertexShader` and `fragmentShader` with optional constructor arguments.
  - Changed the GLSL automatic uniform `czm_viewport` from an `ivec4` to a `vec4` to reduce casting.
  - `Billboard` now defaults to an image index of `-1` indicating no texture, previously billboards defaulted to `0` indicating the first texture in the atlas. For example, change:

          billboards.add({
              position : { x : 1.0, y : 2.0, z : 3.0 },
          });

    to:

          billboards.add({
              position : { x : 1.0, y : 2.0, z : 3.0 },
              imageIndex : 0
          });

  - Renamed `SceneState` to `FrameState`.
  - `SunPosition` was changed from a static object to a function `computeSunPosition`; which now returns a `Cartesian3` with the computed position. It was also optimized for performance and memory pressure. For example, change:

          var result = SunPosition.compute(date);
          var position = result.position;

        to:

          var position = computeSunPosition(date);

- All `Quaternion` operations now have static versions that work with any objects exposing `x`, `y`, `z` and `w` properties.
- Added support for nested polygons with holes. See `Polygon.configureFromPolygonHierarchy`.
- Added support to the renderer for view frustum and central body occlusion culling. All built-in primitives, such as `BillboardCollection`, `Polygon`, `PolylineCollection`, etc., can be culled. See the advanced examples in the Sandbox for details.
- Added `writeTextToCanvas` function which handles sizing the resulting canvas to fit the desired text.
- Added support for CZML path visualization via the `DynamicPath` and `DynamicPathVisualizer` objects. See the [CZML wiki](https://github.com/CesiumGS/cesium/wiki/CZML-Guide) for more details.
- Added support for [WEBGL_depth_texture](http://www.khronos.org/registry/webgl/extensions/WEBGL_depth_texture/). See `Framebuffer.setDepthTexture`.
- Added `CesiumMath.isPowerOfTwo`.
- Added `affectedByLighting` to `ComplexConicSensorVolume`, `CustomSensorVolume`, and `RectangularPyramidSensorVolume` to turn lighting on/off for these objects.
- CZML `Polygon`, `Cone`, and `Pyramid` objects are no longer affected by lighting.
- Added `czm_viewRotation` and `czm_viewInverseRotation` automatic GLSL uniforms.
- Added a `clampToPixel` property to `BillboardCollection` and `LabelCollection`. When true, it aligns all billboards and text to a pixel in screen space, providing a crisper image at the cost of jumpier motion.
- `Ellipsoid` functions now take optional result parameters.

### b7 - 2012-08-01

- Breaking changes:

  - Removed keyboard input handling from `EventHandler`.
  - `TextureAtlas` takes an object literal in its constructor instead of separate parameters. Code that previously looked like:

          context.createTextureAtlas(images, pixelFormat, borderWidthInPixels);

    should now look like:

          context.createTextureAtlas({images : images, pixelFormat : pixelFormat, borderWidthInPixels : borderWidthInPixels});

  - `Camera.pickEllipsoid` returns the picked position in world coordinates and the ellipsoid parameter is optional. Prefer the new `Scene.pickEllipsoid` method. For example, change

          var position = camera.pickEllipsoid(ellipsoid, windowPosition);

    to:

          var position = scene.pickEllipsoid(windowPosition, ellipsoid);

  - `Camera.getPickRay` now returns the new `Ray` type instead of an object with position and direction properties.
  - `Camera.viewExtent` now takes an `Extent` argument instead of west, south, east and north arguments. Prefer `Scene.viewExtent` over `Camera.viewExtent`. `Scene.viewExtent` will work in any `SceneMode`. For example, change

          camera.viewExtent(ellipsoid, west, south, east, north);

    to:

          scene.viewExtent(extent, ellipsoid);

  - `CameraSpindleController.mouseConstrainedZAxis` has been removed. Instead, use `CameraSpindleController.constrainedAxis`. Code that previously looked like:

          spindleController.mouseConstrainedZAxis = true;

    should now look like:

          spindleController.constrainedAxis = Cartesian3.UNIT_Z;

  - The `Camera2DController` constructor and `CameraControllerCollection.add2D` now require a projection instead of an ellipsoid.
  - `Chain` has been removed. `when` is now included as a more complete CommonJS Promises/A implementation.
  - `Jobs.downloadImage` was replaced with `loadImage` to provide a promise that will asynchronously load an image.
  - `jsonp` now returns a promise for the requested data, removing the need for a callback parameter.
  - JulianDate.getTimeStandard() has been removed, dates are now always stored internally as TAI.
  - LeapSeconds.setLeapSeconds now takes an array of LeapSecond instances instead of JSON.
  - TimeStandard.convertUtcToTai and TimeStandard.convertTaiToUtc have been removed as they are no longer needed.
  - `Cartesian3.prototype.getXY()` was replaced with `Cartesian2.fromCartesian3`. Code that previously looked like `cartesian3.getXY();` should now look like `Cartesian2.fromCartesian3(cartesian3);`.
  - `Cartesian4.prototype.getXY()` was replaced with `Cartesian2.fromCartesian4`. Code that previously looked like `cartesian4.getXY();` should now look like `Cartesian2.fromCartesian4(cartesian4);`.
  - `Cartesian4.prototype.getXYZ()` was replaced with `Cartesian3.fromCartesian4`. Code that previously looked like `cartesian4.getXYZ();` should now look like `Cartesian3.fromCartesian4(cartesian4);`.
  - `Math.angleBetween` was removed because it was a duplicate of `Cartesian3.angleBetween`. Simply replace calls of the former to the later.
  - `Cartographic3` was renamed to `Cartographic`.
  - `Cartographic2` was removed; use `Cartographic` instead.
  - `Ellipsoid.toCartesian` was renamed to `Ellipsoid.cartographicToCartesian`.
  - `Ellipsoid.toCartesians` was renamed to `Ellipsoid.cartographicArrayToCartesianArray`.
  - `Ellipsoid.toCartographic2` was renamed to `Ellipsoid.cartesianToCartographic`.
  - `Ellipsoid.toCartographic2s` was renamed to `Ellipsoid.cartesianArrayToCartographicArray`.
  - `Ellipsoid.toCartographic3` was renamed to `Ellipsoid.cartesianToCartographic`.
  - `Ellipsoid.toCartographic3s` was renamed to `Ellipsoid.cartesianArrayToCartographicArray`.
  - `Ellipsoid.cartographicDegreesToCartesian` was removed. Code that previously looked like `ellipsoid.cartographicDegreesToCartesian(new Cartographic(45, 50, 10))` should now look like `ellipsoid.cartographicToCartesian(Cartographic.fromDegrees(45, 50, 10))`.
  - `Math.cartographic3ToRadians`, `Math.cartographic2ToRadians`, `Math.cartographic2ToDegrees`, and `Math.cartographic3ToDegrees` were removed. These functions are no longer needed because Cartographic instances are always represented in radians.
  - All functions starting with `multiplyWith` now start with `multiplyBy` to be consistent with functions starting with `divideBy`.
  - The `multiplyWithMatrix` function on each `Matrix` type was renamed to `multiply`.
  - All three Matrix classes have been largely re-written for consistency and performance. The `values` property has been eliminated and Matrices are no longer immutable. Code that previously looked like `matrix = matrix.setColumn0Row0(12);` now looks like `matrix[Matrix2.COLUMN0ROW0] = 12;`. Code that previously looked like `matrix.setColumn3(cartesian3);` now looked like `matrix.setColumn(3, cartesian3, matrix)`.
  - 'Polyline' is no longer externally creatable. To create a 'Polyline' use the 'PolylineCollection.add' method.

          Polyline polyline = new Polyline();

    to

          PolylineCollection polylineCollection = new PolylineCollection();
          Polyline polyline = polylineCollection.add();

- All `Cartesian2` operations now have static versions that work with any objects exposing `x` and `y` properties.
- All `Cartesian3` operations now have static versions that work with any objects exposing `x`, `y`, and `z` properties.
- All `Cartesian4` operations now have static versions that work with any objects exposing `x`, `y`, `z` and `w` properties.
- All `Cartographic` operations now have static versions that work with any objects exposing `longitude`, `latitude`, and `height` properties.
- All `Matrix` classes are now indexable like arrays.
- All `Matrix` operations now have static versions of all prototype functions and anywhere we take a Matrix instance as input can now also take an Array or TypedArray.
- All `Matrix`, `Cartesian`, and `Cartographic` operations now take an optional result parameter for object re-use to reduce memory pressure.
- Added `Cartographic.fromDegrees` to make creating Cartographic instances from values in degrees easier.
- Added `addImage` to `TextureAtlas` so images can be added to a texture atlas after it is constructed.
- Added `Scene.pickEllipsoid`, which picks either the ellipsoid or the map depending on the current `SceneMode`.
- Added `Event`, a new utility class which makes it easy for objects to expose event properties.
- Added `TextureAtlasBuilder`, a new utility class which makes it easy to build a TextureAtlas asynchronously.
- Added `Clock`, a simple clock for keeping track of simulated time.
- Added `LagrangePolynomialApproximation`, `HermitePolynomialApproximation`, and `LinearApproximation` interpolation algorithms.
- Added `CoordinateConversions`, a new static class where most coordinate conversion methods will be stored.
- Added `Spherical` coordinate type
- Added a new DynamicScene layer for time-dynamic, data-driven visualization. This include CZML processing. For more details see https://github.com/CesiumGS/cesium/wiki/Architecture and https://github.com/CesiumGS/cesium/wiki/CZML-in-Cesium.
- Added a new application, Cesium Viewer, for viewing CZML files and otherwise exploring the globe.
- Added a new Widgets directory, to contain common re-usable Cesium related controls.
- Added a new Timeline widget to the Widgets directory.
- Added a new Widgets/Dojo directory, to contain dojo-specific widgets.
- Added new Timeline and Cesium dojo widgets.
- Added `CameraCentralBodyController` as the new default controller to handle mouse input.
  - The left mouse button rotates around the central body.
  - The right mouse button and mouse wheel zoom in and out.
  - The middle mouse button rotates around the point clicked on the central body.
- Added `computeTemeToPseudoFixedMatrix` function to `Transforms`.
- Added 'PolylineCollection' to manage numerous polylines. 'PolylineCollection' dramatically improves rendering speed when using polylines.

### b6a - 2012-06-20

- Breaking changes:
  - Changed `Tipsify.tipsify` and `Tipsify.calculateACMR` to accept an object literal instead of three separate arguments. Supplying a maximum index and cache size is now optional.
  - `CentralBody` no longer requires a camera as the first parameter.
- Added `CentralBody.northPoleColor` and `CentralBody.southPoleColor` to fill in the poles if they are not covered by a texture.
- Added `Polygon.configureExtent` to create a polygon defined by west, south, east, and north values.
- Added functions to `Camera` to provide position and directions in world coordinates.
- Added `showThroughEllipsoid` to `CustomSensorVolume` and `RectangularPyramidSensorVolume` to allow sensors to draw through Earth.
- Added `affectedByLighting` to `CentralBody` and `Polygon` to turn lighting on/off for these objects.

### b5 - 2012-05-15

- Breaking changes:

  - Renamed Geoscope to Cesium. To update your code, change all `Geoscope.*` references to `Cesium.*`, and reference Cesium.js instead of Geoscope.js.
  - `CompositePrimitive.addGround` was removed; use `CompositePrimitive.add` instead. For example, change

          primitives.addGround(polygon);

    to:

          primitives.add(polygon);

  - Moved `eastNorthUpToFixedFrame` and `northEastDownToFixedFrame` functions from `Ellipsoid` to a new `Transforms` object. For example, change

          var m = ellipsoid.eastNorthUpToFixedFrame(p);

    to:

          var m = Cesium.Transforms.eastNorthUpToFixedFrame(p, ellipsoid);

  - Label properties `fillStyle` and `strokeStyle` were renamed to `fillColor` and `outlineColor`; they are also now color objects instead of strings. The label `Color` property has been removed.

    For example, change

          label.setFillStyle("red");
          label.setStrokeStyle("#FFFFFFFF");

    to:

          label.setFillColor({ red : 1.0, blue : 0.0, green : 0.0, alpha : 1.0 });
          label.setOutlineColor({ red : 1.0, blue : 1.0, green : 1.0, alpha : 1.0 });

  - Renamed `Tipsify.Tipsify` to `Tipsify.tipsify`.
  - Renamed `Tipsify.CalculateACMR` to `Tipsify.calculateACMR`.
  - Renamed `LeapSecond.CompareLeapSecondDate` to `LeapSecond.compareLeapSecondDate`.
  - `Geoscope.JSONP.get` is now `Cesium.jsonp`. `Cesium.jsonp` now takes a url, a callback function, and an options object. The previous 2nd and 4th parameters are now specified using the options object.
  - `TWEEN` is no longer globally defined, and is instead available as `Cesium.Tween`.
  - Chain.js functions such as `run` are now moved to `Cesium.Chain.run`, etc.
  - `Geoscope.CollectionAlgorithms.binarySearch` is now `Cesium.binarySearch`.
  - `Geoscope.ContainmentTests.pointInsideTriangle2D` is now `Cesium.pointInsideTriangle2D`.
  - Static constructor methods prefixed with "createFrom", now start with "from":

          Matrix2.createfromColumnMajorArray

    becomes

          Matrix2.fromColumnMajorArray

  - The `JulianDate` constructor no longer takes a `Date` object, use the new from methods instead:

          new JulianDate(new Date());

    becomes

          JulianDate.fromDate(new Date("January 1, 2011 12:00:00 EST"));
          JulianDate.fromIso8601("2012-04-24T18:08Z");
          JulianDate.fromTotalDays(23452.23);

  - `JulianDate.getDate` is now `JulianDate.toDate()` and returns a new instance each time.
  - `CentralBody.logoOffsetX` and `logoOffsetY` have been replaced with `CentralBody.logoOffset`, a `Cartesian2`.
  - TileProviders now take a proxy object instead of a string, to allow more control over how proxy URLs are built. Construct a DefaultProxy, passing the previous proxy URL, to get the previous behavior.
  - `Ellipsoid.getScaledWgs84()` has been removed since it is not needed.
  - `getXXX()` methods which returned a new instance of what should really be a constant are now exposed as frozen properties instead. This should improve performance and memory pressure.

    - `Cartsian2/3/4.getUnitX()` -> `Cartsian2/3/4.UNIT_X`
    - `Cartsian2/3/4.getUnitY()` -> `Cartsian2/3/4.UNIT_Y`
    - `Cartsian2/3/4.getUnitZ()` -> `Cartsian3/4.UNIT_Z`
    - `Cartsian2/3/4.getUnitW()` -> `Cartsian4.UNIT_W`
    - `Matrix/2/3/4.getIdentity()` -> `Matrix/2/3/4.IDENTITY`
    - `Quaternion.getIdentity()` -> `Quaternion.IDENTITY`
    - `Ellipsoid.getWgs84()` -> `Ellipsoid.WGS84`
    - `Ellipsoid.getUnitSphere()` -> `Ellipsoid.UNIT_SPHERE`
    - `Cartesian2/3/4/Cartographic.getZero()` -> `Cartesian2/3/4/Cartographic.ZERO`

- Added `PerformanceDisplay` which can be added to a scene to display frames per second (FPS).
- Labels now correctly allow specifying fonts by non-pixel CSS units such as points, ems, etc.
- Added `Shapes.computeEllipseBoundary` and updated `Shapes.computeCircleBoundary` to compute boundaries using arc-distance.
- Added `fileExtension` and `credit` properties to `OpenStreetMapTileProvider` construction.
- Night lights no longer disappear when `CentralBody.showGroundAtmosphere` is `true`.

### b4 - 2012-03-01

- Breaking changes:

  - Replaced `Geoscope.SkyFromSpace` object with `CentralBody.showSkyAtmosphere` property.
  - For mouse click and double click events, replaced `event.x` and `event.y` with `event.position`.
  - For mouse move events, replaced `movement.startX` and `startY` with `movement.startPosition`. Replaced `movement.endX` and `movement.endY` with `movement.endPosition`.
  - `Scene.Pick` now takes a `Cartesian2` with the origin at the upper-left corner of the canvas. For example, code that looked like:

          scene.pick(movement.endX, scene.getCanvas().clientHeight - movement.endY);

    becomes:

          scene.pick(movement.endPosition);

- Added `SceneTransitioner` to switch between 2D and 3D views. See the new Skeleton 2D example.
- Added `CentralBody.showGroundAtmosphere` to show an atmosphere on the ground.
- Added `Camera.pickEllipsoid` to get the point on the globe under the mouse cursor.
- Added `Polygon.height` to draw polygons at a constant altitude above the ellipsoid.

### b3 - 2012-02-06

- Breaking changes:
  - Replaced `Geoscope.Constants` and `Geoscope.Trig` with `Geoscope.Math`.
  - `Polygon`
    - Replaced `setColor` and `getColor` with a `material.color` property.
    - Replaced `setEllipsoid` and `getEllipsoid` with an `ellipsoid` property.
    - Replaced `setGranularity` and `getGranularity` with a `granularity` property.
  - `Polyline`
    - Replaced `setColor`/`getColor` and `setOutlineColor`/`getOutlineColor` with `color` and `outline` properties.
    - Replaced `setWidth`/`getWidth` and `setOutlineWidth`/`getOutlineWidth` with `width` and `outlineWidth` properties.
  - Removed `Geoscope.BillboardCollection.bufferUsage`. It is now automatically determined.
  - Removed `Geoscope.Label` set/get functions for `shadowOffset`, `shadowBlur`, `shadowColor`. These are no longer supported.
  - Renamed `Scene.getTransitions` to `Scene.getAnimations`.
  - Renamed `SensorCollection` to `SensorVolumeCollection`.
  - Replaced `ComplexConicSensorVolume.material` with separate materials for each surface: `outerMaterial`, `innerMaterial`, and `capMaterial`.
  - Material renames
    - `TranslucentSensorVolumeMaterial` to `ColorMaterial`.
    - `DistanceIntervalSensorVolumeMaterial` to `DistanceIntervalMaterial`.
    - `TieDyeSensorVolumeMaterial` to `TieDyeMaterial`.
    - `CheckerboardSensorVolumeMaterial` to `CheckerboardMaterial`.
    - `PolkaDotSensorVolumeMaterial` to `DotMaterial`.
    - `FacetSensorVolumeMaterial` to `FacetMaterial`.
    - `BlobSensorVolumeMaterial` to `BlobMaterial`.
  - Added new materials:
    - `VerticalStripeMaterial`
    - `HorizontalStripeMaterial`
    - `DistanceIntervalMaterial`
  - Added polygon material support via the new `Polygon.material` property.
  - Added clock angle support to `ConicSensorVolume` via the new `maximumClockAngle` and `minimumClockAngle` properties.
  - Added a rectangular sensor, `RectangularPyramidSensorVolume`.
  - Changed custom sensor to connect direction points using the sensor's radius; previously, points were connected with a line.
  - Improved performance and memory usage of `BillboardCollection` and `LabelCollection`.
  - Added more mouse events.
  - Added Sandbox examples for new features.

### b2 - 2011-12-01

- Added complex conic and custom sensor volumes, and various materials to change their appearance. See the new Sensor folder in the Sandbox.
- Added modelMatrix property to primitives to render them in a local reference frame. See the polyline example in the Sandbox.
- Added eastNorthUpToFixedFrame() and northEastDownToFixedFrame() to Ellipsoid to create local reference frames.
- Added CameraFlightController to zoom smoothly from one point to another. See the new camera examples in the Sandbox.
- Added row and column assessors to Matrix2, Matrix3, and Matrix4.
- Added Scene, which reduces the amount of code required to use Geoscope. See the Skeleton. We recommend using this instead of explicitly calling update() and render() for individual or composite primitives. Existing code will need minor changes:

  - Calls to Context.pick() should be replaced with Scene.pick().
  - Primitive constructors no longer require a context argument.
  - Primitive update() and render() functions now require a context argument. However, when using the new Scene object, these functions do not need to be called directly.
  - TextureAtlas should no longer be created directly; instead, call Scene.getContext().createTextureAtlas().
  - Other breaking changes:

    - Camera get/set functions, e.g., getPosition/setPosition were replaced with properties, e.g., position.
    - Replaced CompositePrimitive, Polygon, and Polyline getShow/setShow functions with a show property.
    - Replaced Polyline, Polygon, BillboardCollection, and LabelCollection getBufferUsage/setBufferUsage functions with a bufferUsage property.
    - Changed colors used by billboards, labels, polylines, and polygons. Previously, components were named r, g, b, and a. They are now red, green, blue, and alpha. Previously, each component's range was [0, 255]. The range is now [0, 1] floating point. For example,

            color : { r : 0, g : 255, b : 0, a : 255 }

      becomes:

            color : { red : 0.0, green : 1.0, blue : 0.0, alpha : 1.0 }

### b1 - 2011-09-19

- Added `Shapes.computeCircleBoundary` to compute circles. See the Sandbox.
- Changed the `EventHandler` constructor function to take the Geoscope canvas, which ensures the mouse position is correct regardless of the canvas' position on the page. Code that previously looked like:

        var handler = new Geoscope.EventHandler();

  should now look like:

        var handler = new Geoscope.EventHandler(canvas);

- Context.Pick no longer requires clamping the x and y arguments. Code that previously looked like:

        var pickedObject = context.pick(primitives, us, Math.max(x, 0.0),
            Math.max(context.getCanvas().clientHeight - y, 0.0));

  can now look like:

        var pickedObject = context.pick(primitives, us, x, context.getCanvas().clientHeight - y);

- Changed Polyline.setWidth and Polyline.setOutlineWidth to clamp the width to the WebGL implementation limit instead of throwing an exception. Code that previously looked like:

        var maxWidth = context.getMaximumAliasedLineWidth();
        polyline.setWidth(Math.min(5, maxWidth));
        polyline.setOutlineWidth(Math.min(10, maxWidth));

  can now look like:

        polyline.setWidth(5);
        polyline.setOutlineWidth(10);

- Improved the Sandbox:
  - Code in the editor is now evaluated as you type for quick prototyping.
  - Highlighting a Geoscope type in the editor and clicking the doc button in the toolbar now brings up the reference help for that type.
- BREAKING CHANGE: The `Context` constructor-function now takes an element instead of an ID. Code that previously looked like:

        var context = new Geoscope.Context("glCanvas");
        var canvas = context.getCanvas();

  should now look like:

        var canvas = document.getElementById("glCanvas");
        var context = new Geoscope.Context(canvas);

### b0 - 2011-08-31

- Added new Sandbox and Skeleton examples. The sandbox contains example code for common tasks. The skeleton is a bare-bones application for building upon. Most sandbox code examples can be copy and pasted directly into the skeleton.
- Added `Geoscope.Polygon` for drawing polygons on the globe.
- Added `Context.pick` to pick objects in one line of code.
- Added `bringForward`, `bringToFront`, `sendBackward`, and `sendToBack` functions to `CompositePrimitive` to control the render-order for ground primitives.
- Added `getShow`/`setShow` functions to `Polyline` and `CompositePrimitive`.
- Added new camera control and event types including `CameraFreeLookEventHandler`, `CameraSpindleEventHandler`, and `EventHandler`.
- Replaced `Ellipsoid.toCartesian3` with `Ellipsoid.toCartesian`.
- update and `updateForPick` functions no longer require a `UniformState` argument.

## Alpha Releases

### a6 - 2011-08-05

- Added support for lines using `Geoscope.Polyline`. See the Sandbox example.
- Made `CompositePrimitive`, `LabelCollection`, and `BillboardCollection` have consistent function names, including a new `contains()` function.
- Improved reference documentation layout.

### a5 - 2011-07-22

- Flushed out `CompositePrimitive`, `TimeStandard`, and `LeapSecond` types.
- Improved support for browsers using ANGLE (Windows Only).

### a4 - 2011-07-15

- Added `Geoscope.TimeStandard` for handling TAI and UTC time standards.
- Added `Geoscope.Quaternion`, which is a foundation for future camera control.
- Added initial version of `Geoscope.PrimitiveCollection` to simplify rendering.
- Prevented billboards/labels near the surface from getting cut off by the globe.
- See the Sandbox for example code.
- Added more reference documentation for labels.

### a3 - 2011-07-08

- Added `Geoscope.LabelCollection` for drawing text.
- Added `Geoscope.JulianDate` and `Geoscope.TimeConstants` for proper time handling.
- See the Sandbox example for how to use the new labels and Julian date.

### a2 - 2011-07-01

- Added `Geoscope.ViewportQuad` and `Geoscope.Rectangle` (foundations for 2D map).
- Improved the visual quality of cloud shadows.

### a1 - 2011-06-24

- Added `SunPosition` type to compute the sun position for a julian date.
- Simplified picking. See the mouse move event in the Sandbox example.
- `Cartographic2` and `Cartographic3` are now mutable types.
- Added reference documentation for billboards.

### a0 - 2011-06-17

- Initial Release.<|MERGE_RESOLUTION|>--- conflicted
+++ resolved
@@ -1,12 +1,5 @@
 # Change Log
 
-<<<<<<< HEAD
-### 1.71.1
-
-- Add `ClippingPolygon` support.
-
-### 1.71.0 - 2020-07-01
-=======
 ### 1.74 - 2020-10-01
 
 ##### Additions :tada:
@@ -103,7 +96,6 @@
 - Fixed animation widget SVG icons not appearing in iOS 13.5.1. [#8993](https://github.com/CesiumGS/cesium/pull/8993)
 
 ### 1.70.1 - 2020-06-10
->>>>>>> b2d72073
 
 ##### Additions :tada:
 
