(function() {
    "use strict";
    /*global Cesium,Sandbox*/

    var camera = {
        eye : new Cesium.Cartesian3(10023151.69362372, -13827878.43369639, 9372792.307042792),
        target: new Cesium.Cartesian3(-0.5144998319921075, 0.7098008040195547, -0.4811161413767852),
        up : new Cesium.Cartesian3(-0.2823615303334198, 0.38954423071206706, 0.8766568647462434)
    };

    Sandbox.RectangularPyramidSensorVolume = function (scene, ellipsoid, primitives) {
        this.code = function () {
            var modelMatrix = Cesium.Transforms.northEastDownToFixedFrame(ellipsoid.cartographicToCartesian(Cesium.Cartographic.fromDegrees(-90.0, 0.0)));
            modelMatrix = modelMatrix.multiply(Cesium.Matrix4.fromTranslation(new Cesium.Cartesian3(3000000.0, 0.0, -3000000.0)));

            var sensors = new Cesium.SensorVolumeCollection(undefined);
            sensors.addRectangularPyramid({
                modelMatrix : modelMatrix,
                radius : 20000000.0,
                xHalfAngle : Cesium.Math.toRadians(40.0),
                yHalfAngle : Cesium.Math.toRadians(20.0)
            });
            primitives.add(sensors);
        };

        this.camera = camera;
    };

    ///////////////////////////////////////////////////////////////////////////

    Sandbox.CustomSensorVolume = function (scene, ellipsoid, primitives) {
        this.code = function () {
            var modelMatrix = Cesium.Transforms.northEastDownToFixedFrame(ellipsoid.cartographicToCartesian(Cesium.Cartographic.fromDegrees(-90.0, 0.0)));
            modelMatrix = modelMatrix.multiply(Cesium.Matrix4.fromTranslation(new Cesium.Cartesian3(3000000.0, 0.0, -3000000.0)));

            var directions = [];
            for (var i = 0; i < 20; ++i) {
                directions.push({
                    clock : Cesium.Math.toRadians(18.0 * i),
                    cone : Cesium.Math.toRadians(25.0)
                });
            }

            var sensors = new Cesium.SensorVolumeCollection(undefined);
            sensors.addCustom({
                modelMatrix : modelMatrix,
                radius : 20000000.0,
                directions : directions
            });
            primitives.add(sensors);
        };

        this.camera = camera;
    };

    ///////////////////////////////////////////////////////////////////////////

    Sandbox.ConicSensorVolume = function (scene, ellipsoid, primitives) {
        this.code = function () {
            var modelMatrix = Cesium.Transforms.northEastDownToFixedFrame(ellipsoid.cartographicToCartesian(Cesium.Cartographic.fromDegrees(-90.0, 0.0)));
            modelMatrix = modelMatrix.multiply(Cesium.Matrix4.fromTranslation(new Cesium.Cartesian3(3000000.0, 0.0, -3000000.0)));

            var sensors = new Cesium.SensorVolumeCollection(undefined);
            sensors.addComplexConic({
                modelMatrix : modelMatrix,
                outerHalfAngle : Cesium.Math.toRadians(30.0),
                innerHalfAngle : Cesium.Math.toRadians(20.0),
                radius : 20000000.0
            });
            primitives.add(sensors);
        };

        this.camera = camera;
    };

    ///////////////////////////////////////////////////////////////////////////

    Sandbox.ConicSensorVolumeClockAngles = function (scene, ellipsoid, primitives) {
        this.code = function () {
            var modelMatrix = Cesium.Transforms.northEastDownToFixedFrame(ellipsoid.cartographicToCartesian(Cesium.Cartographic.fromDegrees(-90.0, 0.0)));
            modelMatrix = modelMatrix.multiply(Cesium.Matrix4.fromTranslation(new Cesium.Cartesian3(3000000.0, 0.0, -3000000.0)));

            var sensors = new Cesium.SensorVolumeCollection(undefined);
            sensors.addComplexConic({
                modelMatrix : modelMatrix,
                outerHalfAngle : Cesium.Math.toRadians(30.0),
                innerHalfAngle : Cesium.Math.toRadians(20.0),
                maximumClockAngle : Cesium.Math.toRadians(45.0),
                minimumClockAngle : Cesium.Math.toRadians(-45.0),
                radius : 20000000.0
            });
            primitives.add(sensors);
        };

        this.camera = camera;
    };

    ///////////////////////////////////////////////////////////////////////////

    Sandbox.SensorMaterial = function (scene, ellipsoid, primitives) {
        this.code = function () {
            var sensors = new Cesium.SensorVolumeCollection(undefined);
            primitives.add(sensors);

            var modelMatrix = Cesium.Transforms.eastNorthUpToFixedFrame(ellipsoid.cartographicToCartesian(Cesium.Cartographic.fromDegrees(-75.10, 39.57)));

            var sensor = sensors.addComplexConic({
                modelMatrix: modelMatrix,
                outerHalfAngle: Cesium.Math.toRadians(30.0),
                innerHalfAngle: Cesium.Math.toRadians(20.0),
                radius: 6000000.0
            });

            sensor.outerMaterial.uniforms.color = {
                red   : 1.0,
                green : 0.0,
                blue  : 1.0,
                alpha : 0.5
            };
            sensor.innerMaterial.uniforms.color = {
                red : 1.0,
                green : 1.0,
                blue : 0.0,
                alpha : 0.5
            };
            sensor.capMaterial.uniforms.color = {
                red : 0.0,
                green : 1.0,
                blue : 1.0,
                alpha : 0.5
            };
            sensor.intersectionColor = {
                red : 1.0,
                green : 1.0,
                blue : 1.0,
                alpha : 1.0
            };
        };

        this.camera = {
            eye : new Cesium.Cartesian3(12668760.917690558, -4162864.676083243, 14201974.580333995),
            target: new Cesium.Cartesian3(-0.650301977156195, 0.21368460160223057, -0.7290035867846191),
            up : new Cesium.Cartesian3(-0.6925721460043828, 0.2275742782559654, 0.6845098760829973)
        };
    };

    Sandbox.StripeSensorMaterial = function (scene, ellipsoid, primitives) {
        this.code = function () {
            var modelMatrix = Cesium.Transforms.northEastDownToFixedFrame(ellipsoid.cartographicToCartesian(Cesium.Cartographic.fromDegrees(-90.0, 0.0)));
            modelMatrix = modelMatrix.multiply(Cesium.Matrix4.fromTranslation(new Cesium.Cartesian3(3000000.0, 0.0, -3000000.0)));

            var material = Cesium.Material.fromId(scene.getContext(), 'Stripe');    // Use default colors

            var sensors = new Cesium.SensorVolumeCollection(undefined);
            sensors.addComplexConic({
                modelMatrix : modelMatrix,
                outerHalfAngle : Cesium.Math.toRadians(30.0),
                innerHalfAngle : Cesium.Math.toRadians(20.0),
                radius : 20000000.0,
                outerMaterial : material,
                innerMaterial : material,
                capMaterial : material
            });
            primitives.add(sensors);
        };

        this.camera = camera;
    };

    Sandbox.DistanceIntervalSensorMaterial = function (scene, ellipsoid, primitives) {
        this.code = function () {
            var modelMatrix = Cesium.Transforms.northEastDownToFixedFrame(ellipsoid.cartographicToCartesian(Cesium.Cartographic.fromDegrees(-90.0, 0.0)));
            modelMatrix = modelMatrix.multiply(Cesium.Matrix4.fromTranslation(new Cesium.Cartesian3(3000000.0, 0.0, -3000000.0)));

            var material = new Cesium.DistanceIntervalMaterial({
                intervals : [
                    {
                        distance : 1000000.0,
                        color : {
                            red   : 1.0,
                            green : 0.0,
                            blue  : 0.0,
                            alpha : 0.5
                        }
                    },
                    {
                        distance : 10000000.0,
                        color : {
                            red   : 0.0,
                            green : 1.0,
                            blue  : 0.0,
                            alpha : 0.5
                        }
                    },
                    {
                        distance : 20000000.0,
                        color : {
                            red   : 0.0,
                            green : 0.0,
                            blue  : 1.0,
                            alpha : 0.5
                        }
                    }
                ]
            });

            var sensors = new Cesium.SensorVolumeCollection(undefined);
            sensors.addComplexConic({
                modelMatrix : modelMatrix,
                outerHalfAngle : Cesium.Math.toRadians(30.0),
                innerHalfAngle : Cesium.Math.toRadians(20.0),
                radius : 20000000.0,
                outerMaterial : material,
                innerMaterial : material,
                capMaterial : material
            });
            primitives.add(sensors);
        };

        this.camera = camera;
    };

    Sandbox.CheckerboardSensorMaterial = function (scene, ellipsoid, primitives) {
        this.code = function () {
            var modelMatrix = Cesium.Transforms.northEastDownToFixedFrame(ellipsoid.cartographicToCartesian(Cesium.Cartographic.fromDegrees(-90.0, 0.0)));
            modelMatrix = modelMatrix.multiply(Cesium.Matrix4.fromTranslation(new Cesium.Cartesian3(3000000.0, 0.0, -3000000.0)));

            var material = Cesium.Material.fromId(scene.getContext(), 'Checkerboard');
            material.uniforms.lightColor = new Cesium.Color(1.0, 1.0, 0.0, 0.75);
            material.uniforms.darkColor = new Cesium.Color(0.0, 1.0, 1.0, 0.25);

            var sensors = new Cesium.SensorVolumeCollection(undefined);
            sensors.addComplexConic({
                modelMatrix : modelMatrix,
                outerHalfAngle : Cesium.Math.toRadians(30.0),
                innerHalfAngle : Cesium.Math.toRadians(20.0),
                radius : 20000000.0,
                outerMaterial : material,
                innerMaterial : material,
                capMaterial : material
            });
            primitives.add(sensors);
        };

        this.camera = camera;
    };

    Sandbox.DotSensorMaterial = function (scene, ellipsoid, primitives) {
        this.code = function () {
            var modelMatrix = Cesium.Transforms.northEastDownToFixedFrame(ellipsoid.cartographicToCartesian(Cesium.Cartographic.fromDegrees(-90.0, 0.0)));
            modelMatrix = modelMatrix.multiply(Cesium.Matrix4.fromTranslation(new Cesium.Cartesian3(3000000.0, 0.0, -3000000.0)));

            var material = Cesium.Material.fromId(scene.getContext(), 'Dot');
            material.uniforms.lightColor = new Cesium.Color(1.0, 1.0, 0.0, 0.75);
            material.uniforms.darkColor = new Cesium.Color(0.0, 1.0, 1.0, 0.25);

            var sensors = new Cesium.SensorVolumeCollection(undefined);
            sensors.addComplexConic({
                modelMatrix : modelMatrix,
                outerHalfAngle : Cesium.Math.toRadians(30.0),
                innerHalfAngle : Cesium.Math.toRadians(20.0),
                radius : 20000000.0,
                outerMaterial : material,
                innerMaterial : material,
                capMaterial : material
            });
            primitives.add(sensors);
        };

        this.camera = camera;
    };

    Sandbox.TieDyeSensorMaterial = function (scene, ellipsoid, primitives) {
        this.code = function () {
            var modelMatrix = Cesium.Transforms.northEastDownToFixedFrame(ellipsoid.cartographicToCartesian(Cesium.Cartographic.fromDegrees(-90.0, 0.0)));
            modelMatrix = modelMatrix.multiply(Cesium.Matrix4.fromTranslation(new Cesium.Cartesian3(3000000.0, 0.0, -3000000.0)));

            var material = Cesium.Material.fromId(scene.getContext(), 'TieDye'); // Use default colors

            var sensors = new Cesium.SensorVolumeCollection(undefined);
            sensors.addComplexConic({
                modelMatrix : modelMatrix,
                outerHalfAngle : Cesium.Math.toRadians(30.0),
                innerHalfAngle : Cesium.Math.toRadians(20.0),
                radius : 20000000.0,
                outerMaterial : material,
                innerMaterial : material,
                capMaterial : material
            });
            primitives.add(sensors);
        };

        this.camera = camera;
    };

    Sandbox.FacetSensorMaterial = function (scene, ellipsoid, primitives) {
        this.code = function () {
            var modelMatrix = Cesium.Transforms.northEastDownToFixedFrame(ellipsoid.cartographicToCartesian(Cesium.Cartographic.fromDegrees(-90.0, 0.0)));
            modelMatrix = modelMatrix.multiply(Cesium.Matrix4.fromTranslation(new Cesium.Cartesian3(3000000.0, 0.0, -3000000.0)));

            var material = Cesium.Material.fromId(scene.getContext(), 'Facet'); // Use default colors

            var sensors = new Cesium.SensorVolumeCollection(undefined);
            sensors.addComplexConic({
                modelMatrix : modelMatrix,
                outerHalfAngle : Cesium.Math.toRadians(30.0),
                innerHalfAngle : Cesium.Math.toRadians(20.0),
                radius : 20000000.0,
                outerMaterial : material,
                innerMaterial : material,
                capMaterial : material
            });
            primitives.add(sensors);
        };

        this.camera = camera;
    };

    Sandbox.BlobSensorMaterial = function (scene, ellipsoid, primitives) {
        this.code = function () {
            var modelMatrix = Cesium.Transforms.northEastDownToFixedFrame(ellipsoid.cartographicToCartesian(Cesium.Cartographic.fromDegrees(-90.0, 0.0)));
            modelMatrix = modelMatrix.multiply(Cesium.Matrix4.fromTranslation(new Cesium.Cartesian3(3000000.0, 0.0, -3000000.0)));

            var material = Cesium.Material.fromId(scene.getContext(), 'Blob'); // Use default colors

            var sensors = new Cesium.SensorVolumeCollection(undefined);
            sensors.addComplexConic({
                modelMatrix : modelMatrix,
                outerHalfAngle : Cesium.Math.toRadians(30.0),
                innerHalfAngle : Cesium.Math.toRadians(20.0),
                radius : 20000000.0,
                outerMaterial : material,
                innerMaterial : material,
                capMaterial : material
            });
            primitives.add(sensors);
        };

        this.camera = camera;
    };

    ///////////////////////////////////////////////////////////////////////////

    Sandbox.SensorMaterialPerSurface = function (scene, ellipsoid, primitives) {
        this.code = function () {
            var sensors = new Cesium.SensorVolumeCollection(undefined);
            primitives.add(sensors);

            var modelMatrix = Cesium.Transforms.northEastDownToFixedFrame(ellipsoid.cartographicToCartesian(Cesium.Cartographic.fromDegrees(-90.0, 0.0)));
            modelMatrix = modelMatrix.multiply(Cesium.Matrix4.fromTranslation(new Cesium.Cartesian3(3000000.0, 0.0, -3000000.0)));

            var lightColor = {
                red : 1.0,
                green : 1.0,
                blue : 0.0,
                alpha : 0.75
            };
            var darkColor = {
                red : 1.0,
                green : 0.0,
                blue : 0.0,
                alpha : 0.25
            };

            sensors.addComplexConic({
                modelMatrix: modelMatrix,
                outerHalfAngle: Cesium.Math.toRadians(30.0),
                innerHalfAngle: Cesium.Math.toRadians(25.0),
                radius: 20000000.0,
                outerMaterial : new Cesium.Material({
                    context : scene.getContext(),
                    fabric : {
<<<<<<< HEAD
                        "id" : "TieDye",
                        "uniforms" : {
                            "lightColor" : lightColor,
                            "darkColor" : darkColor
=======
                        id : 'TieDye',
                        uniforms : {
                            lightColor : lightColor,
                            darkColor : darkColor
>>>>>>> b76f923e
                        }
                    }
                }),
                innerMaterial : new Cesium.Material({
                    context : scene.getContext(),
                    fabric : {
<<<<<<< HEAD
                        "id" : "Dot",
                        "uniforms" : {
                            "lightColor" : lightColor,
                            "darkColor" : darkColor
=======
                        id : 'Dot',
                        uniforms : {
                            lightColor : lightColor,
                            darkColor : darkColor
>>>>>>> b76f923e
                        }
                    }
                }),
                capMaterial : new Cesium.Material({
                    context : scene.getContext(),
                    fabric : {
<<<<<<< HEAD
                        "id" : "Color",
                        "uniforms" : {
                            "color" : new Cesium.Color(1.0, 1.0, 0.0, 0.75)
=======
                        id : 'Color',
                        uniforms : {
                            color : new Cesium.Color(1.0, 1.0, 0.0, 0.75)
>>>>>>> b76f923e
                        }
                    }
                }),
                silhouetteMaterial: new Cesium.Material({
                    context : scene.getContext(),
                    fabric : {
<<<<<<< HEAD
                        "id" : "Color",
                        "uniforms" : {
                            "color" : new Cesium.Color(0.5, 0.5, 0.5, 0.75)
=======
                        id : 'Color',
                        uniforms : {
                            color : new Cesium.Color(0.5, 0.5, 0.5, 0.75)
>>>>>>> b76f923e
                        }
                    }
                })
            });
        };

        this.camera = {
            eye : new Cesium.Cartesian3(12668760.917690558, -4162864.676083243, 14201974.580333995),
            target: new Cesium.Cartesian3(-0.650301977156195, 0.21368460160223057, -0.7290035867846191),
            up : new Cesium.Cartesian3(-0.6925721460043828, 0.2275742782559654, 0.6845098760829973)
        };
    };

    ///////////////////////////////////////////////////////////////////////////

    Sandbox.ErosionSensorAnimation = function (scene, ellipsoid, primitives) {
        this.code = function () {
            var modelMatrix = Cesium.Transforms.northEastDownToFixedFrame(ellipsoid.cartographicToCartesian(Cesium.Cartographic.fromDegrees(-90.0, 0.0)));
            modelMatrix = modelMatrix.multiply(Cesium.Matrix4.fromTranslation(new Cesium.Cartesian3(3000000.0, 0.0, -3000000.0)));

            var material = Cesium.Material.fromId(scene.getContext(), 'Checkerboard');

            var sensors = new Cesium.SensorVolumeCollection(undefined);
            var sensor = sensors.addComplexConic({
                modelMatrix : modelMatrix,
                outerHalfAngle : Cesium.Math.toRadians(30.0),
                innerHalfAngle : Cesium.Math.toRadians(20.0),
                radius : 20000000.0,
                outerMaterial : material,
                innerMaterial : material,
                capMaterial : material
            });
            primitives.add(sensors);

            scene.getAnimations().addProperty(sensor, 'erosion', 0.0, 1.0);
        };

        this.camera = camera;
    };

    Sandbox.AlphaSensorAnimation = function (scene, ellipsoid, primitives) {
        this.code = function () {
            var modelMatrix = Cesium.Transforms.northEastDownToFixedFrame(ellipsoid.cartographicToCartesian(Cesium.Cartographic.fromDegrees(-90.0, 0.0)));
            modelMatrix = modelMatrix.multiply(Cesium.Matrix4.fromTranslation(new Cesium.Cartesian3(3000000.0, 0.0, -3000000.0)));

            var material = Cesium.Material.fromId(scene.getContext(), 'Checkerboard');

            var sensors = new Cesium.SensorVolumeCollection(undefined);
            var sensor = sensors.addRectangularPyramid({
                modelMatrix : modelMatrix,
                radius : 20000000.0,
                xHalfAngle : Cesium.Math.toRadians(40.0),
                yHalfAngle : Cesium.Math.toRadians(20.0),
                material : material
            });
            primitives.add(sensors);

            // Start alpha 0.0.  End alpha 0.7.
            scene.getAnimations().addAlpha(material, 0.0, 0.7); // Animate material colors
            scene.getAnimations().addAlpha(sensor, 0.0, 0.7);   // Animate intersection color
        };

        this.camera = camera;
    };

    Sandbox.AnimateSensorStripes = function (scene, ellipsoid, primitives) {
        this.code = function () {
            var modelMatrix = Cesium.Transforms.northEastDownToFixedFrame(ellipsoid.cartographicToCartesian(Cesium.Cartographic.fromDegrees(-90.0, 0.0)));
            modelMatrix = modelMatrix.multiply(Cesium.Matrix4.fromTranslation(new Cesium.Cartesian3(3000000.0, 0.0, -3000000.0)));

            var material = Cesium.Material.fromId(scene.getContext(), 'Stripe'); // Use default colors

            var sensors = new Cesium.SensorVolumeCollection(undefined);
            sensors.addRectangularPyramid({
                modelMatrix : modelMatrix,
                radius : 20000000.0,
                xHalfAngle : Cesium.Math.toRadians(40.0),
                yHalfAngle : Cesium.Math.toRadians(20.0),
                material : material
            });
            primitives.add(sensors);

            scene.getAnimations().addOffsetIncrement(material);
        };

        this.camera = camera;
    };

}());<|MERGE_RESOLUTION|>--- conflicted
+++ resolved
@@ -370,64 +370,38 @@
                 outerMaterial : new Cesium.Material({
                     context : scene.getContext(),
                     fabric : {
-<<<<<<< HEAD
-                        "id" : "TieDye",
-                        "uniforms" : {
-                            "lightColor" : lightColor,
-                            "darkColor" : darkColor
-=======
                         id : 'TieDye',
                         uniforms : {
                             lightColor : lightColor,
                             darkColor : darkColor
->>>>>>> b76f923e
                         }
                     }
                 }),
                 innerMaterial : new Cesium.Material({
                     context : scene.getContext(),
                     fabric : {
-<<<<<<< HEAD
-                        "id" : "Dot",
-                        "uniforms" : {
-                            "lightColor" : lightColor,
-                            "darkColor" : darkColor
-=======
                         id : 'Dot',
                         uniforms : {
                             lightColor : lightColor,
                             darkColor : darkColor
->>>>>>> b76f923e
                         }
                     }
                 }),
                 capMaterial : new Cesium.Material({
                     context : scene.getContext(),
                     fabric : {
-<<<<<<< HEAD
-                        "id" : "Color",
-                        "uniforms" : {
-                            "color" : new Cesium.Color(1.0, 1.0, 0.0, 0.75)
-=======
                         id : 'Color',
                         uniforms : {
                             color : new Cesium.Color(1.0, 1.0, 0.0, 0.75)
->>>>>>> b76f923e
                         }
                     }
                 }),
                 silhouetteMaterial: new Cesium.Material({
                     context : scene.getContext(),
                     fabric : {
-<<<<<<< HEAD
-                        "id" : "Color",
-                        "uniforms" : {
-                            "color" : new Cesium.Color(0.5, 0.5, 0.5, 0.75)
-=======
                         id : 'Color',
                         uniforms : {
                             color : new Cesium.Color(0.5, 0.5, 0.5, 0.75)
->>>>>>> b76f923e
                         }
                     }
                 })
