/*eslint-env node*/
"use strict";

const fs = require("fs");
const path = require("path");
const os = require("os");
const child_process = require("child_process");
const crypto = require("crypto");
const zlib = require("zlib");
const readline = require("readline");
const request = require("request");

const globby = require("globby");
const gulpTap = require("gulp-tap");
const gulpTerser = require("gulp-terser");
const open = require("open");
const rimraf = require("rimraf");
const glslStripComments = require("glsl-strip-comments");
const mkdirp = require("mkdirp");
const mergeStream = require("merge-stream");
const streamToPromise = require("stream-to-promise");
const gulp = require("gulp");
const gulpInsert = require("gulp-insert");
const gulpZip = require("gulp-zip");
const gulpRename = require("gulp-rename");
const gulpReplace = require("gulp-replace");
const Promise = require("bluebird");
const Karma = require("karma");
const yargs = require("yargs");
const AWS = require("aws-sdk");
const mime = require("mime");
const rollup = require("rollup");
const rollupPluginStripPragma = require("rollup-plugin-strip-pragma");
const rollupPluginExternalGlobals = require("rollup-plugin-external-globals");
const rollupPluginTerser = require("rollup-plugin-terser");
const rollupCommonjs = require("@rollup/plugin-commonjs");
const rollupResolve = require("@rollup/plugin-node-resolve").default;
const cleanCSS = require("gulp-clean-css");
const typescript = require("typescript");

const packageJson = require("./package.json");
let version = packageJson.version;
if (/\.0$/.test(version)) {
  version = version.substring(0, version.length - 2);
}

const karmaConfigFile = path.join(__dirname, "Specs/karma.conf.cjs");
const travisDeployUrl =
  "http://cesium-dev.s3-website-us-east-1.amazonaws.com/cesium/";

//Gulp doesn't seem to have a way to get the currently running tasks for setting
//per-task variables.  We use the command line argument here to detect which task is being run.
const taskName = process.argv[2];
const noDevelopmentGallery =
  taskName === "release" || taskName === "makeZipFile";
const minifyShaders =
  taskName === "minify" ||
  taskName === "minifyRelease" ||
  taskName === "release" ||
  taskName === "makeZipFile" ||
  taskName === "buildApps";

const verbose = yargs.argv.verbose;

let concurrency = yargs.argv.concurrency;
if (!concurrency) {
  concurrency = os.cpus().length;
}

// Work-around until all third party libraries use npm
const filesToLeaveInThirdParty = [
  "!Source/ThirdParty/Workers/basis_transcoder.js",
  "!Source/ThirdParty/basis_transcoder.wasm",
  "!Source/ThirdParty/google-earth-dbroot-parser.js",
  "!Source/ThirdParty/knockout*.js",
];

const sourceFiles = [
  "Source/**/*.js",
  "!Source/*.js",
  "!Source/Workers/**",
  "!Source/WorkersES6/**",
  "Source/WorkersES6/createTaskProcessorWorker.js",
  "!Source/ThirdParty/Workers/**",
  "!Source/ThirdParty/google-earth-dbroot-parser.js",
  "!Source/ThirdParty/_*",
];

const watchedFiles = [
  "Source/**/*.js",
  "!Source/Cesium.js",
  "!Source/Build/**",
  "!Source/Shaders/**/*.js",
  "Source/Shaders/**/*.glsl",
  "!Source/ThirdParty/Shaders/*.js",
  "Source/ThirdParty/Shaders/*.glsl",
  "!Source/Workers/**",
  "Source/Workers/cesiumWorkerBootstrapper.js",
  "Source/Workers/transferTypedArrayTest.js",
  "!Specs/SpecList.js",
];

const filesToClean = [
  "Source/Cesium.js",
  "Source/Shaders/**/*.js",
  "Source/Workers/**",
  "!Source/Workers/cesiumWorkerBootstrapper.js",
  "!Source/Workers/transferTypedArrayTest.js",
  "Source/ThirdParty/Shaders/*.js",
  "Specs/SpecList.js",
  "Specs/jasmine/**",
  "Apps/Sandcastle/jsHintOptions.js",
  "Apps/Sandcastle/gallery/gallery-index.js",
  "Apps/Sandcastle/templates/bucket.css",
  "Cesium-*.zip",
  "cesium-*.tgz",
];

const filesToConvertES6 = [
  "Source/**/*.js",
  "Specs/**/*.js",
  "!Source/ThirdParty/**",
  "!Source/Cesium.js",
  "!Source/copyrightHeader.js",
  "!Source/Shaders/**",
  "!Source/Workers/cesiumWorkerBootstrapper.js",
  "!Source/Workers/transferTypedArrayTest.js",
  "!Specs/karma-main.js",
  "!Specs/karma.conf.cjs",
  "!Specs/spec-main.js",
  "!Specs/SpecList.js",
  "!Specs/TestWorkers/**",
];

function rollupWarning(message) {
  // Ignore eval warnings in third-party code we don't have control over
  if (message.code === "EVAL" && /protobufjs/.test(message.loc.file)) {
    return;
  }

  console.log(message);
}

const copyrightHeader = fs.readFileSync(
  path.join("Source", "copyrightHeader.js"),
  "utf8"
);

function createWorkers() {
  rimraf.sync("Build/createWorkers");

  globby
    .sync([
      "Source/Workers/**",
      "!Source/Workers/cesiumWorkerBootstrapper.js",
      "!Source/Workers/transferTypedArrayTest.js",
    ])
    .forEach(function (file) {
      rimraf.sync(file);
    });

  const workers = globby.sync(["Source/WorkersES6/**"]);

  return rollup
    .rollup({
      input: workers,
      onwarn: rollupWarning,
    })
    .then(function (bundle) {
      return bundle.write({
        dir: "Build/createWorkers",
        banner:
          "/* This file is automatically rebuilt by the Cesium build process. */",
        format: "amd",
      });
    })
    .then(function () {
      return streamToPromise(
        gulp.src("Build/createWorkers/**").pipe(gulp.dest("Source/Workers"))
      );
    })
    .then(function () {
      rimraf.sync("Build/createWorkers");
    });
}

async function buildThirdParty() {
  rimraf.sync("Build/createWorkers");
  globby.sync(filesToLeaveInThirdParty).forEach(function (file) {
    rimraf.sync(file);
  });

  const workers = globby.sync(["ThirdParty/npm/**"]);

  return rollup
    .rollup({
      input: workers,
      plugins: [rollupResolve(), rollupCommonjs()],
      onwarn: rollupWarning,
    })
    .then(function (bundle) {
      return bundle.write({
        dir: "Build/createThirdPartyNpm",
        banner:
          "/* This file is automatically rebuilt by the Cesium build process. */",
        format: "es",
      });
    })
    .then(function () {
      return streamToPromise(
        gulp
          .src("Build/createThirdPartyNpm/**")
          .pipe(gulp.dest("Source/ThirdParty"))
      );
    })
    .then(function () {
      rimraf.sync("Build/createThirdPartyNpm");
    });
}

gulp.task("build", async function () {
  mkdirp.sync("Build");

  fs.writeFileSync(
    "Build/package.json",
    JSON.stringify({
      type: "commonjs",
    }),
    "utf8"
  );

  await buildThirdParty();
  glslToJavaScript(minifyShaders, "Build/minifyShaders.state");
  createCesiumJs();
  createSpecList();
  createJsHintOptions();
  return Promise.join(createWorkers(), createGalleryList());
});

gulp.task("build-watch", function () {
  return gulp.watch(watchedFiles, gulp.series("build"));
});

gulp.task("build-ts", function () {
  createTypeScriptDefinitions();
  return Promise.resolve();
});

gulp.task("buildApps", function () {
  return Promise.join(buildCesiumViewer(), buildSandcastle());
});

gulp.task("build-specs", function buildSpecs() {
  const externalCesium = rollupPluginExternalGlobals({
    "../Source/Cesium.js": "Cesium",
    "../../Source/Cesium.js": "Cesium",
    "../../../Source/Cesium.js": "Cesium",
    "../../../../Source/Cesium.js": "Cesium",
  });

  const removePragmas = rollupPluginStripPragma({
    pragmas: ["debug"],
  });

  const promise = Promise.join(
    rollup
      .rollup({
        input: "Specs/SpecList.js",
        plugins: [externalCesium],
        onwarn: rollupWarning,
      })
      .then(function (bundle) {
        return bundle.write({
          file: "Build/Specs/Specs.js",
          format: "iife",
        });
      })
      .then(function () {
        return rollup
          .rollup({
            input: "Specs/karma-main.js",
            plugins: [removePragmas, externalCesium],
            onwarn: rollupWarning,
          })
          .then(function (bundle) {
            return bundle.write({
              file: "Build/Specs/karma-main.js",
              name: "karmaMain",
              format: "iife",
            });
          });
      })
  );

  return promise;
});

gulp.task("clean", function (done) {
  rimraf.sync("Build");
  globby.sync(filesToClean).forEach(function (file) {
    rimraf.sync(file);
  });
  done();
});

function cloc() {
  let cmdLine;

  //Run cloc on primary Source files only
  const source = new Promise(function (resolve, reject) {
    cmdLine =
      "npx cloc" +
      " --quiet --progress-rate=0" +
      " Source/ --exclude-dir=Assets,ThirdParty,Workers --not-match-f=copyrightHeader.js";

    child_process.exec(cmdLine, function (error, stdout, stderr) {
      if (error) {
        console.log(stderr);
        return reject(error);
      }
      console.log("Source:");
      console.log(stdout);
      resolve();
    });
  });

  //If running cloc on source succeeded, also run it on the tests.
  return source.then(function () {
    return new Promise(function (resolve, reject) {
      cmdLine =
        "npx cloc" +
        " --quiet --progress-rate=0" +
        " Specs/ --exclude-dir=Data";
      child_process.exec(cmdLine, function (error, stdout, stderr) {
        if (error) {
          console.log(stderr);
          return reject(error);
        }
        console.log("Specs:");
        console.log(stdout);
        resolve();
      });
    });
  });
}

gulp.task("cloc", gulp.series("clean", cloc));

function combine() {
  const outputDirectory = path.join("Build", "CesiumUnminified");
  return combineJavaScript({
    removePragmas: false,
    minify: false,
    outputDirectory: outputDirectory,
  });
}

gulp.task("combine", gulp.series("build", combine));
gulp.task("default", gulp.series("combine"));

function combineRelease() {
  const outputDirectory = path.join("Build", "CesiumUnminified");
  return combineJavaScript({
    removePragmas: true,
    minify: false,
    outputDirectory: outputDirectory,
  });
}

gulp.task("combineRelease", gulp.series("build", combineRelease));

gulp.task("prepare", function () {
  // Copy Draco3D files from node_modules into Source
  fs.copyFileSync(
    "node_modules/draco3d/draco_decoder_nodejs.js",
    "Source/ThirdParty/Workers/draco_decoder_nodejs.js"
  );
  fs.copyFileSync(
    "node_modules/draco3d/draco_decoder.wasm",
    "Source/ThirdParty/draco_decoder.wasm"
  );
  // Copy pako and zip.js worker files to Source/ThirdParty
  fs.copyFileSync(
    "node_modules/pako/dist/pako_inflate.min.js",
    "Source/ThirdParty/Workers/pako_inflate.min.js"
  );
  fs.copyFileSync(
    "node_modules/pako/dist/pako_deflate.min.js",
    "Source/ThirdParty/Workers/pako_deflate.min.js"
  );
  fs.copyFileSync(
    "node_modules/@zip.js/zip.js/dist/z-worker-pako.js",
    "Source/ThirdParty/Workers/z-worker-pako.js"
  );

  // Copy jasmine runner files into Specs
  return globby([
    "node_modules/jasmine-core/lib/jasmine-core",
    "!node_modules/jasmine-core/lib/jasmine-core/example",
  ]).then(function (files) {
    const stream = gulp.src(files).pipe(gulp.dest("Specs/jasmine"));
    return streamToPromise(stream);
  });
});

//Builds the documentation
function generateDocumentation() {
  const argv = yargs.argv;
  const generatePrivateDocumentation = argv.private ? "--private" : "";

  child_process.execSync(
    `npx jsdoc --configure Tools/jsdoc/conf.json --pedantic ${generatePrivateDocumentation}`,
    {
      stdio: "inherit",
      env: Object.assign({}, process.env, { CESIUM_VERSION: version }),
    }
  );

  const stream = gulp
    .src("Documentation/Images/**")
    .pipe(gulp.dest("Build/Documentation/Images"));

  return streamToPromise(stream);
}
gulp.task("generateDocumentation", generateDocumentation);

gulp.task("generateDocumentation-watch", function () {
  return generateDocumentation().then(function () {
    console.log("Listening for changes in documentation...");
    return gulp.watch(sourceFiles, gulp.series("generateDocumentation"));
  });
});

gulp.task(
  "release",
  gulp.series(
    "build",
    "build-ts",
    combine,
    minifyRelease,
    generateDocumentation
  )
);

gulp.task(
  "makeZipFile",
  gulp.series("release", function () {
    //For now we regenerate the JS glsl to force it to be unminified in the release zip
    //See https://github.com/CesiumGS/cesium/pull/3106#discussion_r42793558 for discussion.
    glslToJavaScript(false, "Build/minifyShaders.state");

    // Remove prepare step from package.json to avoid running "prepare" an extra time.
    delete packageJson.scripts.prepare;

    // Remove build and transform tasks since they do not function as intended from within the release zip
    delete packageJson.scripts.convertToModules;
    delete packageJson.scripts.build;
    delete packageJson.scripts["build-watch"];
    delete packageJson.scripts["build-ts"];
    delete packageJson.scripts.buildApps;
    delete packageJson.scripts.combine;
    delete packageJson.scripts.combineRelease;
    delete packageJson.scripts.generateDocumentation;
    delete packageJson.scripts["generateDocumentation-watch"];
    delete packageJson.scripts.makeZipFile;
    delete packageJson.scripts.minify;
    delete packageJson.scripts.minifyRelease;
    delete packageJson.scripts.release;
    delete packageJson.scripts.combineRelease;
    delete packageJson.scripts.prettier;

    // Remove deploy tasks
    delete packageJson.scripts["deploy-s3"];
    delete packageJson.scripts["deploy-status"];
    delete packageJson.scripts["deploy-set-version"];

    fs.writeFileSync(
      "./Build/package.noprepare.json",
      JSON.stringify(packageJson, null, 2)
    );

    const packageJsonSrc = gulp
      .src("Build/package.noprepare.json")
      .pipe(gulpRename("package.json"));

    const builtSrc = gulp.src(
      [
        "Build/Cesium/**",
        "Build/CesiumUnminified/**",
        "Build/Documentation/**",
        "Build/package.json",
      ],
      {
        base: ".",
      }
    );

    const staticSrc = gulp.src(
      [
        "Apps/**",
        "Apps/**/.eslintrc.json",
        "!Apps/Sandcastle/gallery/development/**",
        "Source/**",
<<<<<<< HEAD
        "Source/**/.eslintrc.json",
        "Specs/**",
        "Specs/**/.eslintrc.json",
=======
>>>>>>> b9853828
        "ThirdParty/**",
        "Tools/eslint-config-cesium/**",
        "favicon.ico",
<<<<<<< HEAD
        ".eslintignore",
        ".eslintrc.json",
        ".gulp.json",
        ".prettierignore",
        "gulpfile.cjs",
=======
>>>>>>> b9853828
        "server.cjs",
        "index.cjs",
        "LICENSE.md",
        "CHANGES.md",
        "README.md",
        "web.config",
      ],
      {
        base: ".",
      }
    );

    const indexSrc = gulp
      .src("index.release.html")
      .pipe(gulpRename("index.html"));

    return mergeStream(packageJsonSrc, builtSrc, staticSrc, indexSrc)
      .pipe(
        gulpTap(function (file) {
          // Work around an issue with gulp-zip where archives generated on Windows do
          // not properly have their directory executable mode set.
          // see https://github.com/sindresorhus/gulp-zip/issues/64#issuecomment-205324031
          if (file.isDirectory()) {
            file.stat.mode = parseInt("40777", 8);
          }
        })
      )
      .pipe(gulpZip(`Cesium-${version}.zip`))
      .pipe(gulp.dest("."))
      .on("finish", function () {
        rimraf.sync("./Build/package.noprepare.json");
      });
  })
);

gulp.task(
  "minify",
  gulp.series("build", function () {
    return combineJavaScript({
      removePragmas: false,
      minify: true,
      outputDirectory: path.join("Build", "Cesium"),
    });
  })
);

function minifyRelease() {
  return combineJavaScript({
    removePragmas: true,
    minify: true,
    outputDirectory: path.join("Build", "Cesium"),
  });
}

gulp.task("minifyRelease", gulp.series("build", minifyRelease));

function isTravisPullRequest() {
  return (
    process.env.TRAVIS_PULL_REQUEST !== undefined &&
    process.env.TRAVIS_PULL_REQUEST !== "false"
  );
}

gulp.task("deploy-s3", function (done) {
  if (isTravisPullRequest()) {
    console.log("Skipping deployment for non-pull request.");
    done();
    return;
  }

  const argv = yargs
    .usage("Usage: deploy-s3 -b [Bucket Name] -d [Upload Directory]")
    .demand(["b", "d"]).argv;

  const uploadDirectory = argv.d;
  const bucketName = argv.b;
  const cacheControl = argv.c ? argv.c : "max-age=3600";

  if (argv.confirm) {
    // skip prompt for travis
    deployCesium(bucketName, uploadDirectory, cacheControl, done);
    return;
  }

  const iface = readline.createInterface({
    input: process.stdin,
    output: process.stdout,
  });

  // prompt for confirmation
  iface.question(
    `Files from your computer will be published to the ${bucketName} bucket. Continue? [y/n] `,
    function (answer) {
      iface.close();
      if (answer === "y") {
        deployCesium(bucketName, uploadDirectory, cacheControl, done);
      } else {
        console.log("Deploy aborted by user.");
        done();
      }
    }
  );
});

// Deploy cesium to s3
function deployCesium(bucketName, uploadDirectory, cacheControl, done) {
  const readFile = Promise.promisify(fs.readFile);
  const gzip = Promise.promisify(zlib.gzip);
  const concurrencyLimit = 2000;

  const s3 = new AWS.S3({
    maxRetries: 10,
    retryDelayOptions: {
      base: 500,
    },
  });

  const existingBlobs = [];
  let totalFiles = 0;
  let uploaded = 0;
  let skipped = 0;
  const errors = [];

  const prefix = `${uploadDirectory}/`;
  return listAll(s3, bucketName, prefix, existingBlobs)
    .then(function () {
      return globby(
        [
          "Apps/**",
          "Build/**",
          "Source/**",
          "Specs/**",
          "ThirdParty/**",
          "*.md",
          "favicon.ico",
          "gulpfile.cjs",
          "index.html",
          "package.json",
          "server.cjs",
          "web.config",
          "*.zip",
          "*.tgz",
        ],
        {
          dot: true, // include hidden files
        }
      );
    })
    .then(function (files) {
      return Promise.map(
        files,
        function (file) {
          const blobName = `${uploadDirectory}/${file}`;
          const mimeLookup = getMimeType(blobName);
          const contentType = mimeLookup.type;
          const compress = mimeLookup.compress;
          const contentEncoding = compress ? "gzip" : undefined;
          let etag;

          totalFiles++;

          return readFile(file)
            .then(function (content) {
              if (!compress) {
                return content;
              }

              const alreadyCompressed =
                content[0] === 0x1f && content[1] === 0x8b;
              if (alreadyCompressed) {
                console.log(
                  `Skipping compressing already compressed file: ${file}`
                );
                return content;
              }

              return gzip(content);
            })
            .then(function (content) {
              // compute hash and etag
              const hash = crypto
                .createHash("md5")
                .update(content)
                .digest("hex");
              etag = crypto.createHash("md5").update(content).digest("base64");

              const index = existingBlobs.indexOf(blobName);
              if (index <= -1) {
                return content;
              }

              // remove files as we find them on disk
              existingBlobs.splice(index, 1);

              // get file info
              return s3
                .headObject({
                  Bucket: bucketName,
                  Key: blobName,
                })
                .promise()
                .then(function (data) {
                  if (
                    data.ETag !== `"${hash}"` ||
                    data.CacheControl !== cacheControl ||
                    data.ContentType !== contentType ||
                    data.ContentEncoding !== contentEncoding
                  ) {
                    return content;
                  }

                  // We don't need to upload this file again
                  skipped++;
                  return undefined;
                })
                .catch(function (error) {
                  errors.push(error);
                });
            })
            .then(function (content) {
              if (!content) {
                return;
              }

              if (verbose) {
                console.log(`Uploading ${blobName}...`);
              }
              const params = {
                Bucket: bucketName,
                Key: blobName,
                Body: content,
                ContentMD5: etag,
                ContentType: contentType,
                ContentEncoding: contentEncoding,
                CacheControl: cacheControl,
              };

              return s3
                .putObject(params)
                .promise()
                .then(function () {
                  uploaded++;
                })
                .catch(function (error) {
                  errors.push(error);
                });
            });
        },
        { concurrency: concurrencyLimit }
      );
    })
    .then(function () {
      console.log(
        `Skipped ${skipped} files and successfully uploaded ${uploaded} files of ${
          totalFiles - skipped
        } files.`
      );
      if (existingBlobs.length === 0) {
        return;
      }

      const objectsToDelete = [];
      existingBlobs.forEach(function (file) {
        //Don't delete generate zip files.
        if (!/\.(zip|tgz)$/.test(file)) {
          objectsToDelete.push({ Key: file });
        }
      });

      if (objectsToDelete.length > 0) {
        console.log(`Cleaning ${objectsToDelete.length} files...`);

        // If more than 1000 files, we must issue multiple requests
        const batches = [];
        while (objectsToDelete.length > 1000) {
          batches.push(objectsToDelete.splice(0, 1000));
        }
        batches.push(objectsToDelete);

        return Promise.map(
          batches,
          function (objects) {
            return s3
              .deleteObjects({
                Bucket: bucketName,
                Delete: {
                  Objects: objects,
                },
              })
              .promise()
              .then(function () {
                if (verbose) {
                  console.log(`Cleaned ${objects.length} files.`);
                }
              });
          },
          { concurrency: concurrency }
        );
      }
    })
    .catch(function (error) {
      errors.push(error);
    })
    .then(function () {
      if (errors.length === 0) {
        done();
        return;
      }

      console.log("Errors: ");
      errors.map(function (e) {
        console.log(e);
      });
      done(1);
    });
}

function getMimeType(filename) {
  const mimeType = mime.getType(filename);
  if (mimeType) {
    //Compress everything except zipfiles, binary images, and video
    let compress = !/^(image\/|video\/|application\/zip|application\/gzip)/i.test(
      mimeType
    );
    if (mimeType === "image/svg+xml") {
      compress = true;
    }
    return { type: mimeType, compress: compress };
  }

  //Non-standard mime types not handled by mime
  if (/\.(glsl|LICENSE|config|state)$/i.test(filename)) {
    return { type: "text/plain", compress: true };
  } else if (/\.(czml|topojson)$/i.test(filename)) {
    return { type: "application/json", compress: true };
  } else if (/\.tgz$/i.test(filename)) {
    return { type: "application/octet-stream", compress: false };
  }

  // Handle dotfiles, such as .jshintrc
  const baseName = path.basename(filename);
  if (baseName[0] === "." || baseName.indexOf(".") === -1) {
    return { type: "text/plain", compress: true };
  }

  // Everything else can be octet-stream compressed but print a warning
  // if we introduce a type we aren't specifically handling.
  if (!/\.(terrain|b3dm|geom|pnts|vctr|cmpt|i3dm|metadata)$/i.test(filename)) {
    console.log(`Unknown mime type for ${filename}`);
  }

  return { type: "application/octet-stream", compress: true };
}

// get all files currently in bucket asynchronously
function listAll(s3, bucketName, prefix, files, marker) {
  return s3
    .listObjects({
      Bucket: bucketName,
      MaxKeys: 1000,
      Prefix: prefix,
      Marker: marker,
    })
    .promise()
    .then(function (data) {
      const items = data.Contents;
      for (let i = 0; i < items.length; i++) {
        files.push(items[i].Key);
      }

      if (data.IsTruncated) {
        // get next page of results
        return listAll(s3, bucketName, prefix, files, files[files.length - 1]);
      }
    });
}

gulp.task("deploy-set-version", function (done) {
  const buildVersion = yargs.argv.buildVersion;
  if (buildVersion) {
    // NPM versions can only contain alphanumeric and hyphen characters
    packageJson.version += `-${buildVersion.replace(/[^[0-9A-Za-z-]/g, "")}`;
    fs.writeFileSync("package.json", JSON.stringify(packageJson, undefined, 2));
  }
  done();
});

gulp.task("deploy-status", function () {
  if (isTravisPullRequest()) {
    console.log("Skipping deployment status for non-pull request.");
    return Promise.resolve();
  }

  const status = yargs.argv.status;
  const message = yargs.argv.message;

  const deployUrl = `${travisDeployUrl + process.env.TRAVIS_BRANCH}/`;
  const zipUrl = `${deployUrl}Cesium-${packageJson.version}.zip`;
  const npmUrl = `${deployUrl}cesium-${packageJson.version}.tgz`;
  const coverageUrl = `${
    travisDeployUrl + process.env.TRAVIS_BRANCH
  }/Build/Coverage/index.html`;

  return Promise.join(
    setStatus(status, deployUrl, message, "deployment"),
    setStatus(status, zipUrl, message, "zip file"),
    setStatus(status, npmUrl, message, "npm package"),
    setStatus(status, coverageUrl, message, "coverage results")
  );
});

function setStatus(state, targetUrl, description, context) {
  // skip if the environment does not have the token
  if (!process.env.TOKEN) {
    return;
  }

  const requestPost = Promise.promisify(request.post);
  return requestPost({
    url: `https://api.github.com/repos/${process.env.TRAVIS_REPO_SLUG}/statuses/${process.env.TRAVIS_COMMIT}`,
    json: true,
    headers: {
      Authorization: `token ${process.env.TOKEN}`,
      "User-Agent": "Cesium",
    },
    body: {
      state: state,
      target_url: targetUrl,
      description: description,
      context: context,
    },
  });
}

gulp.task("coverage", function (done) {
  const argv = yargs.argv;
  const webglStub = argv.webglStub ? argv.webglStub : false;
  const suppressPassed = argv.suppressPassed ? argv.suppressPassed : false;
  const failTaskOnError = argv.failTaskOnError ? argv.failTaskOnError : false;

  const folders = [];
  let browsers = ["Chrome"];
  if (argv.browsers) {
    browsers = argv.browsers.split(",");
  }

  const karma = new Karma.Server(
    {
      configFile: karmaConfigFile,
      browsers: browsers,
      specReporter: {
        suppressErrorSummary: false,
        suppressFailed: false,
        suppressPassed: suppressPassed,
        suppressSkipped: true,
      },
      preprocessors: {
        "Source/Core/**/*.js": ["karma-coverage-istanbul-instrumenter"],
        "Source/DataSources/**/*.js": ["karma-coverage-istanbul-instrumenter"],
        "Source/Renderer/**/*.js": ["karma-coverage-istanbul-instrumenter"],
        "Source/Scene/**/*.js": ["karma-coverage-istanbul-instrumenter"],
        "Source/Shaders/**/*.js": ["karma-coverage-istanbul-instrumenter"],
        "Source/Widgets/**/*.js": ["karma-coverage-istanbul-instrumenter"],
        "Source/Workers/**/*.js": ["karma-coverage-istanbul-instrumenter"],
      },
      coverageIstanbulInstrumenter: {
        esModules: true,
      },
      reporters: ["spec", "coverage"],
      coverageReporter: {
        dir: "Build/Coverage",
        subdir: function (browserName) {
          folders.push(browserName);
          return browserName;
        },
        includeAllSources: true,
      },
      client: {
        captureConsole: verbose,
        args: [
          undefined,
          undefined,
          undefined,
          undefined,
          undefined,
          webglStub,
          undefined,
        ],
      },
    },
    function (e) {
      let html = "<!doctype html><html><body><ul>";
      folders.forEach(function (folder) {
        html += `<li><a href="${encodeURIComponent(
          folder
        )}/index.html">${folder}</a></li>`;
      });
      html += "</ul></body></html>";
      fs.writeFileSync("Build/Coverage/index.html", html);

      if (!process.env.TRAVIS) {
        folders.forEach(function (dir) {
          open(`Build/Coverage/${dir}/index.html`);
        });
      }
      return done(failTaskOnError ? e : undefined);
    }
  );
  karma.start();
});

gulp.task("test", function (done) {
  const argv = yargs.argv;

  const enableAllBrowsers = argv.all ? true : false;
  const includeCategory = argv.include ? argv.include : "";
  const excludeCategory = argv.exclude ? argv.exclude : "";
  const webglValidation = argv.webglValidation ? argv.webglValidation : false;
  const webglStub = argv.webglStub ? argv.webglStub : false;
  const release = argv.release ? argv.release : false;
  const failTaskOnError = argv.failTaskOnError ? argv.failTaskOnError : false;
  const suppressPassed = argv.suppressPassed ? argv.suppressPassed : false;
  const debug = argv.debug ? false : true;
  const includeName = argv.includeName ? argv.includeName : "";

  let browsers = ["Chrome"];
  if (argv.browsers) {
    browsers = argv.browsers.split(",");
  }

  let files = [
    { pattern: "Specs/karma-main.js", included: true, type: "module" },
    { pattern: "Source/**", included: false, type: "module" },
    { pattern: "Specs/*.js", included: true, type: "module" },
    { pattern: "Specs/Core/**", included: true, type: "module" },
    { pattern: "Specs/Data/**", included: false },
    { pattern: "Specs/DataSources/**", included: true, type: "module" },
    { pattern: "Specs/Renderer/**", included: true, type: "module" },
    { pattern: "Specs/Scene/**", included: true, type: "module" },
    { pattern: "Specs/ThirdParty/**", included: true, type: "module" },
    { pattern: "Specs/Widgets/**", included: true, type: "module" },
    { pattern: "Specs/TestWorkers/**", included: false },
  ];

  if (release) {
    files = [
      { pattern: "Specs/Data/**", included: false },
      { pattern: "Specs/ThirdParty/**", included: true, type: "module" },
      { pattern: "Specs/TestWorkers/**", included: false },
      { pattern: "Build/Cesium/Cesium.js", included: true },
      { pattern: "Build/Cesium/**", included: false },
      { pattern: "Build/Specs/karma-main.js", included: true },
      { pattern: "Build/Specs/Specs.js", included: true },
    ];
  }

  const karma = new Karma.Server(
    {
      configFile: karmaConfigFile,
      singleRun: debug,
      browsers: browsers,
      specReporter: {
        suppressErrorSummary: false,
        suppressFailed: false,
        suppressPassed: suppressPassed,
        suppressSkipped: true,
      },
      detectBrowsers: {
        enabled: enableAllBrowsers,
      },
      logLevel: verbose ? Karma.constants.LOG_INFO : Karma.constants.LOG_ERROR,
      files: files,
      client: {
        captureConsole: verbose,
        args: [
          includeCategory,
          excludeCategory,
          "--grep",
          includeName,
          webglValidation,
          webglStub,
          release,
        ],
      },
    },
    function (e) {
      return done(failTaskOnError ? e : undefined);
    }
  );
  karma.start();
});

gulp.task("convertToModules", function () {
  const requiresRegex = /([\s\S]*?(define|defineSuite|require)\((?:{[\s\S]*}, )?\[)([\S\s]*?)]([\s\S]*?function\s*)\(([\S\s]*?)\) {([\s\S]*)/;
  const noModulesRegex = /([\s\S]*?(define|defineSuite|require)\((?:{[\s\S]*}, )?\[?)([\S\s]*?)]?([\s\S]*?function\s*)\(([\S\s]*?)\) {([\s\S]*)/;
  const splitRegex = /,\s*/;

  const fsReadFile = Promise.promisify(fs.readFile);
  const fsWriteFile = Promise.promisify(fs.writeFile);

  const files = globby.sync(filesToConvertES6);

  return Promise.map(files, function (file) {
    return fsReadFile(file).then(function (contents) {
      contents = contents.toString();
      if (contents.startsWith("import")) {
        return;
      }

      let result = requiresRegex.exec(contents);

      if (result === null) {
        result = noModulesRegex.exec(contents);
        if (result === null) {
          return;
        }
      }

      const names = result[3].split(splitRegex);
      if (names.length === 1 && names[0].trim() === "") {
        names.length = 0;
      }

      for (let i = 0; i < names.length; ++i) {
        if (names[i].indexOf("//") >= 0 || names[i].indexOf("/*") >= 0) {
          console.log(
            `${file} contains comments in the require list.  Skipping so nothing gets broken.`
          );
          return;
        }
      }

      const identifiers = result[5].split(splitRegex);
      if (identifiers.length === 1 && identifiers[0].trim() === "") {
        identifiers.length = 0;
      }

      for (let i = 0; i < identifiers.length; ++i) {
        if (
          identifiers[i].indexOf("//") >= 0 ||
          identifiers[i].indexOf("/*") >= 0
        ) {
          console.log(
            `${file} contains comments in the require list.  Skipping so nothing gets broken.`
          );
          return;
        }
      }

      const requires = [];

      for (let i = 0; i < names.length && i < identifiers.length; ++i) {
        requires.push({
          name: names[i].trim(),
          identifier: identifiers[i].trim(),
        });
      }

      // Convert back to separate lists for the names and identifiers, and add
      // any additional names or identifiers that don't have a corresponding pair.
      const sortedNames = requires.map(function (item) {
        return `${item.name.slice(0, -1)}.js'`;
      });
      for (let i = sortedNames.length; i < names.length; ++i) {
        sortedNames.push(names[i].trim());
      }

      const sortedIdentifiers = requires.map(function (item) {
        return item.identifier;
      });
      for (let i = sortedIdentifiers.length; i < identifiers.length; ++i) {
        sortedIdentifiers.push(identifiers[i].trim());
      }

      contents = "";
      if (sortedNames.length > 0) {
        for (let q = 0; q < sortedNames.length; q++) {
          let modulePath = sortedNames[q];
          if (file.startsWith("Specs")) {
            modulePath = modulePath.substring(1, modulePath.length - 1);
            const sourceDir = path.dirname(file);

            if (modulePath.startsWith("Specs") || modulePath.startsWith(".")) {
              let importPath = modulePath;
              if (modulePath.startsWith("Specs")) {
                importPath = path.relative(sourceDir, modulePath);
                if (importPath[0] !== ".") {
                  importPath = `./${importPath}`;
                }
              }
              modulePath = `'${importPath}'`;
              contents += `import ${sortedIdentifiers[q]} from ${modulePath};${os.EOL}`;
            } else {
              modulePath =
                `'${path.relative(sourceDir, "Source")}/Cesium.js` + `'`;
              if (sortedIdentifiers[q] === "CesiumMath") {
                contents += `import { Math as CesiumMath } from ${modulePath};${os.EOL}`;
              } else {
                contents += `import { ${sortedIdentifiers[q]} } from ${modulePath};${os.EOL}`;
              }
            }
          } else {
            contents += `import ${sortedIdentifiers[q]} from ${modulePath};${os.EOL}`;
          }
        }
      }

      let code;
      const codeAndReturn = result[6];
      if (file.endsWith("Spec.js")) {
        const indi = codeAndReturn.lastIndexOf("});");
        code = codeAndReturn.slice(0, indi);
        code = code.trim().replace(`'use strict';${os.EOL}`, "");
        contents += code + os.EOL;
      } else {
        const returnIndex = codeAndReturn.lastIndexOf("return");

        code = codeAndReturn.slice(0, returnIndex);
        code = code.trim().replace(`'use strict';${os.EOL}`, "");
        contents += code + os.EOL;

        const returnStatement = codeAndReturn.slice(returnIndex);
        contents += `${returnStatement
          .split(";")[0]
          .replace("return ", "export default ")};${os.EOL}`;
      }

      return fsWriteFile(file, contents);
    });
  });
});

function combineCesium(debug, minify, combineOutput) {
  const plugins = [];

  if (!debug) {
    plugins.push(
      rollupPluginStripPragma({
        pragmas: ["debug"],
      })
    );
  }
  if (minify) {
    plugins.push(rollupPluginTerser.terser());
  }

  return rollup
    .rollup({
      input: "Source/Cesium.js",
      plugins: plugins,
      onwarn: rollupWarning,
    })
    .then(function (bundle) {
      return bundle.write({
        format: "umd",
        name: "Cesium",
        file: path.join(combineOutput, "Cesium.js"),
        sourcemap: debug,
        banner: copyrightHeader,
      });
    });
}

function combineWorkers(debug, minify, combineOutput) {
  //This is done waterfall style for concurrency reasons.
  // Copy files that are already minified
  return globby(["Source/ThirdParty/Workers/draco*.js"])
    .then(function (files) {
      const stream = gulp
        .src(files, { base: "Source" })
        .pipe(gulp.dest(combineOutput));
      return streamToPromise(stream);
    })
    .then(function () {
      return globby([
        "Source/Workers/cesiumWorkerBootstrapper.js",
        "Source/Workers/transferTypedArrayTest.js",
        "Source/ThirdParty/Workers/*.js",
        // Files are already minified, don't optimize
        "!Source/ThirdParty/Workers/draco*.js",
      ]);
    })
    .then(function (files) {
      return Promise.map(
        files,
        function (file) {
          return streamToPromise(
            gulp
              .src(file)
              .pipe(gulpTerser())
              .pipe(
                gulp.dest(
                  path.dirname(
                    path.join(combineOutput, path.relative("Source", file))
                  )
                )
              )
          );
        },
        { concurrency: concurrency }
      );
    })
    .then(function () {
      return globby(["Source/WorkersES6/*.js"]);
    })
    .then(function (files) {
      const plugins = [];

      if (!debug) {
        plugins.push(
          rollupPluginStripPragma({
            pragmas: ["debug"],
          })
        );
      }
      if (minify) {
        plugins.push(rollupPluginTerser.terser());
      }

      return rollup
        .rollup({
          input: files,
          plugins: plugins,
          onwarn: rollupWarning,
        })
        .then(function (bundle) {
          return bundle.write({
            dir: path.join(combineOutput, "Workers"),
            format: "amd",
            sourcemap: debug,
            banner: copyrightHeader,
          });
        });
    });
}

function minifyCSS(outputDirectory) {
  streamToPromise(
    gulp
      .src("Source/**/*.css")
      .pipe(cleanCSS())
      .pipe(gulp.dest(outputDirectory))
  );
}

function minifyModules(outputDirectory) {
  return streamToPromise(
    gulp
      .src("Source/ThirdParty/google-earth-dbroot-parser.js")
      .pipe(gulpTerser())
      .pipe(gulp.dest(`${outputDirectory}/ThirdParty/`))
  );
}

function combineJavaScript(options) {
  const minify = options.minify;
  const outputDirectory = options.outputDirectory;
  const removePragmas = options.removePragmas;

  const combineOutput = path.join(
    "Build",
    "combineOutput",
    minify ? "minified" : "combined"
  );

  const promise = Promise.join(
    combineCesium(!removePragmas, minify, combineOutput),
    combineWorkers(!removePragmas, minify, combineOutput),
    minifyModules(outputDirectory)
  );

  return promise.then(function () {
    const promises = [];

    //copy to build folder with copyright header added at the top
    let stream = gulp
      .src([`${combineOutput}/**`])
      .pipe(gulp.dest(outputDirectory));

    promises.push(streamToPromise(stream));

    const everythingElse = ["Source/**", "!**/*.js", "!**/*.glsl"];
    if (minify) {
      promises.push(minifyCSS(outputDirectory));
      everythingElse.push("!**/*.css");
    }

    stream = gulp
      .src(everythingElse, { nodir: true })
      .pipe(gulp.dest(outputDirectory));
    promises.push(streamToPromise(stream));

    return Promise.all(promises).then(function () {
      rimraf.sync(combineOutput);
    });
  });
}

function glslToJavaScript(minify, minifyStateFilePath) {
  fs.writeFileSync(minifyStateFilePath, minify.toString());
  const minifyStateFileLastModified = fs.existsSync(minifyStateFilePath)
    ? fs.statSync(minifyStateFilePath).mtime.getTime()
    : 0;

  // collect all currently existing JS files into a set, later we will remove the ones
  // we still are using from the set, then delete any files remaining in the set.
  const leftOverJsFiles = {};

  globby
    .sync(["Source/Shaders/**/*.js", "Source/ThirdParty/Shaders/*.js"])
    .forEach(function (file) {
      leftOverJsFiles[path.normalize(file)] = true;
    });

  const builtinFunctions = [];
  const builtinConstants = [];
  const builtinStructs = [];

  const glslFiles = globby.sync([
    "Source/Shaders/**/*.glsl",
    "Source/ThirdParty/Shaders/*.glsl",
  ]);
  glslFiles.forEach(function (glslFile) {
    glslFile = path.normalize(glslFile);
    const baseName = path.basename(glslFile, ".glsl");
    const jsFile = `${path.join(path.dirname(glslFile), baseName)}.js`;

    // identify built in functions, structs, and constants
    const baseDir = path.join("Source", "Shaders", "Builtin");
    if (
      glslFile.indexOf(path.normalize(path.join(baseDir, "Functions"))) === 0
    ) {
      builtinFunctions.push(baseName);
    } else if (
      glslFile.indexOf(path.normalize(path.join(baseDir, "Constants"))) === 0
    ) {
      builtinConstants.push(baseName);
    } else if (
      glslFile.indexOf(path.normalize(path.join(baseDir, "Structs"))) === 0
    ) {
      builtinStructs.push(baseName);
    }

    delete leftOverJsFiles[jsFile];

    const jsFileExists = fs.existsSync(jsFile);
    const jsFileModified = jsFileExists
      ? fs.statSync(jsFile).mtime.getTime()
      : 0;
    const glslFileModified = fs.statSync(glslFile).mtime.getTime();

    if (
      jsFileExists &&
      jsFileModified > glslFileModified &&
      jsFileModified > minifyStateFileLastModified
    ) {
      return;
    }

    let contents = fs.readFileSync(glslFile, "utf8");
    contents = contents.replace(/\r\n/gm, "\n");

    let copyrightComments = "";
    const extractedCopyrightComments = contents.match(
      /\/\*\*(?:[^*\/]|\*(?!\/)|\n)*?@license(?:.|\n)*?\*\//gm
    );
    if (extractedCopyrightComments) {
      copyrightComments = `${extractedCopyrightComments.join("\n")}\n`;
    }

    if (minify) {
      contents = glslStripComments(contents);
      contents = contents
        .replace(/\s+$/gm, "")
        .replace(/^\s+/gm, "")
        .replace(/\n+/gm, "\n");
      contents += "\n";
    }

    contents = contents.split('"').join('\\"').replace(/\n/gm, "\\n\\\n");
    contents = `${copyrightComments}\
//This file is automatically rebuilt by the Cesium build process.\n\
export default "${contents}";\n`;

    fs.writeFileSync(jsFile, contents);
  });

  // delete any left over JS files from old shaders
  Object.keys(leftOverJsFiles).forEach(function (filepath) {
    rimraf.sync(filepath);
  });

  const generateBuiltinContents = function (contents, builtins, path) {
    for (let i = 0; i < builtins.length; i++) {
      const builtin = builtins[i];
      contents.imports.push(
        `import czm_${builtin} from './${path}/${builtin}.js'`
      );
      contents.builtinLookup.push(`czm_${builtin} : ` + `czm_${builtin}`);
    }
  };

  //generate the JS file for Built-in GLSL Functions, Structs, and Constants
  const contents = {
    imports: [],
    builtinLookup: [],
  };
  generateBuiltinContents(contents, builtinConstants, "Constants");
  generateBuiltinContents(contents, builtinStructs, "Structs");
  generateBuiltinContents(contents, builtinFunctions, "Functions");

  const fileContents = `//This file is automatically rebuilt by the Cesium build process.\n${contents.imports.join(
    "\n"
  )}\n\nexport default {\n    ${contents.builtinLookup.join(",\n    ")}\n};\n`;

  fs.writeFileSync(
    path.join("Source", "Shaders", "Builtin", "CzmBuiltins.js"),
    fileContents
  );
}

function createCesiumJs() {
  let contents = `export const VERSION = '${version}';\n`;
  globby.sync(sourceFiles).forEach(function (file) {
    file = path.relative("Source", file);

    let moduleId = file;
    moduleId = filePathToModuleId(moduleId);

    let assignmentName = path.basename(file, path.extname(file));
    if (moduleId.indexOf("Shaders/") === 0) {
      assignmentName = `_shaders${assignmentName}`;
    }
    assignmentName = assignmentName.replace(/(\.|-)/g, "_");
    contents += `export { default as ${assignmentName} } from './${moduleId}.js';${os.EOL}`;
  });

  fs.writeFileSync("Source/Cesium.js", contents);
}

function createTypeScriptDefinitions() {
  // Run jsdoc with tsd-jsdoc to generate an initial Cesium.d.ts file.
  child_process.execSync("npx jsdoc --configure Tools/jsdoc/ts-conf.json", {
    stdio: "inherit",
  });

  let source = fs.readFileSync("Source/Cesium.d.ts").toString();

  // All of our enum assignments that alias to WebGLConstants, such as PixelDatatype.js
  // end up as enum strings instead of actually mapping values to WebGLConstants.
  // We fix this with a simple regex replace later on, but it means the
  // WebGLConstants constants enum needs to be defined in the file before it can
  // be used.  This block of code reads in the TS file, finds the WebGLConstants
  // declaration, and then writes the file back out (in memory to source) with
  // WebGLConstants being the first module.
  const node = typescript.createSourceFile(
    "Source/Cesium.d.ts",
    source,
    typescript.ScriptTarget.Latest
  );
  let firstNode;
  node.forEachChild((child) => {
    if (
      typescript.SyntaxKind[child.kind] === "EnumDeclaration" &&
      child.name.escapedText === "WebGLConstants"
    ) {
      firstNode = child;
    }
  });

  const printer = typescript.createPrinter({
    removeComments: false,
    newLine: typescript.NewLineKind.LineFeed,
  });

  let newSource = "";
  newSource += printer.printNode(
    typescript.EmitHint.Unspecified,
    firstNode,
    node
  );
  newSource += "\n\n";
  node.forEachChild((child) => {
    if (
      typescript.SyntaxKind[child.kind] !== "EnumDeclaration" ||
      child.name.escapedText !== "WebGLConstants"
    ) {
      newSource += printer.printNode(
        typescript.EmitHint.Unspecified,
        child,
        node
      );
      newSource += "\n\n";
    }
  });
  source = newSource;

  // The next step is to find the list of Cesium modules exported by the Cesium API
  // So that we can map these modules with a link back to their original source file.

  const regex = /^declare (function|class|namespace|enum) (.+)/gm;
  let matches;
  const publicModules = new Set();
  //eslint-disable-next-line no-cond-assign
  while ((matches = regex.exec(source))) {
    const moduleName = matches[2].match(/([^\s|\(]+)/);
    publicModules.add(moduleName[1]);
  }

  // Math shows up as "Math" because of it's aliasing from CesiumMath and namespace collision with actual Math
  // It fails the above regex so just add it directly here.
  publicModules.add("Math");

  // Fix up the output to match what we need
  // declare => export since we are wrapping everything in a namespace
  // CesiumMath => Math (because no CesiumJS build step would be complete without special logic for the Math class)
  // Fix up the WebGLConstants aliasing we mentioned above by simply unquoting the strings.
  source = source
    .replace(/^declare /gm, "export ")
    .replace(/module "Math"/gm, "namespace Math")
    .replace(/CesiumMath/gm, "Math")
    .replace(/Number\[]/gm, "number[]") // Workaround https://github.com/englercj/tsd-jsdoc/issues/117
    .replace(/String\[]/gm, "string[]")
    .replace(/Boolean\[]/gm, "boolean[]")
    .replace(/Object\[]/gm, "object[]")
    .replace(/<Number>/gm, "<number>")
    .replace(/<String>/gm, "<string>")
    .replace(/<Boolean>/gm, "<boolean>")
    .replace(/<Object>/gm, "<object>")
    .replace(
      /= "WebGLConstants\.(.+)"/gm,
      // eslint-disable-next-line no-unused-vars
      (match, p1) => `= WebGLConstants.${p1}`
    )
    // Strip const enums which can cause errors - https://www.typescriptlang.org/docs/handbook/enums.html#const-enum-pitfalls
    .replace(/^(\s*)(export )?const enum (\S+) {(\s*)$/gm, "$1$2enum $3 {$4");

  // Wrap the source to actually be inside of a declared cesium module
  // and add any workaround and private utility types.
  source = `declare module "cesium" {

/**
 * Private interfaces to support PropertyBag being a dictionary-like object.
 */
interface DictionaryLike {
    [index: string]: any;
}

${source}
}

`;

  // Map individual modules back to their source file so that TS still works
  // when importing individual files instead of the entire cesium module.
  globby.sync(sourceFiles).forEach(function (file) {
    file = path.relative("Source", file);

    let moduleId = file;
    moduleId = filePathToModuleId(moduleId);

    const assignmentName = path.basename(file, path.extname(file));
    if (publicModules.has(assignmentName)) {
      publicModules.delete(assignmentName);
      source += `declare module "cesium/Source/${moduleId}" { import { ${assignmentName} } from 'cesium'; export default ${assignmentName}; }\n`;
    }
  });

  // Write the final source file back out
  fs.writeFileSync("Source/Cesium.d.ts", source);

  // Use tsc to compile it and make sure it is valid
  child_process.execSync("npx tsc -p Tools/jsdoc/tsconfig.json", {
    stdio: "inherit",
  });

  // Also compile our smokescreen to make sure interfaces work as expected.
  child_process.execSync("npx tsc -p Specs/TypeScript/tsconfig.json", {
    stdio: "inherit",
  });

  // Below is a sanity check to make sure we didn't leave anything out that
  // we don't already know about

  // Intentionally ignored nested items
  publicModules.delete("KmlFeatureData");
  publicModules.delete("MaterialAppearance");

  if (publicModules.size !== 0) {
    throw new Error(
      `Unexpected unexposed modules: ${Array.from(publicModules.values()).join(
        ", "
      )}`
    );
  }
}

function createSpecList() {
  const specFiles = globby.sync(["Specs/**/*Spec.js"]);

  let contents = "";
  specFiles.forEach(function (file) {
    contents += `import './${filePathToModuleId(file).replace(
      "Specs/",
      ""
    )}.js';\n`;
  });

  fs.writeFileSync(path.join("Specs", "SpecList.js"), contents);
}

function createGalleryList() {
  const demoObjects = [];
  const demoJSONs = [];
  const output = path.join("Apps", "Sandcastle", "gallery", "gallery-index.js");

  const fileList = ["Apps/Sandcastle/gallery/**/*.html"];
  if (noDevelopmentGallery) {
    fileList.push("!Apps/Sandcastle/gallery/development/**/*.html");
  }

  // On travis, the version is set to something like '1.43.0-branch-name-travisBuildNumber'
  // We need to extract just the Major.Minor version
  const majorMinor = packageJson.version.match(/^(.*)\.(.*)\./);
  const major = majorMinor[1];
  const minor = Number(majorMinor[2]) - 1; // We want the last release, not current release
  const tagVersion = `${major}.${minor}`;

  // Get an array of demos that were added since the last release.
  // This includes newly staged local demos as well.
  let newDemos = [];
  try {
    newDemos = child_process
      .execSync(
        `git diff --name-only --diff-filter=A ${tagVersion} Apps/Sandcastle/gallery/*.html`,
        { stdio: ["pipe", "pipe", "ignore"] }
      )
      .toString()
      .trim()
      .split("\n");
  } catch (e) {
    // On a Cesium fork, tags don't exist so we can't generate the list.
  }

  let helloWorld;
  globby.sync(fileList).forEach(function (file) {
    const demo = filePathToModuleId(
      path.relative("Apps/Sandcastle/gallery", file)
    );

    const demoObject = {
      name: demo,
      isNew: newDemos.includes(file),
    };

    if (fs.existsSync(`${file.replace(".html", "")}.jpg`)) {
      demoObject.img = `${demo}.jpg`;
    }

    demoObjects.push(demoObject);

    if (demo === "Hello World") {
      helloWorld = demoObject;
    }
  });

  demoObjects.sort(function (a, b) {
    if (a.name < b.name) {
      return -1;
    } else if (a.name > b.name) {
      return 1;
    }
    return 0;
  });

  const helloWorldIndex = Math.max(demoObjects.indexOf(helloWorld), 0);

  for (let i = 0; i < demoObjects.length; ++i) {
    demoJSONs[i] = JSON.stringify(demoObjects[i], null, 2);
  }

  const contents = `\
// This file is automatically rebuilt by the Cesium build process.\n\
const hello_world_index = ${helloWorldIndex};\n\
const VERSION = '${version}';\n\
const gallery_demos = [${demoJSONs.join(", ")}];\n\
const has_new_gallery_demos = ${newDemos.length > 0 ? "true;" : "false;"}\n`;

  fs.writeFileSync(output, contents);

  // Compile CSS for Sandcastle
  return streamToPromise(
    gulp
      .src(path.join("Apps", "Sandcastle", "templates", "bucketRaw.css"))
      .pipe(cleanCSS())
      .pipe(gulpRename("bucket.css"))
      .pipe(
        gulpInsert.prepend(
          "/* This file is automatically rebuilt by the Cesium build process. */\n"
        )
      )
      .pipe(gulp.dest(path.join("Apps", "Sandcastle", "templates")))
  );
}

function createJsHintOptions() {
  const jshintrc = JSON.parse(
    fs.readFileSync(path.join("Apps", "Sandcastle", ".jshintrc"), "utf8")
  );

  const contents = `\
// This file is automatically rebuilt by the Cesium build process.\n\
const sandcastleJsHintOptions = ${JSON.stringify(jshintrc, null, 4)};\n`;

  fs.writeFileSync(
    path.join("Apps", "Sandcastle", "jsHintOptions.js"),
    contents
  );
}

function buildSandcastle() {
  const appStream = gulp
    .src([
      "Apps/Sandcastle/**",
      "!Apps/Sandcastle/load-cesium-es6.js",
      "!Apps/Sandcastle/standalone.html",
      "!Apps/Sandcastle/images/**",
      "!Apps/Sandcastle/gallery/**.jpg",
    ])
    // Remove dev-only ES6 module loading for unbuilt Cesium
    .pipe(
      gulpReplace(
        '    <script type="module" src="../load-cesium-es6.js"></script>',
        ""
      )
    )
    .pipe(gulpReplace("nomodule", ""))
    // Fix relative paths for new location
    .pipe(gulpReplace("../../../Build", "../../.."))
    .pipe(gulpReplace("../../Source", "../../../Source"))
    .pipe(gulpReplace("../../ThirdParty", "../../../ThirdParty"))
    .pipe(gulpReplace("../../SampleData", "../../../../Apps/SampleData"))
    .pipe(gulpReplace("Build/Documentation", "Documentation"))
    .pipe(gulp.dest("Build/Apps/Sandcastle"));

  const imageStream = gulp
    .src(["Apps/Sandcastle/gallery/**.jpg", "Apps/Sandcastle/images/**"], {
      base: "Apps/Sandcastle",
      buffer: false,
    })
    .pipe(gulp.dest("Build/Apps/Sandcastle"));

  const standaloneStream = gulp
    .src(["Apps/Sandcastle/standalone.html"])
    .pipe(
      gulpReplace(
        '    <script type="module" src="load-cesium-es6.js"></script>',
        ""
      )
    )
    .pipe(gulpReplace("nomodule", ""))
    .pipe(gulpReplace("../../Build", "../.."))
    .pipe(gulp.dest("Build/Apps/Sandcastle"));

  return streamToPromise(mergeStream(appStream, imageStream, standaloneStream));
}

function buildCesiumViewer() {
  const cesiumViewerOutputDirectory = "Build/Apps/CesiumViewer";
  mkdirp.sync(cesiumViewerOutputDirectory);

  let promise = Promise.join(
    rollup
      .rollup({
        input: "Apps/CesiumViewer/CesiumViewer.js",
        treeshake: {
          moduleSideEffects: false,
        },
        plugins: [
          rollupPluginStripPragma({
            pragmas: ["debug"],
          }),
          rollupPluginTerser.terser(),
        ],
        onwarn: rollupWarning,
      })
      .then(function (bundle) {
        return bundle.write({
          file: "Build/Apps/CesiumViewer/CesiumViewer.js",
          format: "iife",
        });
      })
  );

  promise = promise.then(function () {
    const stream = mergeStream(
      gulp
        .src("Build/Apps/CesiumViewer/CesiumViewer.js")
        .pipe(gulpInsert.prepend(copyrightHeader))
        .pipe(gulpReplace("../../Source", "."))
        .pipe(gulp.dest(cesiumViewerOutputDirectory)),

      gulp
        .src("Apps/CesiumViewer/CesiumViewer.css")
        .pipe(cleanCSS())
        .pipe(gulpReplace("../../Source", "."))
        .pipe(gulp.dest(cesiumViewerOutputDirectory)),

      gulp
        .src("Apps/CesiumViewer/index.html")
        .pipe(gulpReplace('type="module"', ""))
        .pipe(gulp.dest(cesiumViewerOutputDirectory)),

      gulp.src([
        "Apps/CesiumViewer/**",
        "!Apps/CesiumViewer/index.html",
        "!Apps/CesiumViewer/**/*.js",
        "!Apps/CesiumViewer/**/*.css",
      ]),

      gulp.src(
        [
          "Build/Cesium/Assets/**",
          "Build/Cesium/Workers/**",
          "Build/Cesium/ThirdParty/**",
          "Build/Cesium/Widgets/**",
          "!Build/Cesium/Widgets/**/*.css",
        ],
        {
          base: "Build/Cesium",
          nodir: true,
        }
      ),

      gulp.src(["Build/Cesium/Widgets/InfoBox/InfoBoxDescription.css"], {
        base: "Build/Cesium",
      }),

      gulp.src(["web.config"])
    );

    return streamToPromise(stream.pipe(gulp.dest(cesiumViewerOutputDirectory)));
  });

  return promise;
}

function filePathToModuleId(moduleId) {
  return moduleId.substring(0, moduleId.lastIndexOf(".")).replace(/\\/g, "/");
}<|MERGE_RESOLUTION|>--- conflicted
+++ resolved
@@ -501,23 +501,17 @@
         "Apps/**/.eslintrc.json",
         "!Apps/Sandcastle/gallery/development/**",
         "Source/**",
-<<<<<<< HEAD
         "Source/**/.eslintrc.json",
         "Specs/**",
         "Specs/**/.eslintrc.json",
-=======
->>>>>>> b9853828
         "ThirdParty/**",
         "Tools/eslint-config-cesium/**",
         "favicon.ico",
-<<<<<<< HEAD
         ".eslintignore",
         ".eslintrc.json",
         ".gulp.json",
         ".prettierignore",
         "gulpfile.cjs",
-=======
->>>>>>> b9853828
         "server.cjs",
         "index.cjs",
         "LICENSE.md",
