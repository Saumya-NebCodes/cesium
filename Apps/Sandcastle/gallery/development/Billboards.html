<!DOCTYPE html>
<html lang="en">
  <head>
    <meta charset="utf-8" />
    <meta http-equiv="X-UA-Compatible" content="IE=edge" />
    <meta
      name="viewport"
      content="width=device-width, initial-scale=1, maximum-scale=1, minimum-scale=1, user-scalable=no"
    />
    <meta
      name="description"
      content="Add billboard images, points, and markers to the scene."
    />
    <meta name="cesium-sandcastle-labels" content="Development" />
    <title>Cesium Demo</title>
    <script type="text/javascript" src="../Sandcastle-header.js"></script>
    <script
      type="text/javascript"
      src="../../../Build/CesiumUnminified/Cesium.js"
      nomodule
    ></script>
    <script type="module" src="../load-cesium-es6.js"></script>
<<<<<<< HEAD
</head>
<body class="sandcastle-loading" data-sandcastle-bucket="bucket-requirejs.html">
<style>
    @import url(../templates/bucket.css);
</style>
<div id="cesiumContainer" class="fullSize"></div>
<div id="loadingOverlay"><h1>Loading...</h1></div>
<div id="toolbar"></div>
<script id="cesium_sandcastle_script">
function startup(Cesium) {
    'use strict';
//Sandcastle_Begin
var viewer = new Cesium.Viewer('cesiumContainer');
var scene = viewer.scene;

function addBillboard() {
    Sandcastle.declare(addBillboard);

    var billboards = scene.primitives.add(new Cesium.BillboardCollection());
    billboards.add({
        image : '../images/Cesium_Logo_overlay.png',
        position : Cesium.Cartesian3.fromDegrees(-75.59777, 40.03883)
    });
}

function setBillboardProperties() {
    Sandcastle.declare(setBillboardProperties);

    var billboards = scene.primitives.add(new Cesium.BillboardCollection());
    billboards.add({
        image : '../images/Cesium_Logo_overlay.png', // default: undefined
        show : true, // default
        position : Cesium.Cartesian3.fromDegrees(-75.59777, 40.03883),
        pixelOffset : new Cesium.Cartesian2(0, -50), // default: (0, 0)
        eyeOffset : new Cesium.Cartesian3(0.0, 0.0, 0.0), // default
        horizontalOrigin : Cesium.HorizontalOrigin.CENTER, // default
        verticalOrigin : Cesium.VerticalOrigin.BOTTOM, // default: CENTER
        scale : 2.0, // default: 1.0
        color : Cesium.Color.LIME, // default: WHITE
        rotation : Cesium.Math.PI_OVER_FOUR, // default: 0.0
        alignedAxis : Cesium.Cartesian3.ZERO, // default
        width : 100, // default: undefined
        height : 25, // default: undefined
        sizeInMeters : false // default
    });
}

function changeBillboardProperties() {
    Sandcastle.declare(changeBillboardProperties);

    var billboards = scene.primitives.add(new Cesium.BillboardCollection());

    // add() returns a Billboard object containing functions to change
    // the billboard's position and appearance.
    var b = billboards.add({
        image : '../images/Cesium_Logo_overlay.png'
    });

    b.position = Cesium.Cartesian3.fromDegrees(-75.59777, 40.03883, 300000.0);
    b.scale = 3.0;
    b.color = new Cesium.Color(1.0, 1.0, 1.0, 0.25);
}

function sizeBillboardInMeters() {
    Sandcastle.declare(sizeBillboardInMeters);

    var center = Cesium.Cartesian3.fromDegrees(-75.59777, 40.03883);
    var heading = Cesium.Math.toRadians(50.0);
    var pitch = Cesium.Math.toRadians(-20.0);
    var range = 100.0;
    viewer.camera.lookAt(center, new Cesium.HeadingPitchRange(heading, pitch, range));

    var billboards = scene.primitives.add(new Cesium.BillboardCollection());
    billboards.add({
        image : '../images/Cesium_Logo_overlay.png',
        sizeInMeters : true,
        position : center
    });
}

function addMultipleBillboards() {
    Sandcastle.declare(addMultipleBillboards);

    var logoUrl = '../images/Cesium_Logo_overlay.png';
    var facilityUrl = '../images/facility.gif';

    var billboards = scene.primitives.add(new Cesium.BillboardCollection());
    billboards.add({
        image : logoUrl,
        position : Cesium.Cartesian3.fromDegrees(-75.59777, 40.03883)
    });
    billboards.add({
        image : facilityUrl,
        position : Cesium.Cartesian3.fromDegrees(-80.50, 35.14)
    });
    billboards.add({
        image : facilityUrl,
        position : Cesium.Cartesian3.fromDegrees(-80.12, 25.46)
    });
}

function scaleByDistance() {
    Sandcastle.declare(scaleByDistance);

    var billboards = scene.primitives.add(new Cesium.BillboardCollection());
    billboards.add({
        image : '../images/facility.gif',
        position : Cesium.Cartesian3.fromDegrees(-75.59777, 40.03883),
        scaleByDistance : new Cesium.NearFarScalar(1.5e2, 2.0, 1.5e7, 0.5)
    });
}

function fadeByDistance() {
    Sandcastle.declare(fadeByDistance);

    var billboards = scene.primitives.add(new Cesium.BillboardCollection());
    billboards.add({
        image : '../images/Cesium_Logo_overlay.png',
        position : Cesium.Cartesian3.fromDegrees(-75.59777, 40.03883),
        translucencyByDistance : new Cesium.NearFarScalar(1.5e2, 1.0, 1.5e7, 0.2)
    });
}

function offsetByDistance() {
    Sandcastle.declare(offsetByDistance);
    Promise.all([
         Cesium.Resource.createIfNeeded('../images/Cesium_Logo_overlay.png').fetchImage(),
         Cesium.Resource.createIfNeeded('../images/facility.gif').fetchImage()
        ],
        function(images) {
            var billboards = scene.primitives.add(new Cesium.BillboardCollection());

            // As viewer zooms closer to facility billboard,
            // increase pixelOffset on CesiumLogo billboard to this height
            var facilityHeight = images[1].height;

            // colocated billboards, separate as viewer gets closer
            billboards.add({
                image : images[1],
                position : Cesium.Cartesian3.fromDegrees(-75.59777, 40.03883),
                horizontalOrigin : Cesium.HorizontalOrigin.CENTER,
                verticalOrigin : Cesium.VerticalOrigin.BOTTOM
            });
            billboards.add({
                image : images[0],
                position : Cesium.Cartesian3.fromDegrees(-75.59777, 40.03883),
                horizontalOrigin : Cesium.HorizontalOrigin.CENTER,
                verticalOrigin : Cesium.VerticalOrigin.BOTTOM,
                pixelOffset : new Cesium.Cartesian2(0.0, -facilityHeight),
                pixelOffsetScaleByDistance : new Cesium.NearFarScalar(1.0e3, 1.0, 1.5e6, 0.0),
                translucencyByDistance : new Cesium.NearFarScalar(1.0e3, 1.0, 1.5e6, 0.1)
            });
    });
}

function addPointBillboards() {
    Sandcastle.declare(addPointBillboards);

    // A white circle is drawn into a 2D canvas.  The canvas is used as
    // a texture for billboards, each of which applies a different color
    // and scale to change the point's appearance.
    //
    // The 2D canvas can draw much more than circles.  See:
    // https://developer.mozilla.org/en/Canvas_tutorial
    var canvas = document.createElement('canvas');
    canvas.width = 16;
    canvas.height = 16;
    var context2D = canvas.getContext('2d');
    context2D.beginPath();
    context2D.arc(8, 8, 8, 0, Cesium.Math.TWO_PI, true);
    context2D.closePath();
    context2D.fillStyle = 'rgb(255, 255, 255)';
    context2D.fill();

    var billboards = scene.primitives.add(new Cesium.BillboardCollection());
    billboards.add({
        imageId : 'custom canvas point',
        image : canvas,
        position : Cesium.Cartesian3.fromDegrees(-75.59777, 40.03883),
        color : Cesium.Color.RED,
        scale : 0.5
    });
    billboards.add({
        imageId : 'custom canvas point',
        image : canvas,
        position : Cesium.Cartesian3.fromDegrees(-80.50, 35.14),
        color : Cesium.Color.BLUE
    });
    billboards.add({
        imageId : 'custom canvas point',
        image : canvas,
        position : Cesium.Cartesian3.fromDegrees(-80.12, 25.46),
        color : Cesium.Color.LIME,
        scale : 2
    });
}

function addMarkerBillboards() {
    Sandcastle.declare(addMarkerBillboards);

    var billboards = scene.primitives.add(new Cesium.BillboardCollection());

    // Add several billboards based on the above image in the atlas.
    billboards.add({
        image : '../images/whiteShapes.png',
        imageSubRegion : new Cesium.BoundingRectangle(49, 43, 18, 18),
        position : Cesium.Cartesian3.fromDegrees(-75.59777, 40.03883),
        color : Cesium.Color.LIME
    });
    billboards.add({
        image : '../images/whiteShapes.png',
        imageSubRegion : new Cesium.BoundingRectangle(61, 23, 18, 18),
        position : Cesium.Cartesian3.fromDegrees(-84.0, 39.0),
        color : new Cesium.Color(0, 0.5, 1.0, 1.0)
    });
    billboards.add({
        image : '../images/whiteShapes.png',
        imageSubRegion : new Cesium.BoundingRectangle(67, 80, 14, 14),
        position : Cesium.Cartesian3.fromDegrees(-70.0, 41.0),
        color : new Cesium.Color(0.5, 0.9, 1.0, 1.0)
    });
    billboards.add({
        image : '../images/whiteShapes.png',
        imageSubRegion : new Cesium.BoundingRectangle(27, 103, 22, 22),
        position : Cesium.Cartesian3.fromDegrees(-73.0, 37.0),
        color : Cesium.Color.RED
    });
    billboards.add({
        image : '../images/whiteShapes.png',
        imageSubRegion : new Cesium.BoundingRectangle(105, 105, 18, 18),
        position : Cesium.Cartesian3.fromDegrees(-79.0, 35.0),
        color : Cesium.Color.YELLOW
    });
}

function inReferenceFrame() {
    Sandcastle.declare(inReferenceFrame);

    var billboards = scene.primitives.add(new Cesium.BillboardCollection());
    var center = Cesium.Cartesian3.fromDegrees(-75.59777, 40.03883);
    billboards.modelMatrix = Cesium.Transforms.eastNorthUpToFixedFrame(center);

    var facilityUrl = '../images/facility.gif';

    // center
    billboards.add({
        image : facilityUrl,
        position : new Cesium.Cartesian3(0.0, 0.0, 0.0)
    });
    // east
    billboards.add({
        image : facilityUrl,
        position : new Cesium.Cartesian3(1000000.0, 0.0, 0.0)
    });
    // north
    billboards.add({
        image : facilityUrl,
        position : new Cesium.Cartesian3(0.0, 1000000.0, 0.0)
    });
    // up
    billboards.add({
        image : facilityUrl,
        position : new Cesium.Cartesian3(0.0, 0.0, 1000000.0)
    });
}

Sandcastle.addToolbarMenu([{
    text : 'Add billboard',
    onselect : function() {
        addBillboard();
        Sandcastle.highlight(addBillboard);
    }
}, {
    text : 'Set billboard properties at creation',
    onselect : function() {
        setBillboardProperties();
        Sandcastle.highlight(setBillboardProperties);
    }
}, {
    text : 'Change billboard properties',
    onselect : function() {
        changeBillboardProperties();
        Sandcastle.highlight(changeBillboardProperties);
    }
}, {
    text : 'Size billboard in meters',
    onselect : function() {
        sizeBillboardInMeters();
        Sandcastle.highlight(sizeBillboardInMeters);
    }
}, {
    text : 'Add multiple billboards',
    onselect : function() {
        addMultipleBillboards();
        Sandcastle.highlight(addMultipleBillboards);
    }
}, {
    text : 'Scale by viewer distance',
    onselect : function() {
        scaleByDistance();
        Sandcastle.highlight(scaleByDistance);
    }
}, {
    text : 'Fade by viewer distance',
    onselect : function() {
        fadeByDistance();
        Sandcastle.highlight(fadeByDistance);
    }
}, {
    text : 'Offset by viewer distance',
    onselect : function() {
        offsetByDistance();
        Sandcastle.highlight(offsetByDistance);
    }
}, {
    text : 'Add point billboards',
    onselect : function() {
        addPointBillboards();
        Sandcastle.highlight(addPointBillboards);
    }
}, {
    text : 'Add marker billboards',
    onselect : function() {
        addMarkerBillboards();
        Sandcastle.highlight(addMarkerBillboards);
    }
}, {
    text : 'Add billboards in reference frame',
    onselect : function() {
        inReferenceFrame();
        Sandcastle.highlight(inReferenceFrame);
    }
}]);

Sandcastle.reset = function () {
    scene.primitives.removeAll();
};

//Sandcastle_End
Sandcastle.finishedLoading();
}
if (typeof Cesium !== 'undefined') {
    window.startupCalled = true;
    startup(Cesium);
}
</script>
</body>
=======
  </head>
  <body
    class="sandcastle-loading"
    data-sandcastle-bucket="bucket-requirejs.html"
  >
    <style>
      @import url(../templates/bucket.css);
    </style>
    <div id="cesiumContainer" class="fullSize"></div>
    <div id="loadingOverlay"><h1>Loading...</h1></div>
    <div id="toolbar"></div>
    <script id="cesium_sandcastle_script">
      function startup(Cesium) {
        "use strict";
        //Sandcastle_Begin
        var viewer = new Cesium.Viewer("cesiumContainer");
        var scene = viewer.scene;

        function addBillboard() {
          Sandcastle.declare(addBillboard);

          var billboards = scene.primitives.add(
            new Cesium.BillboardCollection()
          );
          billboards.add({
            image: "../images/Cesium_Logo_overlay.png",
            position: Cesium.Cartesian3.fromDegrees(-75.59777, 40.03883),
          });
        }

        function setBillboardProperties() {
          Sandcastle.declare(setBillboardProperties);

          var billboards = scene.primitives.add(
            new Cesium.BillboardCollection()
          );
          billboards.add({
            image: "../images/Cesium_Logo_overlay.png", // default: undefined
            show: true, // default
            position: Cesium.Cartesian3.fromDegrees(-75.59777, 40.03883),
            pixelOffset: new Cesium.Cartesian2(0, -50), // default: (0, 0)
            eyeOffset: new Cesium.Cartesian3(0.0, 0.0, 0.0), // default
            horizontalOrigin: Cesium.HorizontalOrigin.CENTER, // default
            verticalOrigin: Cesium.VerticalOrigin.BOTTOM, // default: CENTER
            scale: 2.0, // default: 1.0
            color: Cesium.Color.LIME, // default: WHITE
            rotation: Cesium.Math.PI_OVER_FOUR, // default: 0.0
            alignedAxis: Cesium.Cartesian3.ZERO, // default
            width: 100, // default: undefined
            height: 25, // default: undefined
            sizeInMeters: false, // default
          });
        }

        function changeBillboardProperties() {
          Sandcastle.declare(changeBillboardProperties);

          var billboards = scene.primitives.add(
            new Cesium.BillboardCollection()
          );

          // add() returns a Billboard object containing functions to change
          // the billboard's position and appearance.
          var b = billboards.add({
            image: "../images/Cesium_Logo_overlay.png",
          });

          b.position = Cesium.Cartesian3.fromDegrees(
            -75.59777,
            40.03883,
            300000.0
          );
          b.scale = 3.0;
          b.color = new Cesium.Color(1.0, 1.0, 1.0, 0.25);
        }

        function sizeBillboardInMeters() {
          Sandcastle.declare(sizeBillboardInMeters);

          var center = Cesium.Cartesian3.fromDegrees(-75.59777, 40.03883);
          var heading = Cesium.Math.toRadians(50.0);
          var pitch = Cesium.Math.toRadians(-20.0);
          var range = 100.0;
          viewer.camera.lookAt(
            center,
            new Cesium.HeadingPitchRange(heading, pitch, range)
          );

          var billboards = scene.primitives.add(
            new Cesium.BillboardCollection()
          );
          billboards.add({
            image: "../images/Cesium_Logo_overlay.png",
            sizeInMeters: true,
            position: center,
          });
        }

        function addMultipleBillboards() {
          Sandcastle.declare(addMultipleBillboards);

          var logoUrl = "../images/Cesium_Logo_overlay.png";
          var facilityUrl = "../images/facility.gif";

          var billboards = scene.primitives.add(
            new Cesium.BillboardCollection()
          );
          billboards.add({
            image: logoUrl,
            position: Cesium.Cartesian3.fromDegrees(-75.59777, 40.03883),
          });
          billboards.add({
            image: facilityUrl,
            position: Cesium.Cartesian3.fromDegrees(-80.5, 35.14),
          });
          billboards.add({
            image: facilityUrl,
            position: Cesium.Cartesian3.fromDegrees(-80.12, 25.46),
          });
        }

        function scaleByDistance() {
          Sandcastle.declare(scaleByDistance);

          var billboards = scene.primitives.add(
            new Cesium.BillboardCollection()
          );
          billboards.add({
            image: "../images/facility.gif",
            position: Cesium.Cartesian3.fromDegrees(-75.59777, 40.03883),
            scaleByDistance: new Cesium.NearFarScalar(1.5e2, 2.0, 1.5e7, 0.5),
          });
        }

        function fadeByDistance() {
          Sandcastle.declare(fadeByDistance);

          var billboards = scene.primitives.add(
            new Cesium.BillboardCollection()
          );
          billboards.add({
            image: "../images/Cesium_Logo_overlay.png",
            position: Cesium.Cartesian3.fromDegrees(-75.59777, 40.03883),
            translucencyByDistance: new Cesium.NearFarScalar(
              1.5e2,
              1.0,
              1.5e7,
              0.2
            ),
          });
        }

        function offsetByDistance() {
          Sandcastle.declare(offsetByDistance);
          Cesium.when.all(
            [
              Cesium.Resource.createIfNeeded(
                "../images/Cesium_Logo_overlay.png"
              ).fetchImage(),
              Cesium.Resource.createIfNeeded(
                "../images/facility.gif"
              ).fetchImage(),
            ],
            function (images) {
              var billboards = scene.primitives.add(
                new Cesium.BillboardCollection()
              );

              // As viewer zooms closer to facility billboard,
              // increase pixelOffset on CesiumLogo billboard to this height
              var facilityHeight = images[1].height;

              // colocated billboards, separate as viewer gets closer
              billboards.add({
                image: images[1],
                position: Cesium.Cartesian3.fromDegrees(-75.59777, 40.03883),
                horizontalOrigin: Cesium.HorizontalOrigin.CENTER,
                verticalOrigin: Cesium.VerticalOrigin.BOTTOM,
              });
              billboards.add({
                image: images[0],
                position: Cesium.Cartesian3.fromDegrees(-75.59777, 40.03883),
                horizontalOrigin: Cesium.HorizontalOrigin.CENTER,
                verticalOrigin: Cesium.VerticalOrigin.BOTTOM,
                pixelOffset: new Cesium.Cartesian2(0.0, -facilityHeight),
                pixelOffsetScaleByDistance: new Cesium.NearFarScalar(
                  1.0e3,
                  1.0,
                  1.5e6,
                  0.0
                ),
                translucencyByDistance: new Cesium.NearFarScalar(
                  1.0e3,
                  1.0,
                  1.5e6,
                  0.1
                ),
              });
            }
          );
        }

        function addPointBillboards() {
          Sandcastle.declare(addPointBillboards);

          // A white circle is drawn into a 2D canvas.  The canvas is used as
          // a texture for billboards, each of which applies a different color
          // and scale to change the point's appearance.
          //
          // The 2D canvas can draw much more than circles.  See:
          // https://developer.mozilla.org/en/Canvas_tutorial
          var canvas = document.createElement("canvas");
          canvas.width = 16;
          canvas.height = 16;
          var context2D = canvas.getContext("2d");
          context2D.beginPath();
          context2D.arc(8, 8, 8, 0, Cesium.Math.TWO_PI, true);
          context2D.closePath();
          context2D.fillStyle = "rgb(255, 255, 255)";
          context2D.fill();

          var billboards = scene.primitives.add(
            new Cesium.BillboardCollection()
          );
          billboards.add({
            imageId: "custom canvas point",
            image: canvas,
            position: Cesium.Cartesian3.fromDegrees(-75.59777, 40.03883),
            color: Cesium.Color.RED,
            scale: 0.5,
          });
          billboards.add({
            imageId: "custom canvas point",
            image: canvas,
            position: Cesium.Cartesian3.fromDegrees(-80.5, 35.14),
            color: Cesium.Color.BLUE,
          });
          billboards.add({
            imageId: "custom canvas point",
            image: canvas,
            position: Cesium.Cartesian3.fromDegrees(-80.12, 25.46),
            color: Cesium.Color.LIME,
            scale: 2,
          });
        }

        function addMarkerBillboards() {
          Sandcastle.declare(addMarkerBillboards);

          var billboards = scene.primitives.add(
            new Cesium.BillboardCollection()
          );

          // Add several billboards based on the above image in the atlas.
          billboards.add({
            image: "../images/whiteShapes.png",
            imageSubRegion: new Cesium.BoundingRectangle(49, 43, 18, 18),
            position: Cesium.Cartesian3.fromDegrees(-75.59777, 40.03883),
            color: Cesium.Color.LIME,
          });
          billboards.add({
            image: "../images/whiteShapes.png",
            imageSubRegion: new Cesium.BoundingRectangle(61, 23, 18, 18),
            position: Cesium.Cartesian3.fromDegrees(-84.0, 39.0),
            color: new Cesium.Color(0, 0.5, 1.0, 1.0),
          });
          billboards.add({
            image: "../images/whiteShapes.png",
            imageSubRegion: new Cesium.BoundingRectangle(67, 80, 14, 14),
            position: Cesium.Cartesian3.fromDegrees(-70.0, 41.0),
            color: new Cesium.Color(0.5, 0.9, 1.0, 1.0),
          });
          billboards.add({
            image: "../images/whiteShapes.png",
            imageSubRegion: new Cesium.BoundingRectangle(27, 103, 22, 22),
            position: Cesium.Cartesian3.fromDegrees(-73.0, 37.0),
            color: Cesium.Color.RED,
          });
          billboards.add({
            image: "../images/whiteShapes.png",
            imageSubRegion: new Cesium.BoundingRectangle(105, 105, 18, 18),
            position: Cesium.Cartesian3.fromDegrees(-79.0, 35.0),
            color: Cesium.Color.YELLOW,
          });
        }

        function inReferenceFrame() {
          Sandcastle.declare(inReferenceFrame);

          var billboards = scene.primitives.add(
            new Cesium.BillboardCollection()
          );
          var center = Cesium.Cartesian3.fromDegrees(-75.59777, 40.03883);
          billboards.modelMatrix = Cesium.Transforms.eastNorthUpToFixedFrame(
            center
          );

          var facilityUrl = "../images/facility.gif";

          // center
          billboards.add({
            image: facilityUrl,
            position: new Cesium.Cartesian3(0.0, 0.0, 0.0),
          });
          // east
          billboards.add({
            image: facilityUrl,
            position: new Cesium.Cartesian3(1000000.0, 0.0, 0.0),
          });
          // north
          billboards.add({
            image: facilityUrl,
            position: new Cesium.Cartesian3(0.0, 1000000.0, 0.0),
          });
          // up
          billboards.add({
            image: facilityUrl,
            position: new Cesium.Cartesian3(0.0, 0.0, 1000000.0),
          });
        }

        Sandcastle.addToolbarMenu([
          {
            text: "Add billboard",
            onselect: function () {
              addBillboard();
              Sandcastle.highlight(addBillboard);
            },
          },
          {
            text: "Set billboard properties at creation",
            onselect: function () {
              setBillboardProperties();
              Sandcastle.highlight(setBillboardProperties);
            },
          },
          {
            text: "Change billboard properties",
            onselect: function () {
              changeBillboardProperties();
              Sandcastle.highlight(changeBillboardProperties);
            },
          },
          {
            text: "Size billboard in meters",
            onselect: function () {
              sizeBillboardInMeters();
              Sandcastle.highlight(sizeBillboardInMeters);
            },
          },
          {
            text: "Add multiple billboards",
            onselect: function () {
              addMultipleBillboards();
              Sandcastle.highlight(addMultipleBillboards);
            },
          },
          {
            text: "Scale by viewer distance",
            onselect: function () {
              scaleByDistance();
              Sandcastle.highlight(scaleByDistance);
            },
          },
          {
            text: "Fade by viewer distance",
            onselect: function () {
              fadeByDistance();
              Sandcastle.highlight(fadeByDistance);
            },
          },
          {
            text: "Offset by viewer distance",
            onselect: function () {
              offsetByDistance();
              Sandcastle.highlight(offsetByDistance);
            },
          },
          {
            text: "Add point billboards",
            onselect: function () {
              addPointBillboards();
              Sandcastle.highlight(addPointBillboards);
            },
          },
          {
            text: "Add marker billboards",
            onselect: function () {
              addMarkerBillboards();
              Sandcastle.highlight(addMarkerBillboards);
            },
          },
          {
            text: "Add billboards in reference frame",
            onselect: function () {
              inReferenceFrame();
              Sandcastle.highlight(inReferenceFrame);
            },
          },
        ]);

        Sandcastle.reset = function () {
          scene.primitives.removeAll();
        };

        //Sandcastle_End
        Sandcastle.finishedLoading();
      }
      if (typeof Cesium !== "undefined") {
        window.startupCalled = true;
        startup(Cesium);
      }
    </script>
  </body>
>>>>>>> 2fd0e8f7
</html><|MERGE_RESOLUTION|>--- conflicted
+++ resolved
@@ -20,355 +20,6 @@
       nomodule
     ></script>
     <script type="module" src="../load-cesium-es6.js"></script>
-<<<<<<< HEAD
-</head>
-<body class="sandcastle-loading" data-sandcastle-bucket="bucket-requirejs.html">
-<style>
-    @import url(../templates/bucket.css);
-</style>
-<div id="cesiumContainer" class="fullSize"></div>
-<div id="loadingOverlay"><h1>Loading...</h1></div>
-<div id="toolbar"></div>
-<script id="cesium_sandcastle_script">
-function startup(Cesium) {
-    'use strict';
-//Sandcastle_Begin
-var viewer = new Cesium.Viewer('cesiumContainer');
-var scene = viewer.scene;
-
-function addBillboard() {
-    Sandcastle.declare(addBillboard);
-
-    var billboards = scene.primitives.add(new Cesium.BillboardCollection());
-    billboards.add({
-        image : '../images/Cesium_Logo_overlay.png',
-        position : Cesium.Cartesian3.fromDegrees(-75.59777, 40.03883)
-    });
-}
-
-function setBillboardProperties() {
-    Sandcastle.declare(setBillboardProperties);
-
-    var billboards = scene.primitives.add(new Cesium.BillboardCollection());
-    billboards.add({
-        image : '../images/Cesium_Logo_overlay.png', // default: undefined
-        show : true, // default
-        position : Cesium.Cartesian3.fromDegrees(-75.59777, 40.03883),
-        pixelOffset : new Cesium.Cartesian2(0, -50), // default: (0, 0)
-        eyeOffset : new Cesium.Cartesian3(0.0, 0.0, 0.0), // default
-        horizontalOrigin : Cesium.HorizontalOrigin.CENTER, // default
-        verticalOrigin : Cesium.VerticalOrigin.BOTTOM, // default: CENTER
-        scale : 2.0, // default: 1.0
-        color : Cesium.Color.LIME, // default: WHITE
-        rotation : Cesium.Math.PI_OVER_FOUR, // default: 0.0
-        alignedAxis : Cesium.Cartesian3.ZERO, // default
-        width : 100, // default: undefined
-        height : 25, // default: undefined
-        sizeInMeters : false // default
-    });
-}
-
-function changeBillboardProperties() {
-    Sandcastle.declare(changeBillboardProperties);
-
-    var billboards = scene.primitives.add(new Cesium.BillboardCollection());
-
-    // add() returns a Billboard object containing functions to change
-    // the billboard's position and appearance.
-    var b = billboards.add({
-        image : '../images/Cesium_Logo_overlay.png'
-    });
-
-    b.position = Cesium.Cartesian3.fromDegrees(-75.59777, 40.03883, 300000.0);
-    b.scale = 3.0;
-    b.color = new Cesium.Color(1.0, 1.0, 1.0, 0.25);
-}
-
-function sizeBillboardInMeters() {
-    Sandcastle.declare(sizeBillboardInMeters);
-
-    var center = Cesium.Cartesian3.fromDegrees(-75.59777, 40.03883);
-    var heading = Cesium.Math.toRadians(50.0);
-    var pitch = Cesium.Math.toRadians(-20.0);
-    var range = 100.0;
-    viewer.camera.lookAt(center, new Cesium.HeadingPitchRange(heading, pitch, range));
-
-    var billboards = scene.primitives.add(new Cesium.BillboardCollection());
-    billboards.add({
-        image : '../images/Cesium_Logo_overlay.png',
-        sizeInMeters : true,
-        position : center
-    });
-}
-
-function addMultipleBillboards() {
-    Sandcastle.declare(addMultipleBillboards);
-
-    var logoUrl = '../images/Cesium_Logo_overlay.png';
-    var facilityUrl = '../images/facility.gif';
-
-    var billboards = scene.primitives.add(new Cesium.BillboardCollection());
-    billboards.add({
-        image : logoUrl,
-        position : Cesium.Cartesian3.fromDegrees(-75.59777, 40.03883)
-    });
-    billboards.add({
-        image : facilityUrl,
-        position : Cesium.Cartesian3.fromDegrees(-80.50, 35.14)
-    });
-    billboards.add({
-        image : facilityUrl,
-        position : Cesium.Cartesian3.fromDegrees(-80.12, 25.46)
-    });
-}
-
-function scaleByDistance() {
-    Sandcastle.declare(scaleByDistance);
-
-    var billboards = scene.primitives.add(new Cesium.BillboardCollection());
-    billboards.add({
-        image : '../images/facility.gif',
-        position : Cesium.Cartesian3.fromDegrees(-75.59777, 40.03883),
-        scaleByDistance : new Cesium.NearFarScalar(1.5e2, 2.0, 1.5e7, 0.5)
-    });
-}
-
-function fadeByDistance() {
-    Sandcastle.declare(fadeByDistance);
-
-    var billboards = scene.primitives.add(new Cesium.BillboardCollection());
-    billboards.add({
-        image : '../images/Cesium_Logo_overlay.png',
-        position : Cesium.Cartesian3.fromDegrees(-75.59777, 40.03883),
-        translucencyByDistance : new Cesium.NearFarScalar(1.5e2, 1.0, 1.5e7, 0.2)
-    });
-}
-
-function offsetByDistance() {
-    Sandcastle.declare(offsetByDistance);
-    Promise.all([
-         Cesium.Resource.createIfNeeded('../images/Cesium_Logo_overlay.png').fetchImage(),
-         Cesium.Resource.createIfNeeded('../images/facility.gif').fetchImage()
-        ],
-        function(images) {
-            var billboards = scene.primitives.add(new Cesium.BillboardCollection());
-
-            // As viewer zooms closer to facility billboard,
-            // increase pixelOffset on CesiumLogo billboard to this height
-            var facilityHeight = images[1].height;
-
-            // colocated billboards, separate as viewer gets closer
-            billboards.add({
-                image : images[1],
-                position : Cesium.Cartesian3.fromDegrees(-75.59777, 40.03883),
-                horizontalOrigin : Cesium.HorizontalOrigin.CENTER,
-                verticalOrigin : Cesium.VerticalOrigin.BOTTOM
-            });
-            billboards.add({
-                image : images[0],
-                position : Cesium.Cartesian3.fromDegrees(-75.59777, 40.03883),
-                horizontalOrigin : Cesium.HorizontalOrigin.CENTER,
-                verticalOrigin : Cesium.VerticalOrigin.BOTTOM,
-                pixelOffset : new Cesium.Cartesian2(0.0, -facilityHeight),
-                pixelOffsetScaleByDistance : new Cesium.NearFarScalar(1.0e3, 1.0, 1.5e6, 0.0),
-                translucencyByDistance : new Cesium.NearFarScalar(1.0e3, 1.0, 1.5e6, 0.1)
-            });
-    });
-}
-
-function addPointBillboards() {
-    Sandcastle.declare(addPointBillboards);
-
-    // A white circle is drawn into a 2D canvas.  The canvas is used as
-    // a texture for billboards, each of which applies a different color
-    // and scale to change the point's appearance.
-    //
-    // The 2D canvas can draw much more than circles.  See:
-    // https://developer.mozilla.org/en/Canvas_tutorial
-    var canvas = document.createElement('canvas');
-    canvas.width = 16;
-    canvas.height = 16;
-    var context2D = canvas.getContext('2d');
-    context2D.beginPath();
-    context2D.arc(8, 8, 8, 0, Cesium.Math.TWO_PI, true);
-    context2D.closePath();
-    context2D.fillStyle = 'rgb(255, 255, 255)';
-    context2D.fill();
-
-    var billboards = scene.primitives.add(new Cesium.BillboardCollection());
-    billboards.add({
-        imageId : 'custom canvas point',
-        image : canvas,
-        position : Cesium.Cartesian3.fromDegrees(-75.59777, 40.03883),
-        color : Cesium.Color.RED,
-        scale : 0.5
-    });
-    billboards.add({
-        imageId : 'custom canvas point',
-        image : canvas,
-        position : Cesium.Cartesian3.fromDegrees(-80.50, 35.14),
-        color : Cesium.Color.BLUE
-    });
-    billboards.add({
-        imageId : 'custom canvas point',
-        image : canvas,
-        position : Cesium.Cartesian3.fromDegrees(-80.12, 25.46),
-        color : Cesium.Color.LIME,
-        scale : 2
-    });
-}
-
-function addMarkerBillboards() {
-    Sandcastle.declare(addMarkerBillboards);
-
-    var billboards = scene.primitives.add(new Cesium.BillboardCollection());
-
-    // Add several billboards based on the above image in the atlas.
-    billboards.add({
-        image : '../images/whiteShapes.png',
-        imageSubRegion : new Cesium.BoundingRectangle(49, 43, 18, 18),
-        position : Cesium.Cartesian3.fromDegrees(-75.59777, 40.03883),
-        color : Cesium.Color.LIME
-    });
-    billboards.add({
-        image : '../images/whiteShapes.png',
-        imageSubRegion : new Cesium.BoundingRectangle(61, 23, 18, 18),
-        position : Cesium.Cartesian3.fromDegrees(-84.0, 39.0),
-        color : new Cesium.Color(0, 0.5, 1.0, 1.0)
-    });
-    billboards.add({
-        image : '../images/whiteShapes.png',
-        imageSubRegion : new Cesium.BoundingRectangle(67, 80, 14, 14),
-        position : Cesium.Cartesian3.fromDegrees(-70.0, 41.0),
-        color : new Cesium.Color(0.5, 0.9, 1.0, 1.0)
-    });
-    billboards.add({
-        image : '../images/whiteShapes.png',
-        imageSubRegion : new Cesium.BoundingRectangle(27, 103, 22, 22),
-        position : Cesium.Cartesian3.fromDegrees(-73.0, 37.0),
-        color : Cesium.Color.RED
-    });
-    billboards.add({
-        image : '../images/whiteShapes.png',
-        imageSubRegion : new Cesium.BoundingRectangle(105, 105, 18, 18),
-        position : Cesium.Cartesian3.fromDegrees(-79.0, 35.0),
-        color : Cesium.Color.YELLOW
-    });
-}
-
-function inReferenceFrame() {
-    Sandcastle.declare(inReferenceFrame);
-
-    var billboards = scene.primitives.add(new Cesium.BillboardCollection());
-    var center = Cesium.Cartesian3.fromDegrees(-75.59777, 40.03883);
-    billboards.modelMatrix = Cesium.Transforms.eastNorthUpToFixedFrame(center);
-
-    var facilityUrl = '../images/facility.gif';
-
-    // center
-    billboards.add({
-        image : facilityUrl,
-        position : new Cesium.Cartesian3(0.0, 0.0, 0.0)
-    });
-    // east
-    billboards.add({
-        image : facilityUrl,
-        position : new Cesium.Cartesian3(1000000.0, 0.0, 0.0)
-    });
-    // north
-    billboards.add({
-        image : facilityUrl,
-        position : new Cesium.Cartesian3(0.0, 1000000.0, 0.0)
-    });
-    // up
-    billboards.add({
-        image : facilityUrl,
-        position : new Cesium.Cartesian3(0.0, 0.0, 1000000.0)
-    });
-}
-
-Sandcastle.addToolbarMenu([{
-    text : 'Add billboard',
-    onselect : function() {
-        addBillboard();
-        Sandcastle.highlight(addBillboard);
-    }
-}, {
-    text : 'Set billboard properties at creation',
-    onselect : function() {
-        setBillboardProperties();
-        Sandcastle.highlight(setBillboardProperties);
-    }
-}, {
-    text : 'Change billboard properties',
-    onselect : function() {
-        changeBillboardProperties();
-        Sandcastle.highlight(changeBillboardProperties);
-    }
-}, {
-    text : 'Size billboard in meters',
-    onselect : function() {
-        sizeBillboardInMeters();
-        Sandcastle.highlight(sizeBillboardInMeters);
-    }
-}, {
-    text : 'Add multiple billboards',
-    onselect : function() {
-        addMultipleBillboards();
-        Sandcastle.highlight(addMultipleBillboards);
-    }
-}, {
-    text : 'Scale by viewer distance',
-    onselect : function() {
-        scaleByDistance();
-        Sandcastle.highlight(scaleByDistance);
-    }
-}, {
-    text : 'Fade by viewer distance',
-    onselect : function() {
-        fadeByDistance();
-        Sandcastle.highlight(fadeByDistance);
-    }
-}, {
-    text : 'Offset by viewer distance',
-    onselect : function() {
-        offsetByDistance();
-        Sandcastle.highlight(offsetByDistance);
-    }
-}, {
-    text : 'Add point billboards',
-    onselect : function() {
-        addPointBillboards();
-        Sandcastle.highlight(addPointBillboards);
-    }
-}, {
-    text : 'Add marker billboards',
-    onselect : function() {
-        addMarkerBillboards();
-        Sandcastle.highlight(addMarkerBillboards);
-    }
-}, {
-    text : 'Add billboards in reference frame',
-    onselect : function() {
-        inReferenceFrame();
-        Sandcastle.highlight(inReferenceFrame);
-    }
-}]);
-
-Sandcastle.reset = function () {
-    scene.primitives.removeAll();
-};
-
-//Sandcastle_End
-Sandcastle.finishedLoading();
-}
-if (typeof Cesium !== 'undefined') {
-    window.startupCalled = true;
-    startup(Cesium);
-}
-</script>
-</body>
-=======
   </head>
   <body
     class="sandcastle-loading"
@@ -523,7 +174,7 @@
 
         function offsetByDistance() {
           Sandcastle.declare(offsetByDistance);
-          Cesium.when.all(
+          Promise.all(
             [
               Cesium.Resource.createIfNeeded(
                 "../images/Cesium_Logo_overlay.png"
@@ -783,5 +434,4 @@
       }
     </script>
   </body>
->>>>>>> 2fd0e8f7
 </html>