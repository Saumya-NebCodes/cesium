<!DOCTYPE html>
<html lang="en">
  <head>
    <meta charset="utf-8" />
    <meta http-equiv="X-UA-Compatible" content="IE=edge" />
    <meta
      name="viewport"
      content="width=device-width, initial-scale=1, maximum-scale=1, minimum-scale=1, user-scalable=no"
    />
    <meta name="description" content="CZML Model" />
    <meta name="cesium-sandcastle-labels" content="CZML" />
    <title>Cesium Demo</title>
    <script type="text/javascript" src="../Sandcastle-header.js"></script>
    <script
      type="text/javascript"
      src="../../../Build/CesiumUnminified/Cesium.js"
      nomodule
    ></script>
    <script type="module" src="../load-cesium-es6.js"></script>
  </head>
  <body
    class="sandcastle-loading"
    data-sandcastle-bucket="bucket-requirejs.html"
  >
    <style>
      @import url(../templates/bucket.css);
    </style>
    <div id="cesiumContainer" class="fullSize"></div>
    <div id="loadingOverlay"><h1>Loading...</h1></div>
    <div id="toolbar"></div>

    <script id="cesium_sandcastle_script">
      function startup(Cesium) {
        "use strict";
        //Sandcastle_Begin
        var czml = [
          {
            id: "document",
            name: "CZML Model",
            version: "1.0",
          },
          {
            id: "aircraft model",
            name: "Cesium Air",
            position: {
              cartographicDegrees: [-77, 37, 10000],
            },
            model: {
              gltf: "../../SampleData/models/CesiumAir/Cesium_Air.glb",
              scale: 2.0,
              minimumPixelSize: 128,
            },
          },
        ];

        var viewer = new Cesium.Viewer("cesiumContainer", {
          shouldAnimate: true,
        });

        var dataSourcePromise = viewer.dataSources.add(
          Cesium.CzmlDataSource.load(czml)
        );

<<<<<<< HEAD
dataSourcePromise.then(function(dataSource){
    viewer.trackedEntity = dataSource.entities.getById('aircraft model');
}).catch(function(error){
    window.alert(error);
});
=======
        dataSourcePromise
          .then(function (dataSource) {
            viewer.trackedEntity = dataSource.entities.getById(
              "aircraft model"
            );
          })
          .otherwise(function (error) {
            window.alert(error);
          });
>>>>>>> 2fd0e8f7

        //Sandcastle_End
        Sandcastle.finishedLoading();
      }
      if (typeof Cesium !== "undefined") {
        window.startupCalled = true;
        startup(Cesium);
      }
    </script>
  </body>
</html><|MERGE_RESOLUTION|>--- conflicted
+++ resolved
@@ -61,23 +61,15 @@
           Cesium.CzmlDataSource.load(czml)
         );
 
-<<<<<<< HEAD
-dataSourcePromise.then(function(dataSource){
-    viewer.trackedEntity = dataSource.entities.getById('aircraft model');
-}).catch(function(error){
-    window.alert(error);
-});
-=======
         dataSourcePromise
           .then(function (dataSource) {
             viewer.trackedEntity = dataSource.entities.getById(
               "aircraft model"
             );
           })
-          .otherwise(function (error) {
+          .catch(function (error) {
             window.alert(error);
           });
->>>>>>> 2fd0e8f7
 
         //Sandcastle_End
         Sandcastle.finishedLoading();
